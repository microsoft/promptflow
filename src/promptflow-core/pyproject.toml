--- conflicted
+++ resolved
@@ -49,10 +49,7 @@
 filetype = ">=1.2.0"  # used to detect the mime type for multi-media input
 flask = ">=2.2.3,<4.0.0"  # Serving endpoint requirements
 python-dateutil = ">=2.1.0,<3.0.0"  # Contracts RunInfo
-<<<<<<< HEAD
-=======
 # ========executor-service dependencies========
->>>>>>> 044b9c85
 fastapi = ">=0.109.0,<1.0.0" # used to build web executor server
 # ========azureml-serving dependencies========
 # AzureML connection dependencies
