# ---------------------------------------------------------
# Copyright (c) Microsoft Corporation. All rights reserved.
# ---------------------------------------------------------
import hashlib
import json
import os
import re
from os import PathLike
from pathlib import Path
from typing import Optional, Tuple, Union

from promptflow._constants import (
    CHAT_HISTORY,
    DEFAULT_ENCODING,
    FLOW_DAG_YAML,
    FLOW_FLEX_YAML,
    PROMPT_FLOW_DIR_NAME,
    PROMPTY_EXTENSION,
)
from promptflow._core._errors import MetaFileNotFound, MetaFileReadError
from promptflow._utils.logger_utils import LoggerFactory
from promptflow._utils.utils import strip_quotation
from promptflow._utils.yaml_utils import dump_yaml, load_yaml
from promptflow.contracts.flow import Flow as ExecutableFlow
from promptflow.exceptions import ErrorTarget, UserErrorException, ValidationException
from promptflow.tracing._utils import serialize

logger = LoggerFactory.get_logger(name=__name__)


def get_flow_lineage_id(flow_dir: Union[str, PathLike]):
    """
    Get the lineage id for flow. The flow lineage id will be same for same flow in same GIT repo or device.
    If the flow locates in GIT repo:
        use Repo name + relative path to flow_dir as session id
    Otherwise:
        use device id + absolute path to flow_dir as session id
    :param flow_dir: flow directory
    """
    flow_dir = Path(flow_dir).resolve()
    if not flow_dir.is_dir():
        flow_dir = flow_dir.parent
    try:
        from git import Repo

        repo = Repo(flow_dir, search_parent_directories=True)
        lineage_id = f"{os.path.basename(repo.working_dir)}/{flow_dir.relative_to(repo.working_dir).as_posix()}"
        logger.debug("Got lineage id %s from git repo.", lineage_id)

    except Exception:
        # failed to get repo, use device id + absolute path to flow_dir as session id
        import uuid

        device_id = uuid.getnode()
        lineage_id = f"{device_id}/{flow_dir.absolute().as_posix()}"
        logger.debug("Got lineage id %s from local since failed to get git info.", lineage_id)

    # hash the value to avoid it gets too long, and it's not user visible.
    lineage_id = hashlib.sha256(lineage_id.encode()).hexdigest()
    return lineage_id


def resolve_flow_path(
    flow_path: Union[str, Path, PathLike],
    base_path: Union[str, Path, PathLike, None] = None,
    check_flow_exist: bool = True,
) -> Tuple[Path, str]:
    """Resolve flow path and return the flow directory path and the file name of the target yaml.

    :param flow_path: The path of the flow directory or the flow yaml file. It can either point to a
      flow directory or a flow yaml file.
    :type flow_path: Union[str, Path, PathLike]
    :param base_path: The base path to resolve the flow path. If not specified, the flow path will be
      resolved based on the current working directory.
    :type base_path: Union[str, Path, PathLike]
<<<<<<< HEAD
    :param check_flow_exist: If True, the function will return the flow directory path and the file name of the
        target yaml. If False, the function will try to check the target yaml and raise FileNotFoundError if not found.
=======
    :param check_flow_exist: If True, the function will try to check the target yaml and
      raise FileNotFoundError if not found.
      If False, the function will return the flow directory path and the file name of the target yaml.
>>>>>>> d0fa7dad
    :return: The flow directory path and the file name of the target yaml.
    :rtype: Tuple[Path, str]
    """
    if base_path:
        flow_path = Path(base_path) / flow_path
    else:
        flow_path = Path(flow_path)

    if flow_path.is_dir():
<<<<<<< HEAD
        target_folder = flow_path
        dag_file_exist = (target_folder / FLOW_DAG_YAML).exists()
        flex_file_exist = (target_folder / FLOW_FLEX_YAML).exists()
        target_file = FLOW_FLEX_YAML if flex_file_exist else FLOW_DAG_YAML
        if dag_file_exist and flex_file_exist:
            raise ValidationException(
                f"Both exist {FLOW_DAG_YAML} and {FLOW_FLEX_YAML} in the flow path {flow_path}, "
                f"please specify the file instead of the folder, "
                f"or delete the excess yaml file.",
                privacy_info=[str(flow_path)],
            )
    else:
        target_folder = flow_path.parent
        target_file = flow_path.name

    if not check_flow_exist:
        return target_folder.resolve().absolute(), target_file

    if not target_folder.exists():
=======
        flow_folder = flow_path
        dag_file_exist = (flow_folder / FLOW_DAG_YAML).is_file()
        flex_file_exist = (flow_folder / FLOW_FLEX_YAML).is_file()
        flow_file = FLOW_FLEX_YAML if flex_file_exist else FLOW_DAG_YAML
        if dag_file_exist and flex_file_exist:
            raise ValidationException(
                f"Both {FLOW_DAG_YAML} and {FLOW_FLEX_YAML} exist in {flow_path}. "
                f"Please specify a file or remove the extra YAML.",
                privacy_info=[str(flow_path)],
            )
    elif flow_path.is_file() or flow_path.suffix in (".yaml", ".yml"):
        flow_folder = flow_path.parent
        flow_file = flow_path.name
    else:  # flow_path doesn't exist
        flow_folder = flow_path
        flow_file = FLOW_DAG_YAML

    if not check_flow_exist:
        return flow_folder.resolve().absolute(), flow_file

    if not flow_folder.exists():
>>>>>>> d0fa7dad
        raise UserErrorException(
            f"Flow path {flow_path.absolute().as_posix()} does not exist.",
            privacy_info=[flow_path.absolute().as_posix()],
        )

<<<<<<< HEAD
    if not (target_folder / target_file).is_file():
        error = FileNotFoundError(
            f"Can't find file {FLOW_DAG_YAML} or {FLOW_FLEX_YAML} "
            f"in the flow path {flow_path.absolute().as_posix()}."
        )
        raise UserErrorException(message=str(error), privacy_info=[flow_path.absolute().as_posix()]) from error

    return target_folder.resolve().absolute(), target_file
=======
    if not (flow_folder / flow_file).is_file():
        raise UserErrorException(
            f"Can't find file {flow_file}, " f"in the flow path {flow_folder.absolute().as_posix()}.",
            privacy_info=[flow_folder.absolute().as_posix()],
        )

    return flow_folder.resolve().absolute(), flow_file
>>>>>>> d0fa7dad


def load_flow_dag(flow_path: Path):
    """Load flow dag from given flow path."""
    flow_dir, file_name = resolve_flow_path(flow_path)
    flow_path = flow_dir / file_name
    if not flow_path.exists():
        raise FileNotFoundError(f"Flow file {flow_path} not found")
    with open(flow_path, "r", encoding=DEFAULT_ENCODING) as f:
        flow_dag = load_yaml(f)
    return flow_path, flow_dag


def dump_flow_dag(flow_dag: dict, flow_path: Path):
    """Dump flow dag to given flow path."""
    flow_dir, flow_filename = resolve_flow_path(flow_path, check_flow_exist=False)
    flow_path = flow_dir / flow_filename
    with open(flow_path, "w", encoding=DEFAULT_ENCODING) as f:
        dump_yaml(flow_dag, f)
    return flow_path


def is_flex_flow(
    *, file_path: Union[str, Path, None] = None, yaml_dict: Optional[dict] = None, working_dir: Optional[Path] = None
):
    """Check if the flow is a flex flow."""
    if file_path is None and yaml_dict is None:
        raise UserErrorException("Either file_path or yaml_dict should be provided.")
    if file_path is not None and yaml_dict is not None:
        raise UserErrorException("Only one of file_path and yaml_dict should be provided.")
    if file_path is not None:
        file_path = Path(file_path)
        if working_dir is not None and not file_path.is_absolute():
            file_path = working_dir / file_path
        if file_path.suffix.lower() not in [".yaml", ".yml"]:
            return False
        yaml_dict = load_yaml(file_path)
    return isinstance(yaml_dict, dict) and "entry" in yaml_dict


def is_prompty_flow(file_path: Union[str, Path], raise_error: bool = False):
    """Check if the flow is a prompty flow by extension of the flow file is .prompty."""
    if not file_path or not Path(file_path).exists():
        if raise_error:
            raise UserErrorException(f"Cannot find the prompty file {file_path}.")
        else:
            return False
    return Path(file_path).suffix.lower() == PROMPTY_EXTENSION


def resolve_entry_file(entry: str, working_dir: Path) -> Optional[str]:
    """Resolve entry file from entry.
    If entry is a local file, e.g. my.local.file:entry_function, return the local file: my/local/file.py
        and executor will import it from local file.
    Else, assume the entry is from a package e.g. external.module:entry, return None
        and executor will try import it from package.
    """
    try:
        entry_file = f'{entry.split(":")[0].replace(".", "/")}.py'
    except Exception as e:
        raise UserErrorException(f"Entry function {entry} is not valid: {e}")
    entry_file = working_dir / entry_file
    if entry_file.exists():
        return entry_file.resolve().absolute().as_posix()
    # when entry file not found in working directory, return None since it can come from package
    return None


def read_json_content(file_path: Path, target: str) -> dict:
    if file_path.is_file():
        with open(file_path, mode="r", encoding=DEFAULT_ENCODING) as f:
            try:
                return json.load(f)
            except json.JSONDecodeError:
                raise MetaFileReadError(
                    message_format="Failed to fetch {target_obj}: {file_path} is not a valid json file.",
                    file_path=file_path.absolute().as_posix(),
                    target_obj=target,
                )
    raise MetaFileNotFound(
        message_format=(
            "Failed to fetch meta of tools: cannot find {file_path}, "
            "please build the flow project with extension first."
        ),
        file_path=file_path.absolute().as_posix(),
    )


def dump_flow_result(flow_folder, prefix, flow_result=None, node_result=None, custom_path=None):
    """Dump flow result for extension.

    :param flow_folder: The flow folder.
    :param prefix: The file prefix.
    :param flow_result: The flow result returned by exec_line.
    :param node_result: The node result when test node returned by load_and_exec_node.
    :param custom_path: The custom path to dump flow result.
    """
    if flow_result:
        flow_serialize_result = {
            "flow_runs": [serialize(flow_result.run_info)],
            "node_runs": [serialize(run) for run in flow_result.node_run_infos.values()],
        }
    else:
        flow_serialize_result = {
            "flow_runs": [],
            "node_runs": [serialize(node_result)],
        }

    dump_folder = Path(flow_folder) / PROMPT_FLOW_DIR_NAME if custom_path is None else Path(custom_path)
    dump_folder.mkdir(parents=True, exist_ok=True)

    with open(dump_folder / f"{prefix}.detail.json", "w", encoding=DEFAULT_ENCODING) as f:
        json.dump(flow_serialize_result, f, indent=2, ensure_ascii=False)
    if node_result:
        metrics = flow_serialize_result["node_runs"][0]["metrics"]
        output = flow_serialize_result["node_runs"][0]["output"]
    else:
        metrics = flow_serialize_result["flow_runs"][0]["metrics"]
        output = flow_serialize_result["flow_runs"][0]["output"]
    if metrics:
        with open(dump_folder / f"{prefix}.metrics.json", "w", encoding=DEFAULT_ENCODING) as f:
            json.dump(metrics, f, indent=2, ensure_ascii=False)
    if output:
        with open(dump_folder / f"{prefix}.output.json", "w", encoding=DEFAULT_ENCODING) as f:
            json.dump(output, f, indent=2, ensure_ascii=False)


def is_executable_chat_flow(flow: ExecutableFlow):
    """
    Check if the flow is chat flow.
    Check if chat_history in the flow input and only one chat input and
    one chat output to determine if it is a chat flow.

    :param flow: The flow object.
    :type flow: promptflow.contracts.flow.Flow
    """
    chat_inputs = [item for item in flow.inputs.values() if item.is_chat_input]
    chat_outputs = [item for item in flow.outputs.values() if item.is_chat_output]
    chat_history_input_name = next(
        iter([input_name for input_name, value in flow.inputs.items() if value.is_chat_history]), None
    )
    if (
        not chat_history_input_name
        and CHAT_HISTORY in flow.inputs
        and flow.inputs[CHAT_HISTORY].is_chat_history is not False
    ):
        chat_history_input_name = CHAT_HISTORY
    _is_chat_flow, error_msg = True, ""
    if len(chat_inputs) != 1:
        _is_chat_flow = False
        error_msg = "chat flow does not support multiple chat inputs"
    elif len(chat_outputs) != 1:
        _is_chat_flow = False
        error_msg = "chat flow does not support multiple chat outputs"
    elif not chat_history_input_name:
        _is_chat_flow = False
        error_msg = "chat_history is required in the inputs of chat flow"
    return _is_chat_flow, chat_history_input_name, error_msg


def parse_variant(variant: str) -> Tuple[str, str]:
    variant_regex = r"\${([^.]+).([^}]+)}"
    match = re.match(variant_regex, strip_quotation(variant))
    if match:
        return match.group(1), match.group(2)
    else:
        error = ValueError(
            f"Invalid variant format: {variant}, variant should be in format of ${{TUNING_NODE.VARIANT}}"
        )
        raise UserErrorException(
            target=ErrorTarget.CONTROL_PLANE_SDK,
            message=str(error),
            error=error,
        )<|MERGE_RESOLUTION|>--- conflicted
+++ resolved
@@ -73,14 +73,9 @@
     :param base_path: The base path to resolve the flow path. If not specified, the flow path will be
       resolved based on the current working directory.
     :type base_path: Union[str, Path, PathLike]
-<<<<<<< HEAD
-    :param check_flow_exist: If True, the function will return the flow directory path and the file name of the
-        target yaml. If False, the function will try to check the target yaml and raise FileNotFoundError if not found.
-=======
     :param check_flow_exist: If True, the function will try to check the target yaml and
       raise FileNotFoundError if not found.
       If False, the function will return the flow directory path and the file name of the target yaml.
->>>>>>> d0fa7dad
     :return: The flow directory path and the file name of the target yaml.
     :rtype: Tuple[Path, str]
     """
@@ -90,27 +85,6 @@
         flow_path = Path(flow_path)
 
     if flow_path.is_dir():
-<<<<<<< HEAD
-        target_folder = flow_path
-        dag_file_exist = (target_folder / FLOW_DAG_YAML).exists()
-        flex_file_exist = (target_folder / FLOW_FLEX_YAML).exists()
-        target_file = FLOW_FLEX_YAML if flex_file_exist else FLOW_DAG_YAML
-        if dag_file_exist and flex_file_exist:
-            raise ValidationException(
-                f"Both exist {FLOW_DAG_YAML} and {FLOW_FLEX_YAML} in the flow path {flow_path}, "
-                f"please specify the file instead of the folder, "
-                f"or delete the excess yaml file.",
-                privacy_info=[str(flow_path)],
-            )
-    else:
-        target_folder = flow_path.parent
-        target_file = flow_path.name
-
-    if not check_flow_exist:
-        return target_folder.resolve().absolute(), target_file
-
-    if not target_folder.exists():
-=======
         flow_folder = flow_path
         dag_file_exist = (flow_folder / FLOW_DAG_YAML).is_file()
         flex_file_exist = (flow_folder / FLOW_FLEX_YAML).is_file()
@@ -132,22 +106,11 @@
         return flow_folder.resolve().absolute(), flow_file
 
     if not flow_folder.exists():
->>>>>>> d0fa7dad
         raise UserErrorException(
             f"Flow path {flow_path.absolute().as_posix()} does not exist.",
             privacy_info=[flow_path.absolute().as_posix()],
         )
 
-<<<<<<< HEAD
-    if not (target_folder / target_file).is_file():
-        error = FileNotFoundError(
-            f"Can't find file {FLOW_DAG_YAML} or {FLOW_FLEX_YAML} "
-            f"in the flow path {flow_path.absolute().as_posix()}."
-        )
-        raise UserErrorException(message=str(error), privacy_info=[flow_path.absolute().as_posix()]) from error
-
-    return target_folder.resolve().absolute(), target_file
-=======
     if not (flow_folder / flow_file).is_file():
         raise UserErrorException(
             f"Can't find file {flow_file}, " f"in the flow path {flow_folder.absolute().as_posix()}.",
@@ -155,7 +118,6 @@
         )
 
     return flow_folder.resolve().absolute(), flow_file
->>>>>>> d0fa7dad
 
 
 def load_flow_dag(flow_path: Path):
