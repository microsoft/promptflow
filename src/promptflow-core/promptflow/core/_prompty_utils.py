import copy
import json
import os
import re
from dataclasses import asdict
from typing import List, Mapping

from promptflow.core._connection import AzureOpenAIConnection, OpenAIConnection, _Connection
from promptflow.core._errors import (
    ChatAPIFunctionRoleInvalidFormatError,
    ChatAPIInvalidRoleError,
    CoreError,
<<<<<<< HEAD
    InvalidConnectionError,
    InvalidOutputKeyError,
=======
>>>>>>> 15960bfd
    UnknownConnectionType,
)
from promptflow.core._model_configuration import ModelConfiguration
from promptflow.core._utils import render_jinja_template_content


def update_dict_recursively(origin_dict, overwrite_dict):
    updated_dict = {}
    for k, v in overwrite_dict.items():
        if isinstance(v, dict):
            updated_dict[k] = update_dict_recursively(origin_dict.get(k, {}), v)
        else:
            updated_dict[k] = v
    for k, v in origin_dict.items():
        if k not in updated_dict:
            updated_dict[k] = v
    return updated_dict


def parse_environment_variable(value):
    """Get environment variable from ${env:ENV_NAME}. If not found, return original value."""
    if not isinstance(value, str):
        return value
    pattern = r"^\$\{env:(.*)\}$"
    result = re.match(pattern, value)
    if result:
        env_name = result.groups()[0]
        return os.environ.get(env_name, value)
    else:
        return value


def get_connection_by_name(connection_name):
    try:
        from promptflow._sdk._pf_client import PFClient
    except ImportError as ex:
        raise CoreError(f"Please try 'pip install promptflow-devkit' to install dependency, {ex.msg}")
    client = PFClient()
    connection_obj = client.connections.get(connection_name, with_secrets=True)
    connection = connection_obj._to_execution_connection_dict()["value"]
    connection_type = connection_obj.TYPE
    return connection, connection_type


def convert_model_configuration_to_connection(model_configuration):
    if isinstance(model_configuration, dict):
        # Get connection from connection field
        connection = model_configuration.get("connection", None)
        if connection:
            if isinstance(connection, str):
                # Get connection by name
                connection, connection_type = get_connection_by_name(connection)
            elif isinstance(connection, _Connection):
                return connection
        else:
            connection_dict = copy.copy(model_configuration)
            connection_type = connection_dict.pop("type", None)
            # Get value from environment
            connection = {k: parse_environment_variable(v) for k, v in connection_dict.items()}
    elif isinstance(model_configuration, ModelConfiguration):
        # Get connection from model configuration
        connection_type = model_configuration._type
        if model_configuration.connection:
            connection, _ = get_connection_by_name(model_configuration.connection)
        else:
            connection = {k: parse_environment_variable(v) for k, v in asdict(model_configuration).items()}

    if connection_type in [AzureOpenAIConnection.TYPE, "azure_openai"]:
        if "api_base" not in connection:
            connection["api_base"] = connection.get("azure_endpoint", None)
        return AzureOpenAIConnection(**connection)
    elif connection_type in [OpenAIConnection.TYPE, "openai"]:
        return OpenAIConnection(**connection)
    error_message = (
        f"Not Support connection type {connection_type} for embedding api. "
        f"Connection type should be in [{AzureOpenAIConnection.TYPE}, {OpenAIConnection.TYPE}]."
    )
    raise UnknownConnectionType(message=error_message)


def convert_prompt_template(template, inputs, api):
    prompt = preprocess_template_string(template)

    # convert list type into ChatInputList type
    converted_kwargs = convert_to_chat_list(inputs)
    rendered_prompt = render_jinja_template_content(
        template_content=prompt, trim_blocks=True, keep_trailing_newline=True, **converted_kwargs
    )
    if api == "completion":
        return rendered_prompt
    else:
        referenced_images = find_referenced_image_set(inputs)
        return parse_chat(rendered_prompt, list(referenced_images))


def prepare_open_ai_request_params(model_config, template, connection):
    # TODO validate function in params
    params = copy.copy(model_config.parameters)
    if isinstance(connection, AzureOpenAIConnection):
        params["extra_headers"] = {"ms-azure-ai-promptflow-called-from": "promptflow-core"}
    params["model"] = model_config._model

    if model_config.api == "completion":
        params["prompt"] = template
    else:
        params["messages"] = template
    return params


def get_open_ai_client_by_connection(connection, is_async=False):
    from openai import AsyncAzureOpenAI as AsyncAzureOpenAIClient
    from openai import AsyncOpenAI as AsyncOpenAIClient
    from openai import AzureOpenAI as AzureOpenAIClient
    from openai import OpenAI as OpenAIClient

    if isinstance(connection, AzureOpenAIConnection):
        if is_async:
            client = AsyncAzureOpenAIClient(**normalize_connection_config(connection))
        else:
            client = AzureOpenAIClient(**normalize_connection_config(connection))
    elif isinstance(connection, OpenAIConnection):
        if is_async:
            client = AsyncOpenAIClient(**normalize_connection_config(connection))
        else:
            client = OpenAIClient(**normalize_connection_config(connection))
    else:
        error_message = (
            f"Not Support connection type '{type(connection).__name__}' for embedding api. "
            f"Connection type should be in [AzureOpenAIConnection, OpenAIConnection]."
        )
        raise UnknownConnectionType(message=error_message)
    return client


def send_request_to_llm(client, api, parameters):
    if api == "completion":
        result = client.completions.create(**parameters)
    else:
        result = client.chat.completions.create(**parameters)
    return result


def format_llm_response(response, api, is_first_choice, response_format=None, streaming=False, outputs=None):
    """
    Format LLM response

    :param response: LLM response.
    :type response:
    :param api: API type of the LLM.
    :type api: str
    :param is_first_choice: If true, it will return the first item in response choices, else it will return all response
    :type is_first_choice: bool
    :param response_format: An object specifying the format that the model must output.
    :type response_format: str
    :param streaming: Indicates whether to stream the response
    :type streaming: bool
    :param outputs: Extract corresponding output in json format response
    :type outputs: dict
    :return: Formatted LLM response.
    :rtype: Union[str, dict, Response]
    """

    def format_choice(item):
        # response_format is one of text or json_object.
        # https://platform.openai.com/docs/api-reference/chat/create#chat-create-response_format
        if response_format == "json_object":
            result_dict = json.loads(item)
            if not outputs:
                return result_dict
            # return the keys in outputs
            output_results = {}
            for key in outputs:
                if key not in result_dict:
                    raise InvalidOutputKeyError(f"Cannot find {key} in response {list(result_dict.keys())}")
                output_results[key] = result_dict[key]
            return output_results
        # Return text format response
        return item

    if not is_first_choice or streaming:
        return response

    if api == "completion":
        result = format_choice(response.choices[0].text)
    else:
        result = format_choice(getattr(response.choices[0].message, "content", ""))
    return result


# region: Copied from promptflow-tools


def normalize_connection_config(connection):
    """
    Normalizes the configuration of a given connection object for compatibility.

    This function takes a connection object and normalizes its configuration,
    ensuring it is compatible and standardized for use.
    """
    if isinstance(connection, AzureOpenAIConnection):
        if connection.api_key:
            return {
                # disable OpenAI's built-in retry mechanism by using our own retry
                # for better debuggability and real-time status updates.
                "max_retries": 0,
                "api_key": connection.api_key,
                "api_version": connection.api_version,
                "azure_endpoint": connection.api_base,
            }
        else:
            return {
                "max_retries": 0,
                "api_version": connection.api_version,
                "azure_endpoint": connection.api_base,
                "azure_ad_token_provider": connection.get_token,
            }
    elif isinstance(connection, OpenAIConnection):
        return {
            "max_retries": 0,
            "api_key": connection.api_key,
            "organization": connection.organization,
            "base_url": connection.base_url,
        }
    else:
        error_message = (
            f"Not Support connection type '{type(connection).__name__}'. "
            f"Connection type should be in [AzureOpenAIConnection, OpenAIConnection]."
        )
        raise UnknownConnectionType(message=error_message)


def preprocess_template_string(template_string: str) -> str:
    """Remove the image input decorator from the template string and place the image input in a new line."""
    pattern = re.compile(r"\!\[(\s*image\s*)\]\(\{\{(\s*[^\s{}]+\s*)\}\}\)")

    # Find all matches in the input string
    matches = pattern.findall(template_string)

    # Perform substitutions
    for match in matches:
        original = f"![{match[0]}]({{{{{match[1]}}}}})"
        replacement = f"\n{{{{{match[1]}}}}}\n"
        template_string = template_string.replace(original, replacement)

    return template_string


def add_referenced_images_to_set(value, image_set, image_type):
    if isinstance(value, image_type):
        image_set.add(value)
    elif isinstance(value, list):
        for item in value:
            add_referenced_images_to_set(item, image_set, image_type)
    elif isinstance(value, dict):
        for _, item in value.items():
            add_referenced_images_to_set(item, image_set, image_type)


def find_referenced_image_set(kwargs: dict):
    referenced_images = set()
    try:
        from promptflow.contracts.multimedia import Image

        for _, value in kwargs.items():
            add_referenced_images_to_set(value, referenced_images, Image)
    except ImportError:
        pass
    return referenced_images


class ChatInputList(list):
    """
    ChatInputList is a list of ChatInput objects. It is used to override the __str__ method of list to return a string
    that can be easily parsed as message list.
    """

    def __init__(self, iterable=None):
        super().__init__(iterable or [])

    def __str__(self):
        return "\n".join(map(str, self))


def convert_to_chat_list(obj):
    if isinstance(obj, dict):
        return {key: convert_to_chat_list(value) for key, value in obj.items()}
    elif isinstance(obj, list):
        return ChatInputList([convert_to_chat_list(item) for item in obj])
    else:
        return obj


def try_parse_name_and_content(role_prompt):
    # customer can add ## in front of name/content for markdown highlight.
    # and we still support name/content without ## prefix for backward compatibility.
    pattern = r"\n*#{0,2}\s*name:\n+\s*(\S+)\s*\n*#{0,2}\s*content:\n?(.*)"
    match = re.search(pattern, role_prompt, re.DOTALL)
    if match:
        return match.group(1), match.group(2)
    return None


def to_content_str_or_list(chat_str: str, hash2images: Mapping):
    chat_str = chat_str.strip()
    chunks = chat_str.split("\n")
    include_image = False
    result = []
    for chunk in chunks:
        if chunk.strip() in hash2images:
            image_message = {}
            image_message["type"] = "image_url"
            image_url = (
                hash2images[chunk.strip()].source_url if hasattr(hash2images[chunk.strip()], "source_url") else None
            )
            if not image_url:
                image_bs64 = hash2images[chunk.strip()].to_base64()
                image_mine_type = hash2images[chunk.strip()]._mime_type
                image_url = {"url": f"data:{image_mine_type};base64,{image_bs64}"}
            image_message["image_url"] = image_url
            result.append(image_message)
            include_image = True
        elif chunk.strip() == "":
            continue
        else:
            result.append({"type": "text", "text": chunk})
    return result if include_image else chat_str


def validate_role(role: str, valid_roles: List[str] = None):
    if not valid_roles:
        valid_roles = ["assistant", "function", "user", "system"]

    if role not in valid_roles:
        valid_roles_str = ",".join([f"'{role}:\\n'" for role in valid_roles])
        error_message = (
            f"The Chat API requires a specific format for prompt definition, and the prompt should include separate "
            f"lines as role delimiters: {valid_roles_str}. Current parsed role '{role}'"
            f" does not meet the requirement. If you intend to use the Completion API, please select the appropriate"
            f" API type and deployment name. If you do intend to use the Chat API, please refer to the guideline at "
            f"https://aka.ms/pfdoc/chat-prompt or view the samples in our gallery that contain 'Chat' in the name."
        )
        raise ChatAPIInvalidRoleError(message=error_message)


def parse_chat(chat_str, images: List = None, valid_roles: List[str] = None):
    if not valid_roles:
        valid_roles = ["system", "user", "assistant", "function"]

    # openai chat api only supports below roles.
    # customer can add single # in front of role name for markdown highlight.
    # and we still support role name without # prefix for backward compatibility.
    separator = r"(?i)^\s*#?\s*(" + "|".join(valid_roles) + r")\s*:\s*\n"

    images = images or []
    hash2images = {str(x): x for x in images}

    chunks = re.split(separator, chat_str, flags=re.MULTILINE)
    chat_list = []

    for chunk in chunks:
        last_message = chat_list[-1] if len(chat_list) > 0 else None
        if last_message and "role" in last_message and "content" not in last_message:
            parsed_result = try_parse_name_and_content(chunk)
            if parsed_result is None:
                # "name" is required if the role is "function"
                if last_message["role"] == "function":
                    raise ChatAPIFunctionRoleInvalidFormatError(
                        message="Failed to parse function role prompt. Please make sure the prompt follows the "
                        "format: 'name:\\nfunction_name\\ncontent:\\nfunction_content'. "
                        "'name' is required if role is function, and it should be the name of the function "
                        "whose response is in the content. May contain a-z, A-Z, 0-9, and underscores, "
                        "with a maximum length of 64 characters. See more details in "
                        "https://platform.openai.com/docs/api-reference/chat/create#chat/create-name "
                        "or view sample 'How to use functions with chat models' in our gallery."
                    )
                # "name" is optional for other role types.
                else:
                    last_message["content"] = to_content_str_or_list(chunk, hash2images)
            else:
                last_message["name"] = parsed_result[0]
                last_message["content"] = to_content_str_or_list(parsed_result[1], hash2images)
        else:
            if chunk.strip() == "":
                continue
            # Check if prompt follows chat api message format and has valid role.
            # References: https://platform.openai.com/docs/api-reference/chat/create.
            role = chunk.strip().lower()
            validate_role(role, valid_roles=valid_roles)
            new_message = {"role": role}
            chat_list.append(new_message)
    return chat_list


# endregion<|MERGE_RESOLUTION|>--- conflicted
+++ resolved
@@ -10,11 +10,7 @@
     ChatAPIFunctionRoleInvalidFormatError,
     ChatAPIInvalidRoleError,
     CoreError,
-<<<<<<< HEAD
-    InvalidConnectionError,
     InvalidOutputKeyError,
-=======
->>>>>>> 15960bfd
     UnknownConnectionType,
 )
 from promptflow.core._model_configuration import ModelConfiguration
@@ -180,7 +176,7 @@
     def format_choice(item):
         # response_format is one of text or json_object.
         # https://platform.openai.com/docs/api-reference/chat/create#chat-create-response_format
-        if response_format == "json_object":
+        if isinstance(response_format, dict) and response_format.get("type", None) == "json_object":
             result_dict = json.loads(item)
             if not outputs:
                 return result_dict
