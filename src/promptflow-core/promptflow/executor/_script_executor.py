--- conflicted
+++ resolved
@@ -149,7 +149,6 @@
             line_result.output[LINE_NUMBER_KEY] = run_info.index
         return line_result
 
-<<<<<<< HEAD
     @property
     def has_aggregation_node(self):
         return hasattr(self, "_aggr_func")
@@ -180,7 +179,7 @@
             if not traces:
                 traces = Tracer.end_tracing(run_id)
         return AggregationResult({}, output, {})
-=======
+
     async def exec_line_async(
         self,
         inputs: Mapping[str, Any],
@@ -225,7 +224,6 @@
         finally:
             run_tracker.persist_flow_run(run_info)
         return self._construct_line_result(output, run_info)
->>>>>>> 617ca800
 
     def _stringify_generator_output(self, output):
         if isinstance(output, dict):
