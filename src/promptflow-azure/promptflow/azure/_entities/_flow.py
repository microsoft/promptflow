# ---------------------------------------------------------
# Copyright (c) Microsoft Corporation. All rights reserved.
# ---------------------------------------------------------
import copy
import os.path
from contextlib import contextmanager
from os import PathLike
from pathlib import Path
from typing import Dict, List, Optional, Union

import pydash

from promptflow._constants import FlowLanguage
from promptflow._proxy import ProxyFactory
from promptflow._sdk._constants import SERVICE_FLOW_TYPE_2_CLIENT_FLOW_TYPE, AzureFlowSource, FlowType
from promptflow._sdk._utils import PromptflowIgnoreFile, load_yaml, remove_empty_element_from_dict
<<<<<<< HEAD
from promptflow._utils.flow_utils import dump_flow_dag, is_prompty_flow, load_flow_dag, resolve_flow_path
=======
from promptflow._sdk._utils.signature_utils import update_signatures
from promptflow._utils.flow_utils import dump_flow_dag, load_flow_dag, resolve_flow_path
>>>>>>> 0a7cde33
from promptflow._utils.logger_utils import LoggerFactory
from promptflow.azure._ml import AdditionalIncludesMixin, Code

from .._constants._flow import ADDITIONAL_INCLUDES, DEFAULT_STORAGE, ENVIRONMENT, PYTHON_REQUIREMENTS_TXT
from .._restclient.flow.models import FlowDto

# pylint: disable=redefined-builtin, unused-argument, f-string-without-interpolation

logger = LoggerFactory.get_logger(__name__)


class Flow(AdditionalIncludesMixin):
    DEFAULT_REQUIREMENTS_FILE_NAME = "requirements.txt"

    def __init__(
        self,
        path: Optional[Union[str, PathLike]] = None,
        name: Optional[str] = None,
        type: Optional[str] = None,
        description: Optional[str] = None,
        tags: Optional[Dict[str, str]] = None,
        **kwargs,
    ):
        self._flow_source = kwargs.pop("flow_source", AzureFlowSource.LOCAL)
        self.path = path
        self.name = name
        self.type = type or FlowType.STANDARD
        self.display_name = kwargs.get("display_name", None) or name
        self.description = description
        self.tags = tags
        self.owner = kwargs.get("owner", None)
        self.is_archived = kwargs.get("is_archived", None)
        self.created_date = kwargs.get("created_date", None)
        self.flow_portal_url = kwargs.get("flow_portal_url", None)
        # flow's environment, used to calculate session id, value will be set after flow is resolved to code.
        self._environment = {}
        self._is_prompty_flow = is_prompty_flow(path)

        if self._flow_source == AzureFlowSource.LOCAL:
            absolute_path = self._validate_flow_from_source(path)
            # flow snapshot folder
            self.code = absolute_path.parent.as_posix()
            self._code_uploaded = False
            self.path = absolute_path.name
            if self._is_prompty_flow:
                from promptflow.core._flow import Prompty

                self._flow_dict = Prompty.load(source=absolute_path)._data
            else:
                self._flow_dict = self._load_flow_yaml(absolute_path)
            self.display_name = self.display_name or absolute_path.parent.name
            self.description = description or self._flow_dict.get("description", None)
            self.tags = tags or self._flow_dict.get("tags", None)
        elif self._flow_source == AzureFlowSource.PF_SERVICE:
            self.code = kwargs.get("flow_resource_id", None)
        elif self._flow_source == AzureFlowSource.INDEX:
            self.code = kwargs.get("entity_id", None)

    def _validate_flow_from_source(self, source: Union[str, PathLike]) -> Path:
        """Validate flow from source.

        :param source: The source of the flow.
        :type source: Union[str, PathLike]
        """
        flow_path, flow_file = resolve_flow_path(source)
        absolute_path = flow_path / flow_file

        return absolute_path

    def _load_flow_yaml(self, path: Union[str, Path]) -> Dict:
        """Load flow yaml file.

        :param path: The path of the flow yaml file.
        :type path: str
        """
        return load_yaml(path)

    @classmethod
    def _resolve_requirements(cls, flow_path: Union[str, Path], flow_dag: dict):
        """If requirements.txt exists, add it to the flow snapshot. Return True if flow_dag is updated."""

        flow_dir = Path(flow_path)
        if not (flow_dir / cls.DEFAULT_REQUIREMENTS_FILE_NAME).exists():
            return False
        if pydash.get(flow_dag, f"{ENVIRONMENT}.{PYTHON_REQUIREMENTS_TXT}"):
            return False
        logger.debug(
            f"requirements.txt is found in the flow folder: {flow_path.resolve().as_posix()}, "
            "adding it to flow.dag.yaml."
        )
        pydash.set_(flow_dag, f"{ENVIRONMENT}.{PYTHON_REQUIREMENTS_TXT}", cls.DEFAULT_REQUIREMENTS_FILE_NAME)
        return True

    @classmethod
    def _resolve_environment(cls, flow_path: Union[str, Path], flow_dag: dict) -> dict:
        """Resolve flow's environment to dict."""
        environment = {}

        try:
            environment = flow_dag.get("environment", {})
            environment = dict(environment)
            # resolve requirements
            if PYTHON_REQUIREMENTS_TXT in environment:
                req_path = os.path.join(flow_path, environment[PYTHON_REQUIREMENTS_TXT])
                with open(req_path, "r") as f:
                    requirements = f.read().splitlines()
                environment[PYTHON_REQUIREMENTS_TXT] = requirements
        except Exception as e:
            # warn and continue if failed to resolve environment, it should not block the flow upload process.
            logger.warning(f"Failed to resolve environment due to {e}.")

        return environment

    @classmethod
    def _remove_additional_includes(cls, flow_dag: dict):
        """Remove additional includes from flow dag. Return True if removed."""
        if ADDITIONAL_INCLUDES not in flow_dag:
            return False

        logger.debug("Additional includes are found in the flow dag, removing them from flow.dag.yaml after resolved.")
        flow_dag.pop(ADDITIONAL_INCLUDES, None)
        return True

    # region AdditionalIncludesMixin
    @contextmanager
    def _try_build_local_code(self) -> Optional[Code]:
        """Try to create a Code object pointing to local code and yield it.

        If there is no local code to upload, yield None. Otherwise, yield a Code object pointing to the code.
        """
        with super()._try_build_local_code() as code:
            dag_updated = False
            if isinstance(code, Code):
                flow_dir = Path(code.path)
                if self._is_prompty_flow:
                    flow_dag = self._flow_dict
                else:
                    _, flow_dag = load_flow_dag(flow_path=flow_dir)
                original_flow_dag = copy.deepcopy(flow_dag)
                if self._get_all_additional_includes_configs():
                    # Remove additional include in the flow yaml.
                    dag_updated = self._remove_additional_includes(flow_dag)
                # promptflow snapshot has specific ignore logic, like it should ignore `.run` by default
                code._ignore_file = PromptflowIgnoreFile(flow_dir)
                # promptflow snapshot will always be uploaded to default storage
                code.datastore = DEFAULT_STORAGE
                dag_updated = self._resolve_requirements(flow_dir, flow_dag) or dag_updated

<<<<<<< HEAD
                if self._is_prompty_flow:
                    flow_directory, flow_file = Path(self.code), self.path
                else:
                    # generate .promptflow/flow.json for csharp flow as it's required to infer signature for csharp flow
                    flow_directory, flow_file = resolve_flow_path(code.path)
                    # TODO: pass in init_kwargs to support csharp class init flex flow
                    ProxyFactory().create_inspector_proxy(self.language).prepare_metadata(
                        flow_file=flow_directory / flow_file, working_dir=flow_directory
                    )
                dag_updated = self._resolve_signature(flow_dir, flow_dag) or dag_updated
=======
                # generate .promptflow/flow.json for csharp flow as it's required to infer signature for csharp flow
                flow_directory, flow_file = resolve_flow_path(code.path)
                # TODO: pass in init_kwargs to support csharp class init flex flow
                ProxyFactory().create_inspector_proxy(self.language).prepare_metadata(
                    flow_file=flow_directory / flow_file, working_dir=flow_directory
                )
                dag_updated = update_signatures(code=flow_dir, data=flow_dag) or dag_updated
>>>>>>> 0a7cde33
                self._environment = self._resolve_environment(flow_dir, flow_dag)
                if dag_updated and not self._is_prompty_flow:
                    dump_flow_dag(flow_dag, flow_dir)
            try:
                yield code
            finally:
                if dag_updated and not self._is_prompty_flow:
                    dump_flow_dag(original_flow_dag, flow_dir)

    def _get_base_path_for_code(self) -> Path:
        """Get base path for additional includes."""
        # note that self.code is an absolute path, so it is safe to use it as base path
        return Path(self.code)

    def _get_all_additional_includes_configs(self) -> List:
        """Get all additional include configs.
        For flow, its additional include need to be read from dag with a helper function.
        """
        from promptflow._sdk._utils.general_utils import _get_additional_includes

        return _get_additional_includes(os.path.join(self.code, self.path))

    # endregion

    @classmethod
    def _from_pf_service(cls, rest_object: FlowDto):
        return cls(
            flow_source=AzureFlowSource.PF_SERVICE,
            path=rest_object.flow_definition_file_path,
            name=rest_object.flow_id,
            type=SERVICE_FLOW_TYPE_2_CLIENT_FLOW_TYPE[str(rest_object.flow_type).lower()],
            description=rest_object.description,
            tags=rest_object.tags,
            display_name=rest_object.flow_name,
            flow_resource_id=rest_object.flow_resource_id,
            owner=rest_object.owner.as_dict(),
            is_archived=rest_object.is_archived,
            created_date=rest_object.created_date,
            flow_portal_url=rest_object.studio_portal_endpoint,
        )

    @classmethod
    def _from_index_service(cls, rest_object: Dict):
        properties = rest_object["properties"]
        annotations = rest_object["annotations"]

        flow_type = properties.get("flowType", None).lower()
        # rag type flow is shown as standard flow in UX, not sure why this type exists in service code
        if flow_type == "rag":
            flow_type = FlowType.STANDARD
        elif flow_type:
            flow_type = SERVICE_FLOW_TYPE_2_CLIENT_FLOW_TYPE[flow_type]

        return cls(
            flow_source=AzureFlowSource.INDEX,
            path=properties.get("flowDefinitionFilePath", None),
            name=properties.get("flowId", None),
            display_name=annotations.get("flowName", None),
            type=flow_type,
            description=annotations.get("description", None),
            tags=annotations.get("tags", None),
            entity_id=rest_object["entityId"],
            owner=annotations.get("owner", None),
            is_archived=annotations.get("isArchived", None),
            created_date=annotations.get("createdDate", None),
        )

    def _to_dict(self):
        result = {
            "name": self.name,
            "type": self.type,
            "description": self.description,
            "tags": self.tags,
            "path": self.path,
            "code": str(self.code),
            "display_name": self.display_name,
            "owner": self.owner,
            "is_archived": self.is_archived,
            "created_date": str(self.created_date),
            "flow_portal_url": self.flow_portal_url,
        }
        return remove_empty_element_from_dict(result)

    @property
    def language(self):
        return self._flow_dict.get("language", FlowLanguage.Python)<|MERGE_RESOLUTION|>--- conflicted
+++ resolved
@@ -14,12 +14,8 @@
 from promptflow._proxy import ProxyFactory
 from promptflow._sdk._constants import SERVICE_FLOW_TYPE_2_CLIENT_FLOW_TYPE, AzureFlowSource, FlowType
 from promptflow._sdk._utils import PromptflowIgnoreFile, load_yaml, remove_empty_element_from_dict
-<<<<<<< HEAD
+from promptflow._sdk._utils.signature_utils import update_signatures
 from promptflow._utils.flow_utils import dump_flow_dag, is_prompty_flow, load_flow_dag, resolve_flow_path
-=======
-from promptflow._sdk._utils.signature_utils import update_signatures
-from promptflow._utils.flow_utils import dump_flow_dag, load_flow_dag, resolve_flow_path
->>>>>>> 0a7cde33
 from promptflow._utils.logger_utils import LoggerFactory
 from promptflow.azure._ml import AdditionalIncludesMixin, Code
 
@@ -168,26 +164,14 @@
                 code.datastore = DEFAULT_STORAGE
                 dag_updated = self._resolve_requirements(flow_dir, flow_dag) or dag_updated
 
-<<<<<<< HEAD
-                if self._is_prompty_flow:
-                    flow_directory, flow_file = Path(self.code), self.path
-                else:
+                if not self._is_prompty_flow:
                     # generate .promptflow/flow.json for csharp flow as it's required to infer signature for csharp flow
                     flow_directory, flow_file = resolve_flow_path(code.path)
                     # TODO: pass in init_kwargs to support csharp class init flex flow
                     ProxyFactory().create_inspector_proxy(self.language).prepare_metadata(
                         flow_file=flow_directory / flow_file, working_dir=flow_directory
                     )
-                dag_updated = self._resolve_signature(flow_dir, flow_dag) or dag_updated
-=======
-                # generate .promptflow/flow.json for csharp flow as it's required to infer signature for csharp flow
-                flow_directory, flow_file = resolve_flow_path(code.path)
-                # TODO: pass in init_kwargs to support csharp class init flex flow
-                ProxyFactory().create_inspector_proxy(self.language).prepare_metadata(
-                    flow_file=flow_directory / flow_file, working_dir=flow_directory
-                )
                 dag_updated = update_signatures(code=flow_dir, data=flow_dag) or dag_updated
->>>>>>> 0a7cde33
                 self._environment = self._resolve_environment(flow_dir, flow_dag)
                 if dag_updated and not self._is_prompty_flow:
                     dump_flow_dag(flow_dag, flow_dir)
