--- conflicted
+++ resolved
@@ -57,11 +57,7 @@
         :type resource_group_name: str
         :param workspace_name: The name of the workspace.
         :type workspace_name: str
-<<<<<<< HEAD
-        :param body:  Default value is None.
-=======
         :param body:
->>>>>>> bbe3b6ef
         :type body:
          ~flow.models.UnversionedEntityRequestDtoFlowIndexEntityFlowAnnotationsFlowPropertiesExtensibleObject
         :keyword callable cls: A custom type or function that will be passed the direct response
@@ -135,11 +131,7 @@
         :type resource_group_name: str
         :param workspace_name: The name of the workspace.
         :type workspace_name: str
-<<<<<<< HEAD
-        :param body:  Default value is None.
-=======
         :param body:
->>>>>>> bbe3b6ef
         :type body:
          ~flow.models.UnversionedRebuildIndexDtoFlowIndexEntityFlowAnnotationsFlowPropertiesExtensibleObject
         :keyword callable cls: A custom type or function that will be passed the direct response
