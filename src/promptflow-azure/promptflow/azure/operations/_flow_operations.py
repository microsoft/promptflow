--- conflicted
+++ resolved
@@ -218,11 +218,7 @@
         flow_entity = load_local_flow(flow_path)
         if isinstance(flow_entity, FlexFlow):
             raise UserErrorException(
-<<<<<<< HEAD
-                f"Flow source {Path(flow_path).resolve().as_posix()!r}. is {FLEX_FLOW_PUBLIC_NAME} flow. "
-=======
                 f"Flow source {Path(flow_path).resolve().as_posix()!r}. is {FlowYamlType.FLEX_FLOW} flow. "
->>>>>>> d0fa7dad
                 "Creating it to cloud is not supported."
             )
 
