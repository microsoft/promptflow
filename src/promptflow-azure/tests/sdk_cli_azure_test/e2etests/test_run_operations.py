# ---------------------------------------------------------
# Copyright (c) Microsoft Corporation. All rights reserved.
# ---------------------------------------------------------

import copy
import json
import shutil
import tempfile
from logging import Logger
from pathlib import Path
from tempfile import TemporaryDirectory
from time import sleep
from typing import Callable
from unittest.mock import MagicMock, patch

import pandas as pd
import pydash
import pytest
from _constants import PROMPTFLOW_ROOT
from azure.ai.ml import ManagedIdentityConfiguration
from azure.ai.ml.entities import IdentityConfiguration
from sdk_cli_azure_test.conftest import DATAS_DIR, FLOWS_DIR

from promptflow._constants import FLOW_FLEX_YAML
from promptflow._sdk._constants import DownloadedRun, RunStatus
from promptflow._sdk._errors import InvalidRunError, InvalidRunStatusError, RunNotFoundError
from promptflow._sdk._load_functions import load_run
from promptflow._sdk.entities import Run
from promptflow._utils.flow_utils import get_flow_lineage_id
from promptflow._utils.yaml_utils import dump_yaml, load_yaml
from promptflow.azure import PFClient
from promptflow.azure._constants._flow import (
    ENVIRONMENT,
    PYTHON_REQUIREMENTS_TXT,
    RUNTIME_PROPERTY,
    SESSION_ID_PROPERTY,
)
from promptflow.azure._entities._flow import Flow
from promptflow.azure._load_functions import load_flow
from promptflow.core import AzureOpenAIModelConfiguration, OpenAIModelConfiguration
from promptflow.exceptions import UserErrorException
from promptflow.recording.record_mode import is_live

from .._azure_utils import DEFAULT_TEST_TIMEOUT, PYTEST_TIMEOUT_METHOD

EAGER_FLOWS_DIR = PROMPTFLOW_ROOT / "tests/test_configs/eager_flows"
RUNS_DIR = PROMPTFLOW_ROOT / "tests/test_configs/runs"
PROMPTY_DIR = PROMPTFLOW_ROOT / "tests/test_configs/prompty"


def create_registry_run(name: str, registry_name: str, runtime: str, pf: PFClient):
    return pf.run(
        flow=f"azureml://registries/{registry_name}/models/simple_hello_world/versions/202311241",
        data=f"{DATAS_DIR}/simple_hello_world.jsonl",
        column_mapping={"name": "${data.name}"},
        runtime=runtime,
        name=name,
    )


@pytest.mark.timeout(timeout=DEFAULT_TEST_TIMEOUT, method=PYTEST_TIMEOUT_METHOD)
@pytest.mark.e2etest
@pytest.mark.usefixtures(
    "mock_set_headers_with_user_aml_token",
    "single_worker_thread_pool",
    "vcr_recording",
)
class TestFlowRun:
    def test_run_bulk(self, pf, runtime: str, randstr: Callable[[str], str]):
        name = randstr("name")
        run = pf.run(
            flow=f"{FLOWS_DIR}/web_classification",
            data=f"{DATAS_DIR}/webClassification1.jsonl",
            column_mapping={"url": "${data.url}"},
            variant="${summarize_text_content.variant_0}",
            runtime=runtime,
            name=name,
        )
        assert isinstance(run, Run)
        assert run.name == name

    def test_run_resume(self, pf: PFClient, randstr: Callable[[str], str]):
        # Note: Use fixed run name here to ensure resume call has same body then can be recorded.
        name = "resume_from_run_using_automatic_runtime"
        try:
            run = pf.runs.get(run=name)
        except RunNotFoundError:
            run = pf.run(
                flow=f"{FLOWS_DIR}/web_classification",
                data=f"{DATAS_DIR}/webClassification1.jsonl",
                column_mapping={"url": "${data.url}"},
                variant="${summarize_text_content.variant_0}",
                name=name,
            )
        assert isinstance(run, Run)
        assert run.name == name

        name2 = randstr("name")
        run2 = pf.run(resume_from=run, name=name2)
        assert isinstance(run2, Run)
        # Enable name assert after PFS released
        assert run2.name == name2
        assert run2._resume_from == run.name

    def test_run_resume_token(self, pf: PFClient, randstr: Callable[[str], str], capfd: pytest.CaptureFixture):
        name = "resume_from_run_with_llm_and_token"
        try:
            original_run = pf.runs.get(run=name)
        except RunNotFoundError:
            original_run = pf.run(
                flow=f"{FLOWS_DIR}/web_classification_random_fail",
                data=f"{FLOWS_DIR}/web_classification_random_fail/data.jsonl",
                column_mapping={"url": "${data.url}"},
                variant="${summarize_text_content.variant_0}",
                name=name,
            )
        original_run = pf.runs.stream(run=name)
        assert isinstance(original_run, Run)
        assert original_run.name == name
        original_token = original_run.properties["azureml.promptflow.total_tokens"]
        assert original_run.status == "Completed"
        # Since the data have 15 lines, we can assume the original run has succeeded lines in over 99% cases
        original_details = pf.get_details(original_run)
        original_success_count = len(original_details[original_details["outputs.category"].notnull()])

        resume_name = randstr("name")
        resume_run = pf.run(resume_from=original_run, name=resume_name)
        resume_run = pf.runs.stream(run=resume_name)
        assert isinstance(resume_run, Run)
        assert resume_run.name == resume_name
        assert resume_run._resume_from == original_run.name
        resume_token = resume_run.properties["azureml.promptflow.total_tokens"]
        assert int(original_token) < int(resume_token)

        # assert skip in the log
        out, _ = capfd.readouterr()
        assert f"Skipped the execution of {original_success_count} existing results." in out

    def test_run_resume_with_image_aggregation(
        self, pf: PFClient, randstr: Callable[[str], str], capfd: pytest.CaptureFixture
    ):
        name = "resume_from_run_with_image_and_aggregation_node"
        try:
            original_run = pf.runs.get(run=name)
        except RunNotFoundError:
            original_run = pf.run(
                flow=f"{FLOWS_DIR}/eval_flow_with_image_resume_random_fail",
                data=f"{FLOWS_DIR}/eval_flow_with_image_resume_random_fail/input_data",
                column_mapping={"input_image": "${data.input_image}"},
                name=name,
            )
        original_run = pf.runs.stream(run=name)
        assert isinstance(original_run, Run)
        assert original_run.name == name
        assert original_run.status == "Completed"
        # Since the data have 15 lines, we can assume the original run has succeeded lines in over 99% cases
        original_details = pf.get_details(original_run)
        original_success_count = len(original_details[original_details["outputs.output_image"].notnull()])

        resume_name = randstr("name")
        resume_run = pf.run(resume_from=original_run, name=resume_name)
        resume_run = pf.runs.stream(run=resume_name)
        assert isinstance(resume_run, Run)
        assert resume_run.name == resume_name
        assert resume_run._resume_from == original_run.name

        original_metrics = pf.runs.get_metrics(run=name)
        resume_metrics = pf.runs.get_metrics(run=resume_name)
        assert original_metrics["image_count"] < resume_metrics["image_count"]

        # assert skip in the log
        out, _ = capfd.readouterr()
        assert f"Skipped the execution of {original_success_count} existing results." in out

    def test_run_bulk_from_yaml(self, pf, runtime: str, randstr: Callable[[str], str]):
        run_id = randstr("run_id")
        run = load_run(
            source=f"{RUNS_DIR}/sample_bulk_run_cloud.yaml",
            params_override=[{"name": run_id, "runtime": runtime}],
        )
        run = pf.runs.create_or_update(run=run)
        assert isinstance(run, Run)

    def test_basic_evaluation(self, pf, runtime: str, randstr: Callable[[str], str]):
        data_path = f"{DATAS_DIR}/webClassification3.jsonl"

        run = pf.run(
            flow=f"{FLOWS_DIR}/web_classification",
            data=data_path,
            column_mapping={"url": "${data.url}"},
            variant="${summarize_text_content.variant_0}",
            runtime=runtime,
            name=randstr("batch_run_name"),
        )
        assert isinstance(run, Run)
        run = pf.runs.stream(run=run.name)
        assert run.status == RunStatus.COMPLETED

        eval_run = pf.run(
            flow=f"{FLOWS_DIR}/eval-classification-accuracy",
            data=data_path,
            run=run,
            column_mapping={"groundtruth": "${data.answer}", "prediction": "${run.outputs.category}"},
            runtime=runtime,
            name=randstr("eval_run_name"),
        )
        assert isinstance(eval_run, Run)
        eval_run = pf.runs.stream(run=eval_run.name)
        assert eval_run.status == RunStatus.COMPLETED

    def test_basic_evaluation_without_data(self, pf, runtime: str, randstr: Callable[[str], str]):
        run = pf.run(
            flow=f"{FLOWS_DIR}/web_classification",
            data=f"{DATAS_DIR}/webClassification3.jsonl",
            column_mapping={"url": "${data.url}"},
            variant="${summarize_text_content.variant_0}",
            runtime=runtime,
            name=randstr("batch_run_name"),
        )
        assert isinstance(run, Run)
        run = pf.runs.stream(run=run.name)
        assert run.status == RunStatus.COMPLETED

        eval_run = pf.run(
            flow=f"{FLOWS_DIR}/eval-classification-accuracy",
            run=run,
            column_mapping={
                # evaluation reference run.inputs
                "groundtruth": "${run.inputs.url}",
                "prediction": "${run.outputs.category}",
            },
            runtime=runtime,
            name=randstr("eval_run_name"),
        )
        assert isinstance(eval_run, Run)
        eval_run = pf.runs.stream(run=eval_run.name)
        assert eval_run.status == RunStatus.COMPLETED

    def test_run_bulk_with_remote_flow(
        self, pf: PFClient, runtime: str, randstr: Callable[[str], str], created_flow: Flow
    ):
        """Test run bulk with remote workspace flow."""
        name = randstr("name")
        run = pf.run(
            flow=f"azureml:{created_flow.name}",
            data=f"{DATAS_DIR}/simple_hello_world.jsonl",
            column_mapping={"name": "${data.name}"},
            runtime=runtime,
            name=name,
        )
        assert isinstance(run, Run)
        assert run.name == name

    def test_run_bulk_with_registry_flow(
        self, pf: PFClient, runtime: str, randstr: Callable[[str], str], registry_name: str
    ):
        """Test run bulk with remote registry flow."""
        name = randstr("name")
        run = create_registry_run(name=name, registry_name=registry_name, runtime=runtime, pf=pf)
        assert isinstance(run, Run)
        assert run.name == name

        # test invalid registry flow
        with pytest.raises(UserErrorException, match="Invalid remote flow pattern, got"):
            pf.run(
                flow="azureml://registries/no-flow",
                data=f"{DATAS_DIR}/simple_hello_world.jsonl",
                column_mapping={"name": "${data.name}"},
                runtime=runtime,
                name=name,
            )

    def test_run_bulk_with_registry_flow_automatic_runtime(
        self, pf: PFClient, randstr: Callable[[str], str], registry_name: str
    ):
        """Test run bulk with remote registry flow."""
        name = randstr("name")
        run = create_registry_run(name=name, registry_name=registry_name, runtime=None, pf=pf)
        assert isinstance(run, Run)
        assert run.name == name
        run = pf.runs.stream(run=run.name)
        assert run.status == RunStatus.COMPLETED

    def test_run_with_connection_overwrite(self, pf, runtime: str, randstr: Callable[[str], str]):
        run = pf.run(
            flow=f"{FLOWS_DIR}/web_classification",
            data=f"{DATAS_DIR}/webClassification1.jsonl",
            column_mapping={"url": "${data.url}"},
            variant="${summarize_text_content.variant_0}",
            connections={"classify_with_llm": {"connection": "azure_open_ai", "model": "gpt-3.5-turbo"}},
            runtime=runtime,
            name=randstr("name"),
        )
        assert isinstance(run, Run)

    def test_run_with_env_overwrite(self, pf, runtime: str, randstr: Callable[[str], str]):
        run = load_run(
            source=f"{RUNS_DIR}/run_with_env.yaml",
            params_override=[{"runtime": runtime}],
        )
        run.name = randstr("name")
        run = pf.runs.create_or_update(run=run)
        assert isinstance(run, Run)

    def test_run_display_name_with_macro(self, pf, runtime: str, randstr: Callable[[str], str]):
        run = load_run(
            source=f"{RUNS_DIR}/run_with_env.yaml",
            params_override=[{"runtime": runtime}],
        )
        run.name = randstr("name")
        run.display_name = "my_display_name_${variant_id}_${timestamp}"
        run = pf.runs.create_or_update(run=run)
        assert run.display_name.startswith("my_display_name_variant_0_")
        assert "${timestamp}" not in run.display_name
        assert isinstance(run, Run)

    def test_default_run_display_name(self, pf, runtime: str, randstr: Callable[[str], str]):
        run = load_run(
            source=f"{RUNS_DIR}/run_with_env.yaml",
            params_override=[{"runtime": runtime}],
        )
        run.name = randstr("name")
        run = pf.runs.create_or_update(run=run)
        assert run.display_name == run.name
        assert isinstance(run, Run)

    def test_run_with_remote_data(
        self, pf, runtime: str, remote_web_classification_data, randstr: Callable[[str], str]
    ):
        # run with arm id
        run = pf.run(
            flow=f"{FLOWS_DIR}/web_classification",
            data=f"azureml:{remote_web_classification_data.id}",
            column_mapping={"url": "${data.url}"},
            variant="${summarize_text_content.variant_0}",
            runtime=runtime,
            name=randstr("name1"),
        )
        assert isinstance(run, Run)
        # run with name version
        run = pf.run(
            flow=f"{FLOWS_DIR}/web_classification",
            data=f"azureml:{remote_web_classification_data.name}:{remote_web_classification_data.version}",
            column_mapping={"url": "${data.url}"},
            variant="${summarize_text_content.variant_0}",
            runtime=runtime,
            name=randstr("name2"),
        )
        assert isinstance(run, Run)

    # TODO: confirm whether this test is a end-to-end test
    def test_run_bulk_not_exist(self, pf, runtime: str, randstr: Callable[[str], str]):
        test_data = f"{DATAS_DIR}/webClassification1.jsonl"
        with pytest.raises(UserErrorException) as e:
            pf.run(
                flow=f"{FLOWS_DIR}/web_classification",
                # data with file:/// prefix is not supported, should raise not exist error
                data=f"file:///{Path(test_data).resolve().absolute()}",
                column_mapping={"url": "${data.url}"},
                variant="${summarize_text_content.variant_0}",
                runtime=runtime,
                name=randstr("name"),
            )
        assert "does not exist" in str(e.value)

    def test_list_runs(self, pf):
        runs = pf.runs.list(max_results=10)
        for run in runs:
            print(json.dumps(run._to_dict(), indent=4))
        assert len(runs) == 10

    def test_show_run(self, pf: PFClient, created_eval_run_without_llm: Run):
        run = pf.runs.get(run=created_eval_run_without_llm.name)
        run_dict = run._to_dict()
        print(json.dumps(run_dict, indent=4))

        # it's hard to assert with precise value, so just assert existence, type and length
        expected_keys = [
            "name",
            "created_on",
            "status",
            "display_name",
            "description",
            "tags",
            "properties",
            "creation_context",
            "start_time",
            "end_time",
            "duration",
            "portal_url",
            "data",
            "output",
            "run",
        ]
        for expected_key in expected_keys:
            assert expected_key in run_dict
            if expected_key == "description":
                assert run_dict[expected_key] is None
            elif expected_key in {"tags", "properties", "creation_context"}:
                assert isinstance(run_dict[expected_key], dict)
            else:
                assert isinstance(run_dict[expected_key], str)
                assert len(run_dict[expected_key]) > 0

    def test_show_run_details(self, pf: PFClient, created_batch_run_without_llm: Run):
        # get first 2 results
        details = pf.get_details(run=created_batch_run_without_llm.name, max_results=2)
        assert details.shape[0] == 2

        # get first 10 results while it only has 3
        details = pf.get_details(run=created_batch_run_without_llm.name, max_results=10)
        assert details.shape[0] == 3

        # get all results
        details = pf.get_details(run=created_batch_run_without_llm.name, all_results=True)
        assert details.shape[0] == 3

        # get all results even if max_results is set to 2
        details = pf.get_details(
            run=created_batch_run_without_llm.name,
            max_results=2,
            all_results=True,
        )
        assert details.shape[0] == 3

    def test_show_metrics(self, pf: PFClient, created_eval_run_without_llm: Run):
        metrics = pf.runs.get_metrics(run=created_eval_run_without_llm.name)
        print(json.dumps(metrics, indent=4))
        # as we use unmatched data, we can assert the accuracy is 0
        assert metrics == {"accuracy": 0.0}

    def test_stream_invalid_run_logs(self, pf, randstr: Callable[[str], str]):
        # test get invalid run name
        non_exist_run = randstr("non_exist_run")
        with pytest.raises(RunNotFoundError, match=f"Run {non_exist_run!r} not found"):
            pf.runs.stream(run=non_exist_run)

    def test_stream_run_logs(self, pf: PFClient, created_batch_run_without_llm: Run):
        run = pf.runs.stream(run=created_batch_run_without_llm.name)
        assert run.status == RunStatus.COMPLETED

    def test_stream_failed_run_logs(self, pf: PFClient, created_failed_run: Run, capfd: pytest.CaptureFixture):
        # (default) raise_on_error=True
        with pytest.raises(InvalidRunStatusError):
            pf.stream(run=created_failed_run.name)
        # raise_on_error=False
        pf.stream(run=created_failed_run.name, raise_on_error=False)
        out, _ = capfd.readouterr()
        assert "The input for batch run is incorrect. Couldn't find these mapping relations: ${data.key}" in out

    def test_failed_run_to_dict_exclude(self, pf: PFClient, created_failed_run: Run):
        failed_run = pf.runs.get(run=created_failed_run.name)
        # Azure run object reference a dict, use deepcopy to avoid unexpected modification
        default = copy.deepcopy(failed_run._to_dict())
        exclude = failed_run._to_dict(exclude_additional_info=True, exclude_debug_info=True)
        assert "additionalInfo" in default["error"]["error"] and "additionalInfo" not in exclude["error"]["error"]
        assert "debugInfo" in default["error"]["error"] and "debugInfo" not in exclude["error"]["error"]

    @pytest.mark.skipif(
        condition=not pytest.is_live,
        reason="cannot differ the two requests to run history in replay mode.",
    )
    def test_archive_and_restore_run(self, pf: PFClient, created_batch_run_without_llm: Run):
        from promptflow._sdk._constants import RunHistoryKeys

        run_meta_data = RunHistoryKeys.RunMetaData
        hidden = RunHistoryKeys.HIDDEN

        run_id = created_batch_run_without_llm.name

        # test archive
        pf.runs.archive(run=run_id)
        run_data = pf.runs._get_run_from_run_history(run_id, original_form=True)[run_meta_data]
        assert run_data[hidden] is True

        # test restore
        pf.runs.restore(run=run_id)
        run_data = pf.runs._get_run_from_run_history(run_id, original_form=True)[run_meta_data]
        assert run_data[hidden] is False

    def test_update_run(self, pf: PFClient, created_batch_run_without_llm: Run, randstr: Callable[[str], str]):
        run_id = created_batch_run_without_llm.name
        test_mark = randstr("test_mark")

        new_display_name = f"test_display_name_{test_mark}"
        new_description = f"test_description_{test_mark}"
        new_tags = {"test_tag": test_mark}

        run = pf.runs.update(
            run=run_id,
            display_name=new_display_name,
            description=new_description,
            tags=new_tags,
        )
        # sleep to wait for update to take effect
        sleep(3)
        assert run.display_name == new_display_name
        assert run.description == new_description
        assert run.tags["test_tag"] == test_mark

        # test wrong type of parameters won't raise error, just log warnings and got ignored
        run = pf.runs.update(
            run=run_id,
            tags={"test_tag": {"a": 1}},
        )
        # sleep to wait for update to take effect
        sleep(3)
        assert run.display_name == new_display_name
        assert run.description == new_description
        assert run.tags["test_tag"] == test_mark

    def test_cancel_run(self, pf, runtime: str, randstr: Callable[[str], str]):
        # create a run
        run_name = randstr("name")
        pf.run(
            flow=f"{FLOWS_DIR}/web_classification",
            data=f"{DATAS_DIR}/webClassification1.jsonl",
            column_mapping={"url": "${data.url}"},
            variant="${summarize_text_content.variant_0}",
            runtime=runtime,
            name=run_name,
        )

        pf.runs.cancel(run=run_name)
        sleep(3)
        run = pf.runs.get(run=run_name)
        # the run status might still be cancel requested, but it should be canceled eventually
        assert run.status in [RunStatus.CANCELED, RunStatus.CANCEL_REQUESTED]

    @pytest.mark.skipif(
        condition=not pytest.is_live, reason="request uri contains temp folder name, need some time to sanitize."
    )
    def test_run_with_additional_includes(self, pf, runtime: str, randstr: Callable[[str], str]):
        run = pf.run(
            flow=f"{FLOWS_DIR}/web_classification_with_additional_include",
            data=f"{DATAS_DIR}/webClassification1.jsonl",
            inputs_mapping={"url": "${data.url}"},
            variant="${summarize_text_content.variant_0}",
            runtime=runtime,
            name=randstr("name"),
        )
        run = pf.runs.stream(run=run.name)
        assert run.status == RunStatus.COMPLETED

        # Test additional includes don't exist
        with pytest.raises(ValueError) as e:
            pf.run(
                flow=f"{FLOWS_DIR}/web_classification_with_invalid_additional_include",
                data=f"{DATAS_DIR}/webClassification1.jsonl",
                inputs_mapping={"url": "${data.url}"},
                variant="${summarize_text_content.variant_0}",
                runtime=runtime,
                name=randstr("name_invalid"),
            )
        assert "Unable to find additional include ../invalid/file/path" in str(e.value)

    @pytest.mark.skip(reason="Cannot find tools of the flow with symbolic.")
    def test_run_with_symbolic(self, remote_client, pf, runtime, prepare_symbolic_flow):
        run = pf.run(
            flow=f"{FLOWS_DIR}/web_classification_with_symbolic",
            data=f"{DATAS_DIR}/webClassification1.jsonl",
            inputs_mapping={"url": "${data.url}"},
            variant="${summarize_text_content.variant_0}",
            runtime=runtime,
        )
        remote_client.runs.stream(run=run.name)

    def test_run_bulk_without_retry(self, remote_client):
        from azure.core.exceptions import ServiceResponseError
        from azure.core.pipeline.transport._requests_basic import RequestsTransport
        from azure.core.rest._requests_basic import RestRequestsTransportResponse
        from requests import Response

        from promptflow.azure._restclient.flow.models import SubmitBulkRunRequest
        from promptflow.azure._restclient.flow_service_caller import FlowRequestException, FlowServiceCaller
        from promptflow.azure.operations import RunOperations

        def collect_submit_call_count(_call_args_list):
            # collect submit call count since new telemetry API will also call RequestsTransport.send
            _submit_count = 0
            for call_arg in _call_args_list:
                if call_arg[0][0].url.endswith("submit"):
                    _submit_count += 1
            return _submit_count

        mock_run = MagicMock()
        mock_run._runtime = "fake_runtime"
        mock_run._to_rest_object.return_value = SubmitBulkRunRequest()
        mock_run._use_remote_flow = False
        mock_run._identity = None

        with patch.object(RunOperations, "_resolve_data_to_asset_id"), patch.object(
            RunOperations, "_resolve_flow_and_session_id", return_value=("fake_flow_id", "fake_session_id")
        ):
            with patch.object(RequestsTransport, "send") as mock_request, patch.object(
                FlowServiceCaller, "_set_headers_with_user_aml_token"
            ):
                mock_request.side_effect = ServiceResponseError(
                    "Connection aborted.",
                    error=ConnectionResetError(10054, "An existing connection was forcibly closed", None, 10054, None),
                )
                with pytest.raises(ServiceResponseError):
                    remote_client.runs.create_or_update(run=mock_run)
                # won't retry connection error since POST without response code is not retryable according to
                # retry policy
                submit_count = collect_submit_call_count(mock_request.call_args_list)
                assert submit_count == 1

        with patch.object(RunOperations, "_resolve_data_to_asset_id"), patch.object(
            RunOperations, "_resolve_flow_and_session_id", return_value=("fake_flow_id", "fake_session_id")
        ):
            with patch.object(RequestsTransport, "send") as mock_request, patch.object(
                FlowServiceCaller, "_set_headers_with_user_aml_token"
            ):
                fake_response = Response()
                # won't retry 500
                fake_response.status_code = 500
                fake_response._content = b'{"error": "error"}'
                fake_response._content_consumed = True
                mock_request.return_value = RestRequestsTransportResponse(
                    request=None,
                    internal_response=fake_response,
                )
                with pytest.raises(FlowRequestException):
                    remote_client.runs.create_or_update(run=mock_run)
                submit_count = collect_submit_call_count(mock_request.call_args_list)
                assert submit_count == 1

        with patch.object(RunOperations, "_resolve_data_to_asset_id"), patch.object(
            RunOperations, "_resolve_flow_and_session_id", return_value=("fake_flow_id", "fake_session_id")
        ):
            with patch.object(RequestsTransport, "send") as mock_request, patch.object(
                FlowServiceCaller, "_set_headers_with_user_aml_token"
            ):
                fake_response = Response()
                # will retry 503
                fake_response.status_code = 503
                fake_response._content = b'{"error": "error"}'
                fake_response._content_consumed = True
                mock_request.return_value = RestRequestsTransportResponse(
                    request=None,
                    internal_response=fake_response,
                )
                with pytest.raises(FlowRequestException):
                    remote_client.runs.create_or_update(run=mock_run)
                submit_count = collect_submit_call_count(mock_request.call_args_list)
                assert submit_count == 4

    def test_pf_run_with_env_var(self, pf, randstr: Callable[[str], str]):
        from promptflow.azure.operations import RunOperations

        def create_or_update(run, **kwargs):
            # make run.flow a datastore path uri, so that it can be parsed by AzureMLDatastorePathUri
            run.flow = "azureml://datastores/workspaceblobstore/paths/LocalUpload/not/important/path"
            return run

        with patch.object(RunOperations, "create_or_update") as mock_create_or_update:
            mock_create_or_update.side_effect = create_or_update
            env_var = {"API_BASE": "${azure_open_ai_connection.api_base}"}
            run = pf.run(
                flow=f"{FLOWS_DIR}/print_env_var",
                data=f"{DATAS_DIR}/env_var_names.jsonl",
                environment_variables=env_var,
                name=randstr("name"),
            )
            assert run._to_rest_object().environment_variables == env_var

    def test_automatic_runtime(self, pf, randstr: Callable[[str], str]):
        from promptflow.azure._restclient.flow_service_caller import FlowServiceCaller
        from promptflow.azure.operations import RunOperations

        def submit(*args, **kwargs):
            body = kwargs.get("body", None)
            assert body.runtime_name == "automatic"
            assert body.vm_size is None
            assert body.max_idle_time_seconds is None
            return body

        with patch.object(FlowServiceCaller, "submit_bulk_run") as mock_submit, patch.object(RunOperations, "get"):
            mock_submit.side_effect = submit
            # no runtime provided, will use automatic runtime
            pf.run(
                flow=f"{FLOWS_DIR}/print_env_var",
                data=f"{DATAS_DIR}/env_var_names.jsonl",
                name=randstr("name1"),
            )

        with patch.object(FlowServiceCaller, "submit_bulk_run") as mock_submit, patch.object(RunOperations, "get"):
            mock_submit.side_effect = submit
            # automatic is a reserved runtime name, will use automatic runtime if specified.
            pf.run(
                flow=f"{FLOWS_DIR}/print_env_var",
                data=f"{DATAS_DIR}/env_var_names.jsonl",
                runtime="automatic",
                name=randstr("name2"),
            )

    def test_automatic_runtime_with_resources(self, pf, randstr: Callable[[str], str]):
        from promptflow.azure._restclient.flow.models import SessionSetupModeEnum

        source = f"{RUNS_DIR}/sample_bulk_run_with_resources.yaml"
        run_id = randstr("run_id")
        run = load_run(
            source=source,
            params_override=[{"name": run_id}],
        )
        rest_run = run._to_rest_object()
        assert rest_run.vm_size == "Standard_D2"
        assert rest_run.session_setup_mode == SessionSetupModeEnum.SYSTEM_WAIT
        run = pf.runs.create_or_update(run=run)
        assert isinstance(run, Run)

    def test_run_data_not_provided(self, pf, randstr: Callable[[str], str]):
        with pytest.raises(UserErrorException) as e:
            pf.run(
                flow=f"{FLOWS_DIR}/web_classification",
                name=randstr("name"),
            )
        assert "at least one of data or run must be provided" in str(e)

    def test_run_without_dump(self, pf, runtime: str, randstr: Callable[[str], str]) -> None:
        from promptflow._sdk._errors import RunNotFoundError
        from promptflow._sdk._orm.run_info import RunInfo

        run = pf.run(
            flow=f"{FLOWS_DIR}/web_classification",
            data=f"{DATAS_DIR}/webClassification1.jsonl",
            column_mapping={"url": "${data.url}"},
            variant="${summarize_text_content.variant_0}",
            runtime=runtime,
            name=randstr("name"),
        )
        # cloud run should not dump to database
        with pytest.raises(RunNotFoundError):
            RunInfo.get(run.name)

    def test_input_mapping_with_dict(self, pf, runtime: str, randstr: Callable[[str], str]):
        data_path = f"{DATAS_DIR}/webClassification3.jsonl"

        run = pf.run(
            flow=f"{FLOWS_DIR}/flow_with_dict_input",
            data=data_path,
            column_mapping=dict(key={"a": 1}, extra="${data.url}"),
            runtime=runtime,
            name=randstr("name"),
        )
        assert '"{\\"a\\": 1}"' in run.properties["azureml.promptflow.inputs_mapping"]
        run = pf.runs.stream(run=run)
        assert run.status == "Completed"

    def test_get_invalid_run_cases(self, pf, randstr: Callable[[str], str]):
        # test get invalid run type
        with pytest.raises(InvalidRunError, match="expected 'str' or 'Run' object"):
            pf.runs.get(run=object())

        # test get invalid run name
        non_exist_run = randstr("non_exist_run")
        with pytest.raises(RunNotFoundError, match=f"Run {non_exist_run!r} not found"):
            pf.runs.get(run=non_exist_run)

    # TODO: need to confirm whether this is an end-to-end test
    def test_exp_id(self):
        with TemporaryDirectory() as tmp_dir:
            shutil.copytree(f"{FLOWS_DIR}/flow_with_dict_input", f"{tmp_dir}/flow dir with space")
            run = Run(
                flow=Path(f"{tmp_dir}/flow dir with space"),
                data=f"{DATAS_DIR}/webClassification3.jsonl",
            )
            rest_run = run._to_rest_object()
            assert rest_run.run_experiment_name == "flow_dir_with_space"

            shutil.copytree(f"{FLOWS_DIR}/flow_with_dict_input", f"{tmp_dir}/flow-dir-with-dash")
            run = Run(
                flow=Path(f"{tmp_dir}/flow-dir-with-dash"),
                data=f"{DATAS_DIR}/webClassification3.jsonl",
            )
            rest_run = run._to_rest_object()
            assert rest_run.run_experiment_name == "flow_dir_with_dash"

    def test_tools_json_ignored(self, pf, randstr: Callable[[str], str]):
        from azure.ai.ml._artifacts._blob_storage_helper import BlobStorageClient

        from promptflow.azure._restclient.flow_service_caller import FlowServiceCaller
        from promptflow.azure.operations import RunOperations

        files_to_upload = []

        def fake_upload_file(storage_client, source: str, dest, *args, **kwargs):
            files_to_upload.append(source)
            storage_client.uploaded_file_count += 1

        with patch("azure.ai.ml._utils._asset_utils.upload_file") as mock_upload_file, patch.object(
            FlowServiceCaller, "submit_bulk_run"
        ), patch.object(BlobStorageClient, "_set_confirmation_metadata"), patch.object(RunOperations, "get"):
            mock_upload_file.side_effect = fake_upload_file
            data_path = f"{DATAS_DIR}/webClassification3.jsonl"

            pf.run(
                flow=f"{FLOWS_DIR}/flow_with_dict_input",
                data=data_path,
                column_mapping={"key": {"value": "1"}, "url": "${data.url}"},
                runtime="fake_runtime",
                name=randstr("name"),
            )

            # make sure .promptflow/flow.tools.json not uploaded
            for f in files_to_upload:
                if ".promptflow/flow.tools.json" in f:
                    raise Exception(f"flow.tools.json should not be uploaded, got {f}")

    def test_flow_id_in_submission(self, pf, runtime: str, randstr: Callable[[str], str]):
        from promptflow.azure._restclient.flow_service_caller import FlowServiceCaller
        from promptflow.azure.operations import RunOperations

        flow_path = f"{FLOWS_DIR}/print_env_var"
        flow_lineage_id = get_flow_lineage_id(flow_path)
        flow = load_flow(flow_path)
        flow_session_id = pf._runs._get_session_id(flow, flow_lineage_id)

        def submit(*args, **kwargs):
            body = kwargs.get("body", None)
            assert flow_lineage_id == body.flow_lineage_id
            assert flow_session_id == body.session_id
            return body

        # flow session id is same with or without session creation
        with patch.object(FlowServiceCaller, "submit_bulk_run") as mock_submit, patch.object(
            RunOperations, "get"
        ), patch.object(FlowServiceCaller, "create_flow_session"):
            mock_submit.side_effect = submit
            pf.run(
                flow=flow_path,
                data=f"{DATAS_DIR}/env_var_names.jsonl",
                runtime=runtime,
                name=randstr("name1"),
            )

        with patch.object(FlowServiceCaller, "submit_bulk_run") as mock_submit, patch.object(
            RunOperations, "get"
        ), patch.object(FlowServiceCaller, "create_flow_session"):
            mock_submit.side_effect = submit
            # no runtime provided, will use automatic runtime
            pf.run(
                flow=flow_path,
                data=f"{DATAS_DIR}/env_var_names.jsonl",
                name=randstr("name2"),
            )

    def test_run_submission_exception(self, pf):
        from azure.core.exceptions import HttpResponseError

        from promptflow.azure._restclient.flow.operations import BulkRunsOperations
        from promptflow.azure._restclient.flow_service_caller import FlowRequestException, FlowServiceCaller

        def fake_submit(*args, **kwargs):
            headers = kwargs.get("headers", None)
            request_id_in_headers = headers["x-ms-client-request-id"]
            # request id in headers should be same with request id in service caller
            assert request_id_in_headers == pf.runs._service_caller._request_id
            raise HttpResponseError("customized error message.")

        with patch.object(BulkRunsOperations, "submit_bulk_run") as mock_request, patch.object(
            FlowServiceCaller, "_set_headers_with_user_aml_token"
        ):
            mock_request.side_effect = fake_submit
            with pytest.raises(FlowRequestException) as e:
                original_request_id = pf.runs._service_caller._request_id
                pf.runs._service_caller.submit_bulk_run(
                    subscription_id="fake_subscription_id",
                    resource_group_name="fake_resource_group",
                    workspace_name="fake_workspace_name",
                )
                # request id has been updated
                assert original_request_id != pf.runs._service_caller._request_id

            # original error message should be included in FlowRequestException
            assert "customized error message" in str(e.value)
            # request id should be included in FlowRequestException
            assert f"request id: {pf.runs._service_caller._request_id}" in str(e.value)

    def test_get_detail_against_partial_fail_run(self, pf, runtime: str, randstr: Callable[[str], str]) -> None:
        run = pf.run(
            flow=f"{FLOWS_DIR}/partial_fail",
            data=f"{FLOWS_DIR}/partial_fail/data.jsonl",
            runtime=runtime,
            name=randstr("name"),
        )
        pf.runs.stream(run=run.name)
        detail = pf.get_details(run=run.name)
        assert len(detail) == 3

    # TODO: seems another unit test...
    def test_vnext_workspace_base_url(self):
        from promptflow.azure._restclient.service_caller_factory import _FlowServiceCallerFactory

        mock_workspace = MagicMock()
        mock_workspace.discovery_url = "https://promptflow.azure-api.net/discovery/workspaces/fake_workspace_id"
        service_caller = _FlowServiceCallerFactory.get_instance(
            workspace=mock_workspace, credential=MagicMock(), operation_scope=MagicMock()
        )
        assert service_caller.caller._client._base_url == "https://promptflow.azure-api.net/"

    @pytest.mark.usefixtures("mock_isinstance_for_mock_datastore")
    def test_download_run(self, pf: PFClient, created_batch_run_without_llm: Run):
        expected_files = [
            DownloadedRun.RUN_METADATA_FILE_NAME,
            DownloadedRun.LOGS_FILE_NAME,
            DownloadedRun.METRICS_FILE_NAME,
            f"{DownloadedRun.SNAPSHOT_FOLDER}/flow.dag.yaml",
        ]

        with TemporaryDirectory() as tmp_dir:
            pf.runs.download(run=created_batch_run_without_llm.name, output=tmp_dir)
            for file in expected_files:
                assert Path(tmp_dir, created_batch_run_without_llm.name, file).exists()

    def test_request_id_when_making_http_requests(self, pf, runtime: str, randstr: Callable[[str], str]):
        from azure.core.exceptions import HttpResponseError

        from promptflow.azure._restclient.flow.operations import BulkRunsOperations
        from promptflow.azure._restclient.flow_service_caller import FlowRequestException

        request_ids = set()

        def fake_submit(*args, **kwargs):
            headers = kwargs.get("headers", None)
            request_id_in_headers = headers["x-ms-client-request-id"]
            # request id in headers should be same with request id in service caller
            assert request_id_in_headers == pf.runs._service_caller._request_id
            # request id in request is same request id in collected logs
            assert request_id_in_headers in request_ids
            raise HttpResponseError("customized error message.")

        def check_inner_call(*args, **kwargs):
            if "extra" in kwargs:
                request_id = pydash.get(kwargs, "extra.custom_dimensions.request_id")
                request_ids.add(request_id)

        with patch.object(BulkRunsOperations, "submit_bulk_run") as mock_request, patch.object(
            Logger, "info"
        ) as mock_logger:
            mock_logger.side_effect = check_inner_call
            mock_request.side_effect = fake_submit
            with pytest.raises(FlowRequestException) as e:
                pf.run(
                    flow=f"{FLOWS_DIR}/print_env_var",
                    data=f"{DATAS_DIR}/env_var_names.jsonl",
                    runtime=runtime,
                    name=randstr("name1"),
                )
            # request id in service caller is same request id in collected logs
            assert pf.runs._service_caller._request_id in request_ids
            # only 1 request id generated in logs
            assert len(request_ids) == 1
            # request id should be included in FlowRequestException
            assert f"request id: {pf.runs._service_caller._request_id}" in str(e.value)

            old_request_id = request_ids.pop()
            with pytest.raises(FlowRequestException) as e:
                pf.run(
                    flow=f"{FLOWS_DIR}/print_env_var",
                    data=f"{DATAS_DIR}/env_var_names.jsonl",
                    runtime=runtime,
                    name=randstr("name1"),
                )
            # request id in service caller is same request id in collected logs
            assert pf.runs._service_caller._request_id in request_ids
            # request id is not same with before
            assert old_request_id not in request_ids
            # only 1 request id generated in logs
            assert len(request_ids) == 1
            # request id should be included in FlowRequestException
            assert f"request id: {pf.runs._service_caller._request_id}" in str(e.value)

            inner_exception = e.value.inner_exception
            assert inner_exception is not None
            assert isinstance(inner_exception, HttpResponseError)
            assert inner_exception.message == "customized error message."

    # it is a known issue that executor/runtime might write duplicate storage for line records,
    # this will lead to the lines that assert line count (`len(detail)`) fails.
    @pytest.mark.xfail(reason="BUG 2819328: Duplicate line in flow artifacts jsonl", run=True, strict=False)
    def test_get_details_against_partial_completed_run(
        self, pf: PFClient, runtime: str, randstr: Callable[[str], str]
    ) -> None:
        flow_mod2 = f"{FLOWS_DIR}/mod-n/two"
        flow_mod3 = f"{FLOWS_DIR}/mod-n/three"
        data_path = f"{DATAS_DIR}/numbers.jsonl"
        # batch run against data
        run1 = pf.run(
            flow=flow_mod2,
            data=data_path,
            column_mapping={"number": "${data.value}"},
            runtime=runtime,
            name=randstr("run1"),
        )
        pf.runs.stream(run1)
        details1 = pf.get_details(run1)
        assert len(details1) == 20
        assert len(details1[details1["outputs.output"].notnull()]) == 10
        # assert to ensure inputs and outputs are aligned
        for _, row in details1.iterrows():
            if pd.notnull(row["outputs.output"]):
                assert int(row["inputs.number"]) == int(row["outputs.output"])

        # batch run against previous run
        run2 = pf.run(
            flow=flow_mod3,
            run=run1,
            column_mapping={"number": "${run.outputs.output}"},
            runtime=runtime,
            name=randstr("run2"),
        )
        pf.runs.stream(run2)
        details2 = pf.get_details(run2)
        assert len(details2) == 10
        assert len(details2[details2["outputs.output"].notnull()]) == 4
        # assert to ensure inputs and outputs are aligned
        for _, row in details2.iterrows():
            if pd.notnull(row["outputs.output"]):
                assert int(row["inputs.number"]) == int(row["outputs.output"])

    @pytest.mark.usefixtures("mock_isinstance_for_mock_datastore")
    def test_auto_resolve_requirements(self, pf: PFClient, randstr: Callable[[str], str]):
        # will add requirements.txt to flow.dag.yaml if exists when submitting run.
        with TemporaryDirectory() as temp:
            temp = Path(temp)
            shutil.copytree(f"{FLOWS_DIR}/flow_with_requirements_txt", temp / "flow_with_requirements_txt")

            run = pf.run(
                flow=temp / "flow_with_requirements_txt",
                data=f"{DATAS_DIR}/env_var_names.jsonl",
                name=randstr("name"),
            )
            pf.runs.stream(run)

            pf.runs.download(run=run.name, output=temp)
            flow_dag = load_yaml(Path(temp, run.name, "snapshot/flow.dag.yaml"))
            assert "requirements.txt" in flow_dag[ENVIRONMENT][PYTHON_REQUIREMENTS_TXT]

            local_flow_dag = load_yaml(f"{FLOWS_DIR}/flow_with_requirements_txt/flow.dag.yaml")
            assert "environment" not in local_flow_dag

    @pytest.mark.usefixtures("mock_isinstance_for_mock_datastore")
    def test_requirements_in_additional_includes(self, pf: PFClient, randstr: Callable[[str], str]):
        run = pf.run(
            flow=f"{FLOWS_DIR}/flow_with_additional_include_req",
            data=f"{DATAS_DIR}/env_var_names.jsonl",
            name=randstr("name"),
        )
        run = pf.runs.stream(run)
        assert run._error is None
        with TemporaryDirectory() as temp:
            pf.runs.download(run=run.name, output=temp)
            assert Path(temp, run.name, "snapshot/requirements").exists()

    def test_eager_flow_crud(self, pf: PFClient, randstr: Callable[[str], str], simple_eager_run: Run):
        run = simple_eager_run
        run = pf.runs.get(run)
        assert run.status == RunStatus.COMPLETED

        details = pf.runs.get_details(run)
        assert details.shape[0] == 1
        metrics = pf.runs.get_metrics(run)
        assert metrics == {}

        # TODO(2917923): cannot differ the two requests to run history in replay mode."
        # run_meta_data = RunHistoryKeys.RunMetaData
        # hidden = RunHistoryKeys.HIDDEN
        # run_id = run.name
        # # test archive
        # pf.runs.archive(run=run_id)
        # run_data = pf.runs._get_run_from_run_history(run_id, original_form=True)[run_meta_data]
        # assert run_data[hidden] is True
        #
        # # test restore
        # pf.runs.restore(run=run_id)
        # run_data = pf.runs._get_run_from_run_history(run_id, original_form=True)[run_meta_data]
        # assert run_data[hidden] is False

    @pytest.mark.skipif(not is_live(), reason="Content change in submission time which lead to recording issue.")
    def test_eager_flow_cancel(self, pf: PFClient, randstr: Callable[[str], str]):
        """Test cancel eager flow."""
        # create a run
        run_name = randstr("name")
        pf.run(
            flow=f"{EAGER_FLOWS_DIR}/long_running",
            data=f"{DATAS_DIR}/simple_eager_flow_data.jsonl",
            name=run_name,
        )

        pf.runs.cancel(run=run_name)
        sleep(3)
        run = pf.runs.get(run=run_name)
        # the run status might still be cancel requested, but it should be canceled eventually
        assert run.status in [RunStatus.CANCELED, RunStatus.CANCEL_REQUESTED]

    @pytest.mark.skipif(not is_live(), reason="Content change in submission time which lead to recording issue.")
    @pytest.mark.usefixtures("mock_isinstance_for_mock_datastore")
    def test_eager_flow_download(self, pf: PFClient, simple_eager_run: Run):
        run = simple_eager_run
        expected_files = [
            DownloadedRun.RUN_METADATA_FILE_NAME,
            DownloadedRun.LOGS_FILE_NAME,
            DownloadedRun.METRICS_FILE_NAME,
            f"{DownloadedRun.SNAPSHOT_FOLDER}/flow.flex.yaml",
        ]

        # test download
        with TemporaryDirectory() as tmp_dir:
            pf.runs.download(run=run.name, output=tmp_dir)
            for file in expected_files:
                assert Path(tmp_dir, run.name, file).exists()

    def test_run_with_compute_instance_session(
        self, pf: PFClient, compute_instance_name: str, randstr: Callable[[str], str]
    ):
        run = Run(
            flow=Path(f"{FLOWS_DIR}/print_env_var"),
            data=f"{DATAS_DIR}/env_var_names.jsonl",
            name=randstr("name"),
            resources={"compute": compute_instance_name},
        )
        rest_run = run._to_rest_object()
        assert rest_run.compute_name == compute_instance_name

        run = pf.runs.create_or_update(
            run=run,
        )
        assert isinstance(run, Run)

        run = pf.stream(run)
        assert run.status == RunStatus.COMPLETED

    def test_run_with_compute_instance_session_yml(
        self, pf: PFClient, compute_instance_name: str, randstr: Callable[[str], str]
    ):
        source = f"{RUNS_DIR}/sample_bulk_run_with_compute_instance.yaml"
        run_id = randstr("run_id")
        run = load_run(
            source=source,
            params_override=[{"name": run_id}],
        )
        rest_run = run._to_rest_object()
        assert rest_run.compute_name == "my_ci"

        # update ci to actual ci
        run._resources["compute"] = compute_instance_name
        run = pf.runs.create_or_update(run=run)
        assert isinstance(run, Run)

        run = pf.stream(run)
        assert run.status == RunStatus.COMPLETED

    @pytest.mark.skipif(not is_live(), reason="Content change in submission time which lead to recording issue.")
    @pytest.mark.usefixtures("mock_isinstance_for_mock_datastore")
    def test_eager_flow_meta_generation(self, pf: PFClient, randstr: Callable[[str], str]):
        run = pf.run(
            flow=f"{EAGER_FLOWS_DIR}/simple_with_req",
            data=f"{DATAS_DIR}/simple_eager_flow_data.jsonl",
            name=randstr("name"),
        )
        pf.runs.stream(run)
        run = pf.runs.get(run)
        assert run.status == RunStatus.COMPLETED

        # download the run and check flow's signature
        with TemporaryDirectory() as tmp_dir:
            file = f"{DownloadedRun.SNAPSHOT_FOLDER}/flow.flex.yaml"
            pf.runs.download(run=run.name, output=tmp_dir)
            flow_file = Path(tmp_dir) / run.name / file
            assert flow_file.exists()
            flow_data = load_yaml(flow_file)
            assert flow_data["inputs"] == {"input_val": {"type": "object"}}

    def test_session_id_with_different_env(self, pf: PFClient, randstr: Callable[[str], str]):
        run = pf.run(
            flow=f"{FLOWS_DIR}/flow_with_environment",
            data=f"{DATAS_DIR}/env_var_names.jsonl",
            name=randstr("name1"),
        )
        assert run.properties[RUNTIME_PROPERTY] == "automatic"
        session_id_1 = run.properties[SESSION_ID_PROPERTY]

        # same flow will get same session id
        run = pf.run(
            flow=f"{FLOWS_DIR}/flow_with_environment",
            data=f"{DATAS_DIR}/env_var_names.jsonl",
            name=randstr("name2"),
        )
        session_id_2 = run.properties[SESSION_ID_PROPERTY]
        assert session_id_2 == session_id_1

        with tempfile.TemporaryDirectory() as temp:
            temp = Path(temp)
            shutil.copytree(f"{FLOWS_DIR}/flow_with_environment", temp / "flow_with_environment")
            # update image
            flow_dict = load_yaml(temp / "flow_with_environment" / "flow.dag.yaml")
            flow_dict["environment"]["image"] = "python:3.9-slim"

            with open(temp / "flow_with_environment" / "flow.dag.yaml", "w", encoding="utf-8") as f:
                dump_yaml(flow_dict, f)

            run = pf.run(
                flow=temp / "flow_with_environment",
                data=f"{DATAS_DIR}/env_var_names.jsonl",
                name=randstr("name3"),
            )
            session_id_3 = run.properties[SESSION_ID_PROPERTY]

            assert session_id_3 != session_id_2

            # update requirements
            with open(temp / "flow_with_environment" / "requirements", "w", encoding="utf-8") as f:
                f.write("pandas==1.3.3")

            run = pf.run(
                flow=temp / "flow_with_environment",
                data=f"{DATAS_DIR}/env_var_names.jsonl",
                name=randstr("name4"),
            )
            session_id_4 = run.properties[SESSION_ID_PROPERTY]

            assert session_id_4 != session_id_3

    def test_run_with_environment_variables(self, pf: PFClient, randstr: Callable[[str], str]):
        run = pf.run(
            flow=f"{FLOWS_DIR}/flow_with_environment_variables",
            data=f"{FLOWS_DIR}/flow_with_environment_variables/inputs.jsonl",
            name=randstr("name"),
            column_mapping={"key": "${data.text}"},
        )
        run = pf.runs.stream(run)
        assert run.status == RunStatus.COMPLETED

        details = pf.runs.get_details(run)
        assert details.shape[0] == 6
        assert details.loc[0, "inputs.key"] == "env1" and details.loc[0, "outputs.output"] == "2"
        assert details.loc[1, "inputs.key"] == "env2" and details.loc[1, "outputs.output"] == "spawn"

    def test_run_with_environment_variables_run_yaml(self, pf: PFClient, randstr: Callable[[str], str]):
        run_obj = load_run(
            source=f"{FLOWS_DIR}/flow_with_environment_variables/run.yaml",
            params_override=[{"name": randstr("name")}],
        )
        run = pf.runs.create_or_update(run=run_obj)
        run = pf.runs.stream(run)
        assert run.status == RunStatus.COMPLETED

        details = pf.runs.get_details(run)
        assert details.shape[0] == 2
        assert details.loc[0, "inputs.key"] == "env1" and details.loc[0, "outputs.output"] == "20"
        assert details.loc[1, "inputs.key"] == "env5" and details.loc[1, "outputs.output"] == "test"

    def test_automatic_runtime_with_user_identity(self, pf, randstr: Callable[[str], str]):
        from promptflow.azure._restclient.flow.models import SessionSetupModeEnum

        source = f"{RUNS_DIR}/sample_bulk_run_with_user_identity.yaml"
        run_id = randstr("run_id")
        run = load_run(
            source=source,
            params_override=[{"name": run_id}],
        )
        rest_run = run._to_rest_object()
        # only pass identity when set to managed and specified client_id
        assert rest_run.identity is None
        assert rest_run.session_setup_mode == SessionSetupModeEnum.SYSTEM_WAIT
        run = pf.runs.create_or_update(run=run)
        assert isinstance(run, Run)

    def test_automatic_runtime_with_managed_identity(self, pf, randstr: Callable[[str], str]):
        # won't actually submit the run since test workspace don't have identity

        from promptflow.azure._restclient.flow_service_caller import FlowServiceCaller
        from promptflow.azure.operations import RunOperations

        source = f"{RUNS_DIR}/sample_bulk_run_with_managed_identity.yaml"

        mock_workspace = MagicMock(
            identity=IdentityConfiguration(
                type="managed",
                user_assigned_identities=[
                    ManagedIdentityConfiguration(client_id="fake_client_id", resource_id="fake_resource_id")
                ],
            ),
            _kind="default",  # make the mocked workspace pass the datastore check
        )

        def submit(*args, **kwargs):
            body = kwargs.get("body", None)
            assert body.runtime_name == "automatic"
            assert body.identity == "fake_resource_id"
            return body

        with patch.object(pf.runs, "_workspace", mock_workspace):

            with patch.object(FlowServiceCaller, "submit_bulk_run") as mock_submit, patch.object(RunOperations, "get"):
                mock_submit.side_effect = submit
                run_id = randstr("run_id")
                run = load_run(
                    source=source,
                    params_override=[{"name": run_id}],
                )
                pf.runs.create_or_update(run=run)

    @pytest.mark.skipif(not is_live(), reason="Content change in submission time which lead to recording issue.")
    @pytest.mark.usefixtures("mock_isinstance_for_mock_datastore")
    def test_eager_flow_run_without_yaml(self, pf: PFClient, randstr: Callable[[str], str]):
        run = pf.run(
            flow="entry:my_flow",
            code=f"{EAGER_FLOWS_DIR}/simple_without_yaml",
            data=f"{DATAS_DIR}/simple_eager_flow_data.jsonl",
            name=randstr("name"),
        )
        run = pf.runs.stream(run)
        assert run.status == RunStatus.COMPLETED

        # test YAML is generated
        expected_files = [
            f"{DownloadedRun.SNAPSHOT_FOLDER}/{FLOW_FLEX_YAML}",
        ]
        with TemporaryDirectory() as tmp_dir:
            pf.runs.download(run=run.name, output=tmp_dir)
            for file in expected_files:
                assert Path(tmp_dir, run.name, file).exists()

        # the YAML file will not exist in user's folder
        assert not Path(f"{EAGER_FLOWS_DIR}/simple_without_yaml/flow.flex.yaml").exists()

    def test_flex_flow_run(self, pf: PFClient, randstr: Callable[[str], str]):
        def assert_func(details_dict):
            return details_dict["outputs.func_input"] == [
                "func_input",
                "func_input",
                "func_input",
                "func_input",
            ] and details_dict["outputs.obj_input"] == ["val", "val", "val", "val"]

        flow_path = Path(f"{EAGER_FLOWS_DIR}/basic_callable_class")
        run = pf.run(
            flow=flow_path,
            data=f"{EAGER_FLOWS_DIR}/basic_callable_class/inputs.jsonl",
            init={"obj_input": "val"},
            name=randstr("name"),
        )
        assert run.properties["azureml.promptflow.init_kwargs"] == '{"obj_input":"val"}'

        assert_batch_run_result(run, pf, assert_func)

<<<<<<< HEAD
    def test_flex_flow_run_batch_resume(
        self, pf: PFClient, randstr: Callable[[str], str], capfd: pytest.CaptureFixture
    ):
        name = randstr("flex_flow_original_run")
        try:
            original_run = pf.runs.get(run=name)
        except RunNotFoundError:
            flow_path = Path(f"{EAGER_FLOWS_DIR}/simple_with_random_fail")
            original_run = pf.run(
                flow=flow_path,
                data=f"{EAGER_FLOWS_DIR}/simple_with_random_fail/inputs.jsonl",
                name=name,
            )
        original_run = pf.runs.stream(run=name)
        assert isinstance(original_run, Run)
        assert original_run.name == name
        assert original_run.status == "Completed"
        # Since the data have 15 lines, we can assume the original run has succeeded lines in over 99% cases
        original_details = pf.get_details(original_run)
        original_success_count = len(original_details[original_details["outputs.output"].notnull()])
        resume_name = randstr("resume_name")
        resume_run = pf.run(resume_from=original_run, name=resume_name, display_name="flex_flow_resume_run")
        resume_run = pf.runs.stream(run=resume_name)
        assert isinstance(resume_run, Run)
        assert resume_run.name == resume_name
        assert resume_run._resume_from == original_run.name
        original_metrics = pf.runs.get_metrics(run=name)
        resume_metrics = pf.runs.get_metrics(run=resume_name)
        assert original_metrics["image_count"] < resume_metrics["image_count"]
        # assert skip in the log
        out, _ = capfd.readouterr()
        assert f"Skipped the execution of {original_success_count} existing results." in out

    @pytest.mark.skipif(not is_live(), reason="Content change in submission time which lead to recording issue.")
=======
    @pytest.mark.skip(reason="Content change in submission time which lead to recording issue.")
>>>>>>> 9cb7869b
    def test_model_config_obj_in_init(self, pf):
        def assert_func(details_dict):
            return details_dict["outputs.azure_open_ai_model_config_azure_endpoint"] != [None, None,] and details_dict[
                "outputs.azure_open_ai_model_config_connection"
            ] == [None, None]

        flow_path = Path(f"{EAGER_FLOWS_DIR}/basic_model_config")
        # init with model config object
        config1 = AzureOpenAIModelConfiguration(azure_deployment="my_deployment", connection="azure_open_ai")
        config2 = OpenAIModelConfiguration(model="my_model", base_url="fake_base_url")
        run = pf.run(
            flow=flow_path,
            data=f"{EAGER_FLOWS_DIR}/basic_model_config/inputs.jsonl",
            init={"azure_open_ai_model_config": config1, "open_ai_model_config": config2},
        )
        assert "azure_open_ai_model_config" in run.properties["azureml.promptflow.init_kwargs"]
        assert_batch_run_result(run, pf, assert_func)

    @pytest.mark.skip(reason="Content change in submission time which lead to recording issue.")
    def test_model_config_dict_in_init(self, pf):
        def assert_func(details_dict):
            return details_dict["outputs.azure_open_ai_model_config_azure_endpoint"] != [None, None,] and details_dict[
                "outputs.azure_open_ai_model_config_connection"
            ] == [None, None]

        flow_path = Path(f"{EAGER_FLOWS_DIR}/basic_model_config")
        # init with model config dict
        config1 = dict(azure_deployment="my_deployment", connection="azure_open_ai")
        config2 = dict(model="my_model", base_url="fake_base_url")
        run = pf.run(
            flow=flow_path,
            data=f"{EAGER_FLOWS_DIR}/basic_model_config/inputs.jsonl",
            init={"azure_open_ai_model_config": config1, "open_ai_model_config": config2},
        )
        assert "azure_open_ai_model_config" in run.properties["azureml.promptflow.init_kwargs"]
        assert_batch_run_result(run, pf, assert_func)


def assert_batch_run_result(run: Run, pf: PFClient, assert_func):
    run = pf.runs.stream(run)
    assert run.status == RunStatus.COMPLETED
    assert "error" not in run._to_dict(), run._to_dict()["error"]
    details = pf.get_details(run.name)
    # convert DataFrame to dict
    details_dict = details.to_dict(orient="list")
    assert assert_func(details_dict), details_dict<|MERGE_RESOLUTION|>--- conflicted
+++ resolved
@@ -1347,7 +1347,6 @@
 
         assert_batch_run_result(run, pf, assert_func)
 
-<<<<<<< HEAD
     def test_flex_flow_run_batch_resume(
         self, pf: PFClient, randstr: Callable[[str], str], capfd: pytest.CaptureFixture
     ):
@@ -1381,10 +1380,7 @@
         out, _ = capfd.readouterr()
         assert f"Skipped the execution of {original_success_count} existing results." in out
 
-    @pytest.mark.skipif(not is_live(), reason="Content change in submission time which lead to recording issue.")
-=======
     @pytest.mark.skip(reason="Content change in submission time which lead to recording issue.")
->>>>>>> 9cb7869b
     def test_model_config_obj_in_init(self, pf):
         def assert_func(details_dict):
             return details_dict["outputs.azure_open_ai_model_config_azure_endpoint"] != [None, None,] and details_dict[
