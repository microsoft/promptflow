import importlib
import importlib.util
import json
import logging
import os
import os.path
import shutil
import subprocess
import sys
import tempfile
import uuid
from pathlib import Path
from tempfile import mkdtemp
from time import sleep
from typing import Dict, List
from unittest.mock import patch

import mock
import pytest

from promptflow._cli._pf.entry import main
from promptflow._constants import PF_USER_AGENT
from promptflow._core.operation_context import OperationContext
from promptflow._sdk._constants import LOGGER_NAME, SCRUBBED_VALUE, ExperimentStatus
from promptflow._sdk._errors import RunNotFoundError
from promptflow._sdk._utils import ClientUserAgentUtil, setup_user_agent_to_operation_context
from promptflow._sdk.operations._local_storage_operations import LocalStorageOperations
from promptflow._sdk.operations._run_operations import RunOperations
from promptflow._utils.context_utils import _change_working_dir
from promptflow._utils.utils import environment_variable_overwrite, parse_ua_to_dict
from promptflow._utils.yaml_utils import dump_yaml, load_yaml

from ..recording_utilities import is_live

FLOWS_DIR = "./tests/test_configs/flows"
EXPERIMENT_DIR = "./tests/test_configs/experiments"
RUNS_DIR = "./tests/test_configs/runs"
CONNECTIONS_DIR = "./tests/test_configs/connections"
DATAS_DIR = "./tests/test_configs/datas"
TOOL_ROOT = "./tests/test_configs/tools"

TARGET_URL = "https://www.youtube.com/watch?v=o5ZQyXaAv1g"


# TODO: move this to a shared utility module
def run_pf_command(*args, cwd=None):
    """Run a pf command with the given arguments and working directory.

    There have been some unknown issues in using subprocess on CI, so we use this function instead, which will also
    provide better debugging experience.
    """
    origin_argv, origin_cwd = sys.argv, os.path.abspath(os.curdir)
    try:
        sys.argv = ["pf"] + list(args)
        if cwd:
            os.chdir(cwd)
        main()
    finally:
        sys.argv = origin_argv
        os.chdir(origin_cwd)


@pytest.mark.usefixtures(
    "use_secrets_config_file", "recording_injection", "setup_local_connection", "install_custom_tool_pkg"
)
@pytest.mark.cli_test
@pytest.mark.e2etest
class TestCli:
    def test_pf_version(self, capfd):
        run_pf_command("--version")
        out, _ = capfd.readouterr()
        assert "0.0.1\n" in out

    def test_basic_flow_run(self, capfd) -> None:
        # fetch std out
        run_pf_command(
            "run",
            "create",
            "--flow",
            f"{FLOWS_DIR}/web_classification",
            "--data",
            f"{DATAS_DIR}/webClassification3.jsonl",
            "--name",
            str(uuid.uuid4()),
        )
        out, _ = capfd.readouterr()
        assert "Completed" in out

    def test_basic_flow_run_batch_and_eval(self, capfd) -> None:
        run_id = str(uuid.uuid4())
        run_pf_command(
            "run",
            "create",
            "--flow",
            f"{FLOWS_DIR}/web_classification",
            "--data",
            f"{DATAS_DIR}/webClassification3.jsonl",
            "--name",
            run_id,
        )
        out, _ = capfd.readouterr()
        assert "Completed" in out

        # Check the CLI works correctly when the parameter is surrounded by quotation, as below shown:
        # --param "key=value" key="value"
        run_pf_command(
            "run",
            "create",
            "--flow",
            f"{FLOWS_DIR}/classification_accuracy_evaluation",
            "--column-mapping",
            "'groundtruth=${data.answer}'",
            "prediction='${run.outputs.category}'",
            "variant_id=${data.variant_id}",
            "--data",
            f"{DATAS_DIR}/webClassification3.jsonl",
            "--run",
            run_id,
        )
        out, _ = capfd.readouterr()
        assert "Completed" in out

    def test_submit_run_with_yaml(self, capfd):
        run_id = str(uuid.uuid4())
        run_pf_command(
            "run",
            "create",
            "--file",
            "./sample_bulk_run.yaml",
            "--name",
            run_id,
            cwd=f"{RUNS_DIR}",
        )
        out, _ = capfd.readouterr()
        assert "Completed" in out

        run_pf_command(
            "run",
            "create",
            "--file",
            "./sample_eval_run.yaml",
            "--run",
            run_id,
            cwd=f"{RUNS_DIR}",
        )
        out, _ = capfd.readouterr()
        assert "Completed" in out

    def test_submit_batch_variant(self, local_client):
        run_id = str(uuid.uuid4())
        run_pf_command(
            "run",
            "create",
            "--flow",
            f"{FLOWS_DIR}/web_classification",
            "--data",
            f"{DATAS_DIR}/webClassification3.jsonl",
            "--name",
            run_id,
            "--variant",
            "${summarize_text_content.variant_0}",
        )
        run = local_client.runs.get(name=run_id)
        local_storage = LocalStorageOperations(run)
        detail = local_storage.load_detail()
        tuning_node = next((x for x in detail["node_runs"] if x["node"] == "summarize_text_content"), None)
        # used variant_0 config, defaults using variant_1
        assert tuning_node["inputs"]["temperature"] == 0.2

    def test_environment_variable_overwrite(self, local_client, local_aoai_connection):
        run_id = str(uuid.uuid4())
        run_pf_command(
            "run",
            "create",
            "--name",
            run_id,
            "--flow",
            f"{FLOWS_DIR}/print_env_var",
            "--data",
            f"{DATAS_DIR}/env_var_names.jsonl",
            "--environment-variables",
            "API_BASE=${azure_open_ai_connection.api_base}",
        )
        outputs = local_client.runs._get_outputs(run=run_id)
        assert outputs["output"][0] == local_aoai_connection.api_base

    def test_connection_overwrite(self, local_alt_aoai_connection, capfd):
        # CLi command will fail with SystemExit
        with pytest.raises(SystemExit):
            run_pf_command(
                "run",
                "create",
                "--flow",
                f"{FLOWS_DIR}/web_classification",
                "--data",
                f"{DATAS_DIR}/webClassification3.jsonl",
                "--connection",
                "classify_with_llm.connection=not_exist",
            )

        out, _ = capfd.readouterr()
        run_pf_command(
            "run",
            "create",
            "--flow",
            f"{FLOWS_DIR}/web_classification",
            "--data",
            f"{DATAS_DIR}/webClassification3.jsonl",
            "--connection",
            "classify_with_llm.connection=new_ai_connection",
        )
        out, _ = capfd.readouterr()
        assert "Completed" in out

        run_pf_command(
            "run",
            "create",
            "--flow",
            f"{FLOWS_DIR}/web_classification",
            "--data",
            f"{DATAS_DIR}/webClassification3.jsonl",
            "--connection",
            "classify_with_llm.model=new_model",
        )
        out, _ = capfd.readouterr()
        assert "Completed" in out

    def test_create_with_set(self, local_client):
        run_id = str(uuid.uuid4())
        display_name = "test_run"
        description = "test description"
        run_pf_command(
            "run",
            "create",
            "--name",
            run_id,
            "--flow",
            f"{FLOWS_DIR}/print_env_var",
            "--data",
            f"{DATAS_DIR}/env_var_names.jsonl",
            "--environment-variables",
            "API_BASE=${azure_open_ai_connection.api_base}",
            "--set",
            f"display_name={display_name}",
            "tags.key=val",
            f"description={description}",
        )
        run = local_client.runs.get(run_id)
        assert display_name in run.display_name
        assert run.tags == {"key": "val"}
        assert run.description == description

        run_id = str(uuid.uuid4())
        run_pf_command(
            "run",
            "create",
            "--file",
            "./sample_bulk_run.yaml",
            "--name",
            run_id,
            "--set",
            f"display_name={display_name}",
            "tags.key=val",
            f"description={description}",
            cwd=f"{RUNS_DIR}",
        )
        assert display_name in run.display_name
        assert run.tags == {"key": "val"}
        assert run.description == description

    def test_pf_flow_test(self):
        run_pf_command(
            "flow",
            "test",
            "--flow",
            f"{FLOWS_DIR}/web_classification",
            "--inputs",
            "url=https://www.youtube.com/watch?v=o5ZQyXaAv1g",
            "answer=Channel",
            "evidence=Url",
        )
        output_path = Path(FLOWS_DIR) / "web_classification" / ".promptflow" / "flow.output.json"
        assert output_path.exists()
        log_path = Path(FLOWS_DIR) / "web_classification" / ".promptflow" / "flow.log"
        with open(log_path, "r") as f:
            previous_log_content = f.read()

        # Test without input
        run_pf_command(
            "flow",
            "test",
            "--flow",
            f"{FLOWS_DIR}/web_classification",
        )
        output_path = Path(FLOWS_DIR) / "web_classification" / ".promptflow" / "flow.output.json"
        assert output_path.exists()
        log_path = Path(FLOWS_DIR) / "web_classification" / ".promptflow" / "flow.log"
        with open(log_path, "r") as f:
            log_content = f.read()
        assert previous_log_content not in log_content

    def test_flow_with_aad_connection(self):
        run_pf_command("flow", "test", "--flow", f"{FLOWS_DIR}/flow_with_aad_connection")
        output_path = Path(FLOWS_DIR) / "flow_with_aad_connection" / ".promptflow" / "flow.output.json"
        assert output_path.exists()
        output = json.loads(open(output_path, "r", encoding="utf-8").read())
        assert output["result"] == "meid_token"

    def test_pf_flow_test_with_non_english_input_output(self, capsys):
        question = "什么是 chat gpt"
        run_pf_command("flow", "test", "--flow", f"{FLOWS_DIR}/chat_flow", "--inputs", f'question="{question}"')
        stdout, _ = capsys.readouterr()
        output_path = Path(FLOWS_DIR) / "chat_flow" / ".promptflow" / "flow.output.json"
        assert output_path.exists()
        with open(output_path, "r", encoding="utf-8") as f:
            outputs = json.load(f)
            assert outputs["answer"] in json.loads(stdout)["answer"]

        detail_path = Path(FLOWS_DIR) / "chat_flow" / ".promptflow" / "flow.detail.json"
        assert detail_path.exists()
        with open(detail_path, "r", encoding="utf-8") as f:
            detail = json.load(f)
            assert detail["flow_runs"][0]["inputs"]["question"] == question
            assert detail["flow_runs"][0]["output"]["answer"] == outputs["answer"]

    def test_pf_flow_with_variant(self, capsys):
        with tempfile.TemporaryDirectory() as temp_dir:
            shutil.copytree((Path(FLOWS_DIR) / "web_classification").resolve().as_posix(), temp_dir, dirs_exist_ok=True)

            dag = Path(temp_dir) / "flow.dag.yaml"
            flow_dict = load_yaml(dag)

            node_name = "summarize_text_content"
            node = next(filter(lambda item: item["name"] == node_name, flow_dict["nodes"]))
            flow_dict["nodes"].remove(node)
            flow_dict["nodes"].append({"name": node_name, "use_variants": True})
            with open(Path(temp_dir) / "flow.dag.yaml", "w") as f:
                dump_yaml(flow_dict, f)

            run_pf_command(
                "flow",
                "test",
                "--flow",
                temp_dir,
                "--inputs",
                "url=https://www.youtube.com/watch?v=o5ZQyXaAv1g",
                "answer=Channel",
                "evidence=Url",
            )
            output_path = Path(temp_dir) / ".promptflow" / "flow.output.json"
            assert output_path.exists()

            run_pf_command(
                "flow",
                "test",
                "--flow",
                temp_dir,
                "--inputs",
                "url=https://www.youtube.com/watch?v=o5ZQyXaAv1g",
                "answer=Channel",
                "evidence=Url",
                "--variant",
                "'${summarize_text_content.variant_1}'",
            )
            output_path = Path(temp_dir) / ".promptflow" / "flow-summarize_text_content-variant_1.output.json"
            assert output_path.exists()

            # Test flow dag with invalid format
            node_name = flow_dict["nodes"][0]["name"]
            flow_dict["nodes"][0]["use_variants"] = True
            flow_dict["node_variants"][node_name] = {
                "default_variant_id": "invalid_variant",
                "variants": [{"variant_0": {}}],
            }
            with open(Path(temp_dir) / "flow.dag.yaml", "w") as f:
                dump_yaml(flow_dict, f)
            with pytest.raises(SystemExit):
                run_pf_command(
                    "flow",
                    "test",
                    "--flow",
                    temp_dir,
                    "--inputs",
                    "url=https://www.youtube.com/watch?v=o5ZQyXaAv1g",
                    "answer=Channel",
                    "evidence=Url",
                    "--variant",
                    "${summarize_text_content.variant_1}",
                )
            outerr = capsys.readouterr()
            assert f"Cannot find the variant invalid_variant for {node_name}." in outerr.out

    def test_pf_flow_test_single_node(self):
        node_name = "fetch_text_content_from_url"
        run_pf_command(
            "flow",
            "test",
            "--flow",
            f"{FLOWS_DIR}/web_classification",
            "--inputs",
            "inputs.url="
            "https://www.microsoft.com/en-us/d/xbox-wireless-controller-stellar-shift-special-edition/94fbjc7h0h6h",
            "--node",
            node_name,
        )
        output_path = Path(FLOWS_DIR) / "web_classification" / ".promptflow" / f"flow-{node_name}.node.detail.json"
        assert output_path.exists()

        node_name = "fetch_text_content_from_url"
        run_pf_command(
            "flow",
            "test",
            "--flow",
            f"{FLOWS_DIR}/web_classification",
            "--inputs",
            "url="
            "https://www.microsoft.com/en-us/d/xbox-wireless-controller-stellar-shift-special-edition/94fbjc7h0h6h",
            "--node",
            node_name,
        )
        output_path = Path(FLOWS_DIR) / "web_classification" / ".promptflow" / f"flow-{node_name}.node.detail.json"
        assert output_path.exists()

        # Test node with node reference input
        run_pf_command(
            "flow",
            "test",
            "--flow",
            f"{FLOWS_DIR}/web_classification",
            "--inputs",
            'input_str={"category": "App", "evidence": "URL"}',
            "--node",
            "convert_to_dict",
        )
        output_path = Path(FLOWS_DIR) / "web_classification" / ".promptflow" / "flow-convert_to_dict.node.detail.json"
        assert output_path.exists()

        # Test without input
        run_pf_command(
            "flow",
            "test",
            "--flow",
            f"{FLOWS_DIR}/web_classification",
            "--node",
            node_name,
        )
        output_path = Path(FLOWS_DIR) / "web_classification" / ".promptflow" / f"flow-{node_name}.node.detail.json"
        assert output_path.exists()

        # Test with input file
        run_pf_command(
            "flow",
            "test",
            "--flow",
            f"{FLOWS_DIR}/web_classification",
            "--node",
            node_name,
            "--input",
            f"{FLOWS_DIR}/web_classification/{node_name}_input.jsonl",
        )
        output_path = Path(FLOWS_DIR) / "web_classification" / ".promptflow" / f"flow-{node_name}.node.detail.json"
        assert output_path.exists()

        # Test with input file
        run_pf_command(
            "flow",
            "test",
            "--flow",
            f"{FLOWS_DIR}/web_classification",
            "--node",
            node_name,
            "--inputs",
            f"{FLOWS_DIR}/web_classification/{node_name}_input.jsonl",
        )
        output_path = Path(FLOWS_DIR) / "web_classification" / ".promptflow" / f"flow-{node_name}.node.detail.json"
        assert output_path.exists()

    def test_pf_flow_test_debug_single_node(self):
        node_name = "fetch_text_content_from_url"
        run_pf_command(
            "flow",
            "test",
            "--flow",
            f"{FLOWS_DIR}/web_classification",
            "--inputs",
            "inputs.url="
            "https://www.microsoft.com/en-us/d/xbox-wireless-controller-stellar-shift-special-edition/94fbjc7h0h6h",
            "--node",
            node_name,
            "--debug",
        )

        # Debug node with node reference input
        run_pf_command(
            "flow",
            "test",
            "--flow",
            f"{FLOWS_DIR}/web_classification",
            "--inputs",
            'classify_with_llm.output={"category": "App", "evidence": "URL"}',
            "--node",
            "convert_to_dict",
            "--debug",
        )

    def test_pf_flow_test_with_additional_includes(self):
        run_pf_command(
            "flow",
            "test",
            "--flow",
            f"{FLOWS_DIR}/web_classification_with_additional_include",
            "--inputs",
            "url=https://www.youtube.com/watch?v=o5ZQyXaAv1g",
            "answer=Channel",
            "evidence=Url",
        )
        output_path = (
            Path(FLOWS_DIR) / "web_classification_with_additional_include" / ".promptflow" / "flow.output.json"
        )
        assert output_path.exists()

        node_name = "fetch_text_content_from_url"
        run_pf_command(
            "flow",
            "test",
            "--flow",
            f"{FLOWS_DIR}/web_classification_with_additional_include",
            "--inputs",
            "inputs.url="
            "https://www.microsoft.com/en-us/d/xbox-wireless-controller-stellar-shift-special-edition/94fbjc7h0h6h",
            "--node",
            node_name,
        )

    def test_pf_flow_test_with_symbolic(self, prepare_symbolic_flow):
        run_pf_command(
            "flow",
            "test",
            "--flow",
            f"{FLOWS_DIR}/web_classification_with_symbolic",
            "--inputs",
            "url=https://www.youtube.com/watch?v=o5ZQyXaAv1g",
            "answer=Channel",
            "evidence=Url",
        )
        output_path = Path(FLOWS_DIR) / "web_classification_with_symbolic" / ".promptflow" / "flow.output.json"
        assert output_path.exists()

        node_name = "fetch_text_content_from_url"
        run_pf_command(
            "flow",
            "test",
            "--flow",
            f"{FLOWS_DIR}/web_classification_with_symbolic",
            "--inputs",
            "inputs.url="
            "https://www.microsoft.com/en-us/d/xbox-wireless-controller-stellar-shift-special-edition/94fbjc7h0h6h",
            "--node",
            node_name,
        )

    @pytest.mark.parametrize(
        "flow_folder_name, env_key, except_value",
        [
            pytest.param(
                "print_env_var",
                "API_BASE",
                "${azure_open_ai_connection.api_base}",
                id="TestFlowWithEnvironmentVariables",
            ),
            pytest.param(
                "flow_with_environment_variables",
                "env1",
                "2",
                id="LoadEnvVariablesWithoutOverridesInYaml",
            ),
        ],
    )
    def test_flow_test_with_environment_variable(self, flow_folder_name, env_key, except_value, local_client):
        from promptflow._sdk._submitter.utils import SubmitterHelper

        def validate_stdout(detail_path):
            with open(detail_path, "r") as f:
                details = json.load(f)
                assert details["node_runs"][0]["logs"]["stdout"]

        env = {env_key: except_value}
        SubmitterHelper.resolve_environment_variables(env, local_client)
        run_pf_command(
            "flow",
            "test",
            "--flow",
            f"{FLOWS_DIR}/{flow_folder_name}",
            "--inputs",
            f"key={env_key}",
            "--environment-variables",
            "API_BASE=${azure_open_ai_connection.api_base}",
        )
        with open(Path(FLOWS_DIR) / flow_folder_name / ".promptflow" / "flow.output.json", "r") as f:
            outputs = json.load(f)
        assert outputs["output"] == env[env_key]
        validate_stdout(Path(FLOWS_DIR) / flow_folder_name / ".promptflow" / "flow.detail.json")

        # Test log contains user printed outputs
        log_path = Path(FLOWS_DIR) / flow_folder_name / ".promptflow" / "flow.log"
        with open(log_path, "r") as f:
            log_content = f.read()
        assert env[env_key] in log_content

        run_pf_command(
            "flow",
            "test",
            "--flow",
            f"{FLOWS_DIR}/{flow_folder_name}",
            "--inputs",
            f"inputs.key={env_key}",
            "--environment-variables",
            "API_BASE=${azure_open_ai_connection.api_base}",
            "--node",
            "print_env",
        )
        with open(Path(FLOWS_DIR) / flow_folder_name / ".promptflow" / "flow-print_env.node.output.json", "r") as f:
            outputs = json.load(f)
        assert outputs["value"] == env[env_key]
        validate_stdout(Path(FLOWS_DIR) / flow_folder_name / ".promptflow" / "flow-print_env.node.detail.json")

    def _validate_requirement(self, flow_path):
        with open(flow_path) as f:
            flow_dict = load_yaml(f)
        assert flow_dict.get("environment", {}).get("python_requirements_txt", None)
        assert (flow_path.parent / flow_dict["environment"]["python_requirements_txt"]).exists()

    def test_flow_with_exception(self, capsys):
        with pytest.raises(SystemExit):
            run_pf_command(
                "flow",
                "test",
                "--flow",
                f"{FLOWS_DIR}/web_classification_with_exception",
            )
        captured = capsys.readouterr()
        assert "Execution failure in 'convert_to_dict': (Exception) mock exception" in captured.out
        output_path = Path(FLOWS_DIR) / "web_classification_with_exception" / ".promptflow" / "flow.detail.json"
        assert output_path.exists()

        with pytest.raises(SystemExit):
            run_pf_command(
                "flow",
                "test",
                "--flow",
                f"{FLOWS_DIR}/web_classification_with_exception",
                "--inputs",
                'classify_with_llm.output={"category": "App", "evidence": "URL"}',
                "--node",
                "convert_to_dict",
            )
        captured = capsys.readouterr()
        assert "convert_to_dict.py" in captured.out
        assert "mock exception" in captured.out
        output_path = (
            Path(FLOWS_DIR)
            / "web_classification_with_exception"
            / ".promptflow"
            / "flow-convert_to_dict.node.detail.json"
        )
        assert output_path.exists()

    def test_init_eval_flow(self):
        temp_dir = mkdtemp()
        with _change_working_dir(temp_dir):
            flow_name = "eval_flow"
            # Init standard flow
            run_pf_command(
                "flow",
                "init",
                "--flow",
                flow_name,
                "--type",
                "evaluation",
            )
            ignore_file_path = Path(temp_dir) / flow_name / ".gitignore"
            assert ignore_file_path.exists()
            ignore_file_path.unlink()
            # TODO remove variant_id & line_number in evaluate template
            run_pf_command("flow", "test", "--flow", flow_name, "--inputs", "groundtruth=App", "prediction=App")
            self._validate_requirement(Path(temp_dir) / flow_name / "flow.dag.yaml")

    def test_init_chat_flow(self):
        temp_dir = mkdtemp()
        with _change_working_dir(temp_dir):
            flow_name = "chat_flow"
            # Init standard flow
            run_pf_command(
                "flow",
                "init",
                "--flow",
                flow_name,
                "--type",
                "chat",
            )
            ignore_file_path = Path(temp_dir) / flow_name / ".gitignore"
            assert ignore_file_path.exists()
            ignore_file_path.unlink()

            # Only azure openai connection in test env
            with open(Path(temp_dir) / flow_name / "flow.dag.yaml", "r") as f:
                flow_dict = load_yaml(f)
            flow_dict["nodes"][0]["provider"] = "AzureOpenAI"
            flow_dict["nodes"][0]["connection"] = "azure_open_ai_connection"
            with open(Path(temp_dir) / flow_name / "flow.dag.yaml", "w") as f:
                dump_yaml(flow_dict, f)

            run_pf_command("flow", "test", "--flow", flow_name, "--inputs", "question=hi")
            self._validate_requirement(Path(temp_dir) / flow_name / "flow.dag.yaml")

    def test_flow_init(self, capsys):
        temp_dir = mkdtemp()
        with _change_working_dir(temp_dir):
            flow_name = "standard_flow"
            # Init standard flow
            run_pf_command(
                "flow",
                "init",
                "--flow",
                flow_name,
                "--type",
                "standard",
            )
            self._validate_requirement(Path(temp_dir) / flow_name / "flow.dag.yaml")
            ignore_file_path = Path(temp_dir) / flow_name / ".gitignore"
            requirements_file_path = Path(temp_dir) / flow_name / "requirements.txt"
            assert ignore_file_path.exists()
            assert requirements_file_path.exists()
            ignore_file_path.unlink()
            run_pf_command("flow", "test", "--flow", flow_name, "--inputs", "text=value")

            jinja_name = "input1"
            run_pf_command(
                "flow",
                "init",
                "--flow",
                flow_name,
                "--entry",
                "hello.py",
                "--function",
                "my_python_tool",
                "--prompt-template",
                f"{jinja_name}=hello.jinja2",
            )
            self._validate_requirement(Path(temp_dir) / flow_name / "flow.dag.yaml")
            assert ignore_file_path.exists()
            assert requirements_file_path.exists()
            with open(Path(temp_dir) / flow_name / ".promptflow" / "flow.tools.json", "r") as f:
                tools_dict = json.load(f)["code"]
                assert jinja_name in tools_dict
                assert len(tools_dict[jinja_name]["inputs"]) == 1
                assert tools_dict[jinja_name]["inputs"]["text"]["type"] == ["string"]
                assert tools_dict[jinja_name]["source"] == "hello.jinja2"

            # Test prompt-template doesn't exist
            run_pf_command(
                "flow",
                "init",
                "--flow",
                flow_name,
                "--entry",
                "hello.py",
                "--function",
                "my_python_tool",
                "--prompt-template",
                f"{jinja_name}={jinja_name}.jinja2",
            )
            self._validate_requirement(Path(temp_dir) / flow_name / "flow.dag.yaml")
            assert (Path(temp_dir) / flow_name / f"{jinja_name}.jinja2").exists()

            # Test template name doesn't exist in python function
            jinja_name = "mock_jinja"
            with pytest.raises(SystemExit):
                run_pf_command(
                    "flow",
                    "init",
                    "--flow",
                    flow_name,
                    "--entry",
                    "hello.py",
                    "--function",
                    "my_python_tool",
                    "--prompt-template",
                    f"{jinja_name}={jinja_name}.jinja2",
                )
                _, err = capsys.readouterr()
                assert f"Template parameter {jinja_name} doesn't find in python function arguments." in err

            with pytest.raises(SystemExit):
                run_pf_command("flow", "init")
            _, err = capsys.readouterr()
            assert "pf flow init: error: the following arguments are required: --flow" in err

    def test_flow_init_intent_copilot(self):
        flow_path = os.path.join(FLOWS_DIR, "intent-copilot")
        run_pf_command(
            "flow",
            "init",
            "--flow",
            flow_path,
            "--entry",
            "intent.py",
            "--function",
            "extract_intent",
            "--prompt-template",
            "chat_prompt=user_intent_zero_shot.jinja2",
        )
        with open(Path(flow_path) / "flow.dag.yaml", "r") as f:
            flow_dict = load_yaml(f)
            assert "chat_history" in flow_dict["inputs"]
            assert "customer_info" in flow_dict["inputs"]
            chat_prompt_node = next(filter(lambda item: item["name"] == "chat_prompt", flow_dict["nodes"]))
            assert "chat_history" in chat_prompt_node["inputs"]
            assert "customer_info" in chat_prompt_node["inputs"]

    def test_flow_init_with_connection_and_deployment(self):
        def check_connection_and_deployment(flow_folder, connection, deployment):
            with open(Path(flow_folder) / "flow.dag.yaml", "r") as f:
                flow_dict = load_yaml(f)
                assert flow_dict["nodes"][0]["inputs"]["deployment_name"] == deployment
                assert flow_dict["nodes"][0]["connection"] == connection

        temp_dir = mkdtemp()
        with _change_working_dir(temp_dir):
            flow_name = "chat_flow"
            flow_folder = Path(temp_dir) / flow_name
            # When configure local connection provider, init chat flow without connection and deployment.
            run_pf_command(
                "flow",
                "init",
                "--flow",
                flow_name,
                "--type",
                "chat",
            )
            # Assert connection files created
            assert (flow_folder / "azure_openai.yaml").exists()
            assert (flow_folder / "openai.yaml").exists()

            # When configure local connection provider, init chat flow with connection and deployment.
            connection = "connection_name"
            deployment = "deployment_name"
            run_pf_command(
                "flow",
                "init",
                "--flow",
                flow_name,
                "--type",
                "chat",
                "--connection",
                connection,
                "--deployment",
                deployment,
                "--yes",
            )
            # Assert connection files created and the connection/deployment is set in flow.dag.yaml
            check_connection_and_deployment(flow_folder, connection=connection, deployment=deployment)
            connection_files = [flow_folder / "azure_openai.yaml", flow_folder / "openai.yaml"]
            for file in connection_files:
                assert file.exists()
                with open(file, "r") as f:
                    connection_dict = load_yaml(f)
                    assert connection_dict["name"] == connection

            shutil.rmtree(flow_folder)
            target = "promptflow._sdk._pf_client.Configuration.get_connection_provider"
            with mock.patch(target) as mocked:
                mocked.return_value = "azureml:xx"
                # When configure azure connection provider, init chat flow without connection and deployment.
                run_pf_command(
                    "flow",
                    "init",
                    "--flow",
                    flow_name,
                    "--type",
                    "chat",
                    "--yes",
                )
                # Assert connection files not created.
                assert not (flow_folder / "azure_openai.yaml").exists()
                assert not (flow_folder / "openai.yaml").exists()

                # When configure azure connection provider, init chat flow with connection and deployment.
                connection = "connection_name"
                deployment = "deployment_name"
                run_pf_command(
                    "flow",
                    "init",
                    "--flow",
                    flow_name,
                    "--type",
                    "chat",
                    "--connection",
                    connection,
                    "--deployment",
                    deployment,
                    "--yes",
                )
                # Assert connection files not created and the connection/deployment is set in flow.dag.yaml
                check_connection_and_deployment(flow_folder, connection=connection, deployment=deployment)
                assert not (flow_folder / "azure_openai.yaml").exists()
                assert not (flow_folder / "openai.yaml").exists()

    def test_flow_chat(self, monkeypatch, capsys):
        chat_list = ["hi", "what is chat gpt?"]

        def mock_input(*args, **kwargs):
            if chat_list:
                return chat_list.pop()
            else:
                raise KeyboardInterrupt()

        monkeypatch.setattr("builtins.input", mock_input)
        run_pf_command(
            "flow",
            "test",
            "--flow",
            f"{FLOWS_DIR}/chat_flow",
            "--interactive",
        )
        output_path = Path(FLOWS_DIR) / "chat_flow" / ".promptflow" / "chat.output.json"
        assert output_path.exists()
        detail_path = Path(FLOWS_DIR) / "chat_flow" / ".promptflow" / "chat.detail.json"
        assert detail_path.exists()

        # Test streaming output
        chat_list = ["hi", "what is chat gpt?"]
        run_pf_command(
            "flow",
            "test",
            "--flow",
            f"{FLOWS_DIR}/chat_flow_with_stream_output",
            "--interactive",
        )
        output_path = Path(FLOWS_DIR) / "chat_flow_with_stream_output" / ".promptflow" / "chat.output.json"
        assert output_path.exists()
        detail_path = Path(FLOWS_DIR) / "chat_flow_with_stream_output" / ".promptflow" / "chat.detail.json"
        assert detail_path.exists()

        chat_list = ["hi", "what is chat gpt?"]
        run_pf_command(
            "flow",
            "test",
            "--flow",
            f"{FLOWS_DIR}/chat_flow_with_python_node_streaming_output",
            "--interactive",
        )
        output_path = Path(FLOWS_DIR) / "chat_flow_with_stream_output" / ".promptflow" / "chat.output.json"
        assert output_path.exists()
        detail_path = Path(FLOWS_DIR) / "chat_flow_with_stream_output" / ".promptflow" / "chat.detail.json"
        assert detail_path.exists()

        # Validate terminal output
        chat_list = ["hi", "what is chat gpt?"]
        run_pf_command("flow", "test", "--flow", f"{FLOWS_DIR}/chat_flow", "--interactive", "--verbose")
        outerr = capsys.readouterr()
        # Check node output
        assert "chat_node:" in outerr.out
        assert "show_answer:" in outerr.out
        assert "[show_answer]: print:" in outerr.out

        chat_list = ["hi", "what is chat gpt?"]
        with pytest.raises(SystemExit):
            run_pf_command(
                "flow",
                "test",
                "--flow",
                f"{FLOWS_DIR}/chat_flow_with_exception",
                "--interactive",
            )
        outerr = capsys.readouterr()
        assert "Execution failure in 'show_answer': (Exception) mock exception" in outerr.out
        output_path = Path(FLOWS_DIR) / "chat_flow" / ".promptflow" / "chat.output.json"
        assert output_path.exists()
        detail_path = Path(FLOWS_DIR) / "chat_flow" / ".promptflow" / "chat.detail.json"
        assert detail_path.exists()

        with pytest.raises(SystemExit):
            run_pf_command(
                "flow",
                "test",
                "--flow",
                f"{FLOWS_DIR}/chat_flow_with_multi_output_invalid",
                "--interactive",
            )
        outerr = capsys.readouterr()
        assert "chat flow does not support multiple chat outputs" in outerr.out

    def test_flow_test_with_default_chat_history(self):
        run_pf_command(
            "flow",
            "test",
            "--flow",
            f"{FLOWS_DIR}/chat_flow_with_default_history",
        )
        output_path = Path(FLOWS_DIR) / "chat_flow_with_default_history" / ".promptflow" / "flow.output.json"
        assert output_path.exists()
        detail_path = Path(FLOWS_DIR) / "chat_flow_with_default_history" / ".promptflow" / "flow.detail.json"
        assert detail_path.exists()
        with open(detail_path, "r") as f:
            details = json.load(f)
        expect_chat_history = [
            {"inputs": {"question": "hi"}, "outputs": {"answer": "hi"}},
            {"inputs": {"question": "who are you"}, "outputs": {"answer": "who are you"}},
        ]
        assert details["flow_runs"][0]["inputs"]["chat_history"] == expect_chat_history

    def test_flow_test_with_user_defined_chat_history(self, monkeypatch, capsys):
        chat_list = ["hi", "what is chat gpt?"]

        def mock_input(*args, **kwargs):
            if chat_list:
                return chat_list.pop()
            else:
                raise KeyboardInterrupt()

        monkeypatch.setattr("builtins.input", mock_input)
        run_pf_command(
            "flow",
            "test",
            "--flow",
            f"{FLOWS_DIR}/chat_flow_with_defined_chat_history",
            "--interactive",
        )
        output_path = Path(FLOWS_DIR) / "chat_flow_with_defined_chat_history" / ".promptflow" / "chat.output.json"
        assert output_path.exists()
        detail_path = Path(FLOWS_DIR) / "chat_flow_with_defined_chat_history" / ".promptflow" / "chat.detail.json"
        assert detail_path.exists()

        # Test is_chat_history is set False
        with pytest.raises(SystemExit):
            chat_list = ["hi", "what is chat gpt?"]
            run_pf_command(
                "flow",
                "test",
                "--flow",
                f"{FLOWS_DIR}/chat_flow_without_defined_chat_history",
                "--interactive",
            )
        outerr = capsys.readouterr()
        assert "chat_history is required in the inputs of chat flow" in outerr.out

    @pytest.mark.parametrize(
        "extra_args,expected_err",
        [
            pytest.param(
                [],
                "Required input(s) ['key'] are missing for \"flow\".",
                id="missing_required_flow_inputs",
            ),
            pytest.param(
                ["--node", "print_env"],
                "Required input(s) ['key'] are missing for \"print_env\".",
                id="missing_required_node_inputs",
            ),
        ],
    )
    def test_flow_test_inputs_missing(self, capsys, caplog, extra_args: List[str], expected_err: str):
        with pytest.raises(SystemExit):
            run_pf_command(
                "flow",
                "test",
                "--flow",
                f"{FLOWS_DIR}/print_env_var",
                "--environment-variables",
                "API_BASE=${azure_open_ai_connection.api_base}",
                *extra_args,
            )
        stdout, _ = capsys.readouterr()
        assert expected_err in stdout

    @pytest.mark.parametrize(
        "extra_args,expected_inputs,expected_log_prefixes",
        [
            pytest.param(
                [
                    "--inputs",
                    f"url={TARGET_URL}",
                    "answer=Channel",
                    "evidence=Url",
                ],
                [
                    {"answer": "Channel", "evidence": "Url"},
                    {"url": TARGET_URL, "answer": "Channel", "evidence": "Url"},
                ],
                [
                    "Unknown input(s) of flow: ",
                    "flow input(s): ",
                ],
                id="unknown_flow_inputs",
            ),
            pytest.param(
                [
                    "--inputs",
                    f"inputs.url={TARGET_URL}",
                    "unknown_input=unknown_val",
                    "--node",
                    "fetch_text_content_from_url",
                ],
                [
                    {"unknown_input": "unknown_val"},
                    {"fetch_url": TARGET_URL, "unknown_input": "unknown_val"},
                ],
                [
                    "Unknown input(s) of fetch_text_content_from_url: ",
                    "fetch_text_content_from_url input(s): ",
                ],
                id="unknown_inputs_node",
            ),
        ],
    )
    def test_flow_test_inputs_unknown(
        self, caplog, extra_args: List[str], expected_inputs: List[Dict[str, str]], expected_log_prefixes: List[str]
    ):
        logger = logging.getLogger(LOGGER_NAME)
        logger.propagate = True

        def validate_log(log_msg, prefix, expect_dict):
            log_inputs = json.loads(log_msg[len(prefix) :].replace("'", '"'))
            assert prefix in log_msg
            assert expect_dict == log_inputs

        with caplog.at_level(level=logging.WARNING, logger=LOGGER_NAME):
            run_pf_command("flow", "test", "--flow", f"{FLOWS_DIR}/web_classification", *extra_args)
            for log, expected_input, expected_log_prefix in zip(caplog.records, expected_inputs, expected_log_prefixes):
                validate_log(
                    prefix=expected_log_prefix,
                    log_msg=log.message,
                    expect_dict=expected_input,
                )

    def test_flow_build(self):
        source = f"{FLOWS_DIR}/web_classification_with_additional_include/flow.dag.yaml"
        output_path = "dist"

        def get_node_settings(_flow_dag_path: Path):
            flow_dag = load_yaml(_flow_dag_path)
            target_node = next(filter(lambda x: x["name"] == "summarize_text_content", flow_dag["nodes"]))
            target_node.pop("name")
            return target_node

        try:
            run_pf_command(
                "flow",
                "build",
                "--source",
                source,
                "--output",
                output_path,
                "--format",
                "docker",
                "--variant",
                "${summarize_text_content.variant_0}",
            )

            new_flow_dag_path = Path(output_path, "flow", "flow.dag.yaml")
            flow_dag = load_yaml(Path(source))
            assert (
                get_node_settings(new_flow_dag_path)
                == flow_dag["node_variants"]["summarize_text_content"]["variants"]["variant_0"]["node"]
            )
            assert get_node_settings(Path(source)) != get_node_settings(new_flow_dag_path)

            connection_path = Path(output_path, "connections", "azure_open_ai_connection.yaml")
            assert connection_path.exists()
        finally:
            shutil.rmtree(output_path, ignore_errors=True)

    def test_flow_build_with_ua(self, capsys):
        with pytest.raises(SystemExit):
            run_pf_command(
                "flow",
                "build",
                "--source",
                "not_exist",
                "--output",
                "dist",
                "--format",
                "docker",
                "--user-agent",
                "test/1.0.0",
            )
            _, err = capsys.readouterr()
            assert "not exist" in err

    @pytest.mark.parametrize(
        "file_name, expected, update_item",
        [
            (
                "azure_openai_connection.yaml",
                {
                    "module": "promptflow.connections",
                    "type": "azure_open_ai",
                    "api_type": "azure",
                    "api_version": "2023-07-01-preview",
                    "api_key": SCRUBBED_VALUE,
                    "api_base": "aoai-api-endpoint",
                },
                ("api_base", "new_value"),
            ),
            (
                "custom_connection.yaml",
                {
                    "module": "promptflow.connections",
                    "type": "custom",
                    "configs": {"key1": "test1"},
                    "secrets": {"key2": SCRUBBED_VALUE},
                },
                ("configs.key1", "new_value"),
            ),
            (
                "custom_strong_type_connection.yaml",
                {
                    "module": "promptflow.connections",
                    "type": "custom",
                    "configs": {
                        "api_base": "This is my first connection.",
                        "promptflow.connection.custom_type": "MyFirstConnection",
                        "promptflow.connection.module": "my_tool_package.connections",
                        "promptflow.connection.package": "test-custom-tools",
                        "promptflow.connection.package_version": "0.0.2",
                    },
                    "secrets": {"api_key": SCRUBBED_VALUE},
                },
                ("configs.api_base", "new_value"),
            ),
        ],
    )
    def test_connection_create_update(
        self, install_custom_tool_pkg, file_name, expected, update_item, capfd, local_client
    ):
        name = f"Connection_{str(uuid.uuid4())[:4]}"
        run_pf_command("connection", "create", "--file", f"{CONNECTIONS_DIR}/{file_name}", "--name", f"{name}")
        out, err = capfd.readouterr()
        # Assert in to skip some datetime fields
        assert expected.items() <= json.loads(out).items()

        # Update with --set
        update_key, update_value = update_item
        run_pf_command("connection", "update", "--set", f"{update_key}={update_value}", "--name", f"{name}")
        out, _ = capfd.readouterr()
        assert update_value in out, f"expected updated value {update_value} not in {out}"
        connection = local_client.connections.get(name)
        # Assert secrets are not scrubbed
        assert not any(v == SCRUBBED_VALUE for v in connection._secrets.values())

    def test_input_with_dict_val(self, pf):
        run_id = str(uuid.uuid4())
        run_pf_command(
            "run",
            "create",
            "--file",
            "./input_with_dict_val.yaml",
            "--name",
            run_id,
            cwd=f"{RUNS_DIR}",
        )
        outputs = pf.runs._get_outputs(run=run_id)
        assert "dict" in outputs["output"][0]

    def test_visualize_ignore_space(self) -> None:
        names = ["a,b,c,d", "a, b, c, d", "a, b , c,  d"]
        groundtruth = ["a", "b", "c", "d"]

        def mocked_visualize(*args, **kwargs):
            runs = args[0]
            assert runs == groundtruth

        with patch.object(RunOperations, "visualize") as mock_visualize:
            mock_visualize.side_effect = mocked_visualize
            for name in names:
                run_pf_command(
                    "run",
                    "visualize",
                    "--names",
                    name,
                )

    def test_pf_run_with_stream_log(self, capfd):
        run_pf_command(
            "run",
            "create",
            "--flow",
            f"{FLOWS_DIR}/flow_with_user_output",
            "--data",
            f"{DATAS_DIR}/webClassification3.jsonl",
            "--column-mapping",
            "key=value",
            "extra=${data.url}",
            "--stream",
        )
        out, _ = capfd.readouterr()
        # For Batch run, the executor uses bulk logger to print logs, and only prints the error log of the nodes.
        existing_keywords = ["execution", "execution.bulk", "WARNING", "error log"]
        non_existing_keywords = ["execution.flow", "user log"]
        for keyword in existing_keywords:
            assert keyword in out
        for keyword in non_existing_keywords:
            assert keyword not in out

    def test_pf_run_no_stream_log(self, capfd):
        # without --stream, logs will be in the run's log file

        run_pf_command(
            "run",
            "create",
            "--flow",
            f"{FLOWS_DIR}/flow_with_user_output",
            "--data",
            f"{DATAS_DIR}/webClassification3.jsonl",
            "--column-mapping",
            "key=value",
            "extra=${data.url}",
        )
        out, _ = capfd.readouterr()
        assert "user log" not in out
        assert "error log" not in out
        # flow logs won't stream
        assert "Executing node print_val. node run id:" not in out
        # executor logs won't stream
        assert "Node print_val completes." not in out

    def test_format_cli_exception(self, capsys):
        from promptflow._sdk.operations._connection_operations import ConnectionOperations

        with patch.dict(os.environ, {"PROMPTFLOW_STRUCTURE_EXCEPTION_OUTPUT": "true"}):
            with pytest.raises(SystemExit):
                run_pf_command(
                    "connection",
                    "show",
                    "--name",
                    "invalid_connection_name",
                )
            outerr = capsys.readouterr()
            assert outerr.err
            error_msg = json.loads(outerr.err)
            assert error_msg["code"] == "UserError"
            assert error_msg["innerError"]["innerError"]["code"] == "ConnectionNotFoundError"

            def mocked_connection_get(*args, **kwargs):
                raise Exception("mock exception")

            with patch.object(ConnectionOperations, "get") as mock_connection_get:
                mock_connection_get.side_effect = mocked_connection_get
                with pytest.raises(Exception):
                    run_pf_command(
                        "connection",
                        "show",
                        "--name",
                        "invalid_connection_name",
                    )
                outerr = capsys.readouterr()
                assert outerr.err
                error_msg = json.loads(outerr.err)
                assert error_msg["code"] == "SystemError"

        with pytest.raises(SystemExit):
            run_pf_command(
                "connection",
                "show",
                "--name",
                "invalid_connection_name",
            )
        outerr = capsys.readouterr()
        assert not outerr.err

    def test_tool_init(self, capsys):
        with tempfile.TemporaryDirectory() as temp_dir:
            package_name = "package_name"
            func_name = "func_name"
            run_pf_command("tool", "init", "--package", package_name, "--tool", func_name, cwd=temp_dir)
            package_folder = Path(temp_dir) / package_name
            sys.path.append(str(package_folder.absolute()))
            assert (package_folder / package_name / f"{func_name}.py").exists()
            assert (package_folder / package_name / "utils.py").exists()
            assert (package_folder / package_name / "__init__.py").exists()
            assert (package_folder / "setup.py").exists()
            assert (package_folder / "README.md").exists()

            spec = importlib.util.spec_from_file_location(
                f"{package_name}.utils", package_folder / package_name / "utils.py"
            )
            utils = importlib.util.module_from_spec(spec)
            spec.loader.exec_module(utils)

            assert hasattr(utils, "list_package_tools")
            tools_meta = utils.list_package_tools()
            assert f"{package_name}.{func_name}.{func_name}" in tools_meta
            meta = tools_meta[f"{package_name}.{func_name}.{func_name}"]
            assert meta["function"] == func_name
            assert meta["module"] == f"{package_name}.{func_name}"
            assert meta["name"] == func_name
            assert meta["description"] == f"This is {func_name} tool"
            assert meta["type"] == "python"

            # Invalid package/tool name
            invalid_package_name = "123-package-name"
            invalid_tool_name = "123_tool_name"
            with pytest.raises(SystemExit):
                run_pf_command("tool", "init", "--package", invalid_package_name, "--tool", func_name, cwd=temp_dir)
            outerr = capsys.readouterr()
            assert f"The package name {invalid_package_name} is a invalid identifier." in outerr.out
            with pytest.raises(SystemExit):
                run_pf_command("tool", "init", "--package", package_name, "--tool", invalid_tool_name, cwd=temp_dir)
            outerr = capsys.readouterr()
            assert f"The tool name {invalid_tool_name} is a invalid identifier." in outerr.out
            with pytest.raises(SystemExit):
                run_pf_command("tool", "init", "--tool", invalid_tool_name, cwd=temp_dir)
            outerr = capsys.readouterr()
            assert f"The tool name {invalid_tool_name} is a invalid identifier." in outerr.out

            # Test init package tool with extra info
            package_name = "tool_with_extra_info"
            package_folder = Path(temp_dir) / package_name
            package_folder.mkdir(exist_ok=True, parents=True)
            manifest_file = package_folder / "MANIFEST.in"
            mock_manifest_content = "include mock/path"
            with open(manifest_file, "w") as f:
                f.write(mock_manifest_content)

            icon_path = Path(DATAS_DIR) / "logo.jpg"
            category = "test_category"
            tags = {"tag1": "value1", "tag2": "value2"}
            run_pf_command(
                "tool",
                "init",
                "--package",
                package_name,
                "--tool",
                func_name,
                "--set",
                f"icon={icon_path.absolute()}",
                f"category={category}",
                f"tags={tags}",
                cwd=temp_dir,
            )
            with open(manifest_file, "r") as f:
                content = f.read()
                assert mock_manifest_content in content
                assert f"include {package_name}/icons" in content
            # Add a tool script with icon
            tool_script_name = "tool_func_with_icon"
            run_pf_command(
                "tool",
                "init",
                "--tool",
                tool_script_name,
                "--set",
                f"icon={icon_path.absolute()}",
                f"category={category}",
                f"tags={tags}",
                cwd=Path(temp_dir) / package_name / package_name,
            )

            sys.path.append(str(package_folder.absolute()))
            spec = importlib.util.spec_from_file_location(
                f"{package_name}.utils", package_folder / package_name / "utils.py"
            )
            utils = importlib.util.module_from_spec(spec)
            spec.loader.exec_module(utils)

            assert hasattr(utils, "list_package_tools")
            tools_meta = utils.list_package_tools()
            meta = tools_meta[f"{package_name}.{func_name}.{func_name}"]
            assert meta["category"] == category
            assert meta["tags"] == tags
            assert meta["icon"].startswith("data:image")
            assert tools_meta[f"{package_name}.{tool_script_name}.{tool_script_name}"]["icon"].startswith("data:image")

            # icon doesn't exist
            with pytest.raises(SystemExit):
                run_pf_command(
                    "tool",
                    "init",
                    "--package",
                    package_name,
                    "--tool",
                    func_name,
                    "--set",
                    "icon=invalid_icon_path",
                    cwd=temp_dir,
                )
            outerr = capsys.readouterr()
            assert "Cannot find the icon path" in outerr.out

    def test_list_tool_cache(self, caplog, mocker):
        with tempfile.TemporaryDirectory() as temp_dir:
            package_name = "mock_tool_package_name"
            func_name = "func_name"
            run_pf_command("tool", "init", "--package", package_name, "--tool", func_name, cwd=temp_dir)
            package_folder = Path(temp_dir) / package_name

            # Package tool project
            subprocess.check_call([sys.executable, "setup.py", "sdist", "bdist_wheel"], cwd=package_folder)

            package_file = list((package_folder / "dist").glob("*.whl"))
            assert len(package_file) == 1
            # Install package
            subprocess.check_call(
                [sys.executable, "-m", "pip", "install", package_file[0].as_posix()], cwd=package_folder
            )

            package_module = importlib.import_module(package_name)
            # cache file in installed package
            assert (Path(package_module.__file__).parent / "yamls" / "tools_meta.yaml").exists()

            from mock_tool_package_name import utils

            # Get tools meta from cache file
            with caplog.at_level(level=logging.DEBUG, logger=utils.logger.name):
                tools_meta = utils.list_package_tools()
            assert "List tools meta from cache file" in caplog.text
            assert f"{package_name}.{func_name}.{func_name}" in tools_meta

    def test_tool_list(self, capsys):
        # List package tools in environment
        run_pf_command("tool", "list")
        outerr = capsys.readouterr()
        tools_dict = json.loads(outerr.out)
        package_tool_name = "promptflow.tools.embedding.embedding"
        assert package_tool_name in tools_dict["package"]

        # List flow tools and package tools
        run_pf_command("tool", "list", "--flow", f"{FLOWS_DIR}/chat_flow")
        outerr = capsys.readouterr()
        tools_dict = json.loads(outerr.out)
        expect_flow_tools = {
            "chat.jinja2": {
                "type": "llm",
                "inputs": {"chat_history": {"type": ["string"]}, "question": {"type": ["string"]}},
                "source": "chat.jinja2",
            },
            "show_answer.py": {
                "type": "python",
                "inputs": {"chat_answer": {"type": ["string"]}},
                "source": "show_answer.py",
                "function": "show_answer",
            },
        }
        assert tools_dict["code"] == expect_flow_tools
        assert package_tool_name in tools_dict["package"]

        # Invalid flow parameter
        with pytest.raises(SystemExit):
            run_pf_command("tool", "list", "--flow", "invalid_flow_folder")
        outerr = capsys.readouterr()
        assert "invalid_flow_folder does not exist" in outerr.out

    def test_tool_validate(self):
        # Test validate tool script
        tool_script_path = Path(TOOL_ROOT) / "custom_llm_tool.py"
        run_pf_command("tool", "validate", "--source", str(tool_script_path))

        invalid_tool_script_path = Path(TOOL_ROOT) / "invalid_tool.py"
        with pytest.raises(SystemExit):
            run_pf_command("tool", "validate", "--source", str(invalid_tool_script_path))

        # Test validate package tool
        tool_script_path = Path(TOOL_ROOT) / "tool_package"
        sys.path.append(str(tool_script_path.resolve()))

        with patch("promptflow._sdk.operations._tool_operations.ToolOperations._is_package_tool", return_value=True):
            with pytest.raises(SystemExit):
                run_pf_command("tool", "validate", "--source", "tool_package")

        # Test validate tool in package
        with pytest.raises(SystemExit):
            run_pf_command("tool", "validate", "--source", "tool_package.invalid_tool.invalid_input_settings")

    def test_flow_test_with_image_input_and_output(self):
        run_pf_command(
            "flow",
            "test",
            "--flow",
            f"{FLOWS_DIR}/python_tool_with_simple_image",
        )
        output_path = Path(FLOWS_DIR) / "python_tool_with_simple_image" / ".promptflow" / "output"
        assert output_path.exists()
        image_path = Path(FLOWS_DIR) / "python_tool_with_simple_image" / ".promptflow" / "intermediate"
        assert image_path.exists()

    def test_flow_test_with_composite_image(self):
        run_pf_command(
            "flow",
            "test",
            "--flow",
            f"{FLOWS_DIR}/python_tool_with_composite_image",
        )
        output_path = Path(FLOWS_DIR) / "python_tool_with_composite_image" / ".promptflow" / "output"
        assert output_path.exists()
        image_path = Path(FLOWS_DIR) / "python_tool_with_composite_image" / ".promptflow" / "intermediate"
        assert image_path.exists()

    def test_run_file_with_set(self, pf) -> None:
        name = str(uuid.uuid4())
        run_pf_command(
            "run",
            "create",
            "--file",
            f"{RUNS_DIR}/run_with_env.yaml",
            "--set",
            f"name={name}",
        )
        # run exists
        pf.runs.get(name=name)

    def test_run_file_with_set_priority(self, pf) -> None:
        # --name has higher priority than --set
        name1 = str(uuid.uuid4())
        name2 = str(uuid.uuid4())
        run_pf_command(
            "run",
            "create",
            "--file",
            f"{RUNS_DIR}/run_with_env.yaml",
            "--set",
            f"name={name1}",
            "--name",
            name2,
        )
        # run exists
        try:
            pf.runs.get(name=name1)
        except RunNotFoundError:
            pass
        pf.runs.get(name=name2)

    def test_data_scrubbing(self):
        # Prepare connection
        run_pf_command(
            "connection", "create", "--file", f"{CONNECTIONS_DIR}/custom_connection.yaml", "--name", "custom_connection"
        )

        # Test flow run
        run_pf_command(
            "flow",
            "test",
            "--flow",
            f"{FLOWS_DIR}/print_secret_flow",
        )
        output_path = Path(FLOWS_DIR) / "print_secret_flow" / ".promptflow" / "flow.output.json"
        assert output_path.exists()
        log_path = Path(FLOWS_DIR) / "print_secret_flow" / ".promptflow" / "flow.log"
        with open(log_path, "r") as f:
            log_content = f.read()
            assert "**data_scrubbed**" in log_content

        # Test node run
        run_pf_command(
            "flow",
            "test",
            "--flow",
            f"{FLOWS_DIR}/print_secret_flow",
            "--node",
            "print_secret",
            "--inputs",
            "conn=custom_connection",
            "inputs.topic=atom",
        )
        output_path = Path(FLOWS_DIR) / "print_secret_flow" / ".promptflow" / "flow-print_secret.node.detail.json"
        assert output_path.exists()
        log_path = Path(FLOWS_DIR) / "print_secret_flow" / ".promptflow" / "print_secret.node.log"
        with open(log_path, "r") as f:
            log_content = f.read()
        assert "**data_scrubbed**" in log_content

    def test_cli_ua(self, pf):
        # clear user agent before test
        context = OperationContext().get_instance()
        context.user_agent = ""
        with environment_variable_overwrite(PF_USER_AGENT, ""):
            with pytest.raises(SystemExit):
                run_pf_command(
                    "run",
                    "show",
                    "--name",
                    "not_exist",
                )
        user_agent = ClientUserAgentUtil.get_user_agent()
        ua_dict = parse_ua_to_dict(user_agent)
        assert ua_dict.keys() == {"promptflow-sdk", "promptflow-cli"}

    def test_config_set_pure_flow_directory_macro(self, capfd: pytest.CaptureFixture) -> None:
        run_pf_command(
            "config",
            "set",
            "run.output_path='${flow_directory}'",
        )
        out, _ = capfd.readouterr()
        expected_error_message = (
            "Invalid config value '${flow_directory}' for 'run.output_path': "
            "Cannot specify flow directory as run output path; "
            "if you want to specify run output path under flow directory, "
            "please use its child folder, e.g. '${flow_directory}/.runs'."
        )
        assert expected_error_message in out

        from promptflow._sdk._configuration import Configuration

        config = Configuration.get_instance()
        assert config.get_run_output_path() is None

    def test_user_agent_in_cli(self):
        context = OperationContext().get_instance()
        context.user_agent = ""
        with pytest.raises(SystemExit):
            run_pf_command(
                "run",
                "show",
                "--name",
                "not_exist",
                "--user-agent",
                "a/1.0.0 b/2.0",
            )
        user_agent = ClientUserAgentUtil.get_user_agent()
        ua_dict = parse_ua_to_dict(user_agent)
        assert ua_dict.keys() == {"promptflow-sdk", "promptflow-cli", "a", "b"}
        context.user_agent = ""

    def test_node_run_telemetry(self, local_client):
        from promptflow._sdk._telemetry.logging_handler import PromptFlowSDKLogHandler

        def assert_node_run(*args, **kwargs):
            record = args[0]
            assert record.msg.startswith("pf.flow.node_test") or record.msg.startswith("pf.flows.node_test")
            assert record.custom_dimensions["activity_name"] in ["pf.flow.node_test", "pf.flows.node_test"]

        def assert_flow_test(*args, **kwargs):
            record = args[0]
            assert record.msg.startswith("pf.flow.test") or record.msg.startswith("pf.flows.test")
            assert record.custom_dimensions["activity_name"] in ["pf.flow.test", "pf.flows.test"]

        with tempfile.TemporaryDirectory() as temp_dir:
            shutil.copytree((Path(FLOWS_DIR) / "print_env_var").resolve().as_posix(), temp_dir, dirs_exist_ok=True)

            with patch.object(PromptFlowSDKLogHandler, "emit") as mock_logger:
                mock_logger.side_effect = assert_node_run
                run_pf_command(
                    "flow",
                    "test",
                    "--flow",
                    temp_dir,
                    "--inputs",
                    "key=API_BASE",
                    "--node",
                    "print_env",
                )

            with patch.object(PromptFlowSDKLogHandler, "emit") as mock_logger:
                mock_logger.side_effect = assert_flow_test
                run_pf_command(
                    "flow",
                    "test",
                    "--flow",
                    temp_dir,
                    "--inputs",
                    "key=API_BASE",
                )

    def test_run_create_with_existing_run_folder(self):
        run_name = "web_classification_variant_0_20231205_120253_104100"
        # clean the run if exists
        from promptflow import PFClient
        from promptflow._cli._utils import _try_delete_existing_run_record

        pf = PFClient()
        _try_delete_existing_run_record(run_name)

        # assert the run doesn't exist
        with pytest.raises(RunNotFoundError):
            pf.runs.get(run_name)

        uuid_str = str(uuid.uuid4())
        run_folder = Path(RUNS_DIR) / run_name
        run_pf_command(
            "run",
            "create",
            "--source",
            Path(run_folder).resolve().as_posix(),
            "--set",
            f"display_name={uuid_str}",
            f"description={uuid_str}",
            f"tags.tag1={uuid_str}",
        )

        # check run results
        run = pf.runs.get(run_name)
        assert run.display_name == uuid_str
        assert run.description == uuid_str
        assert run.tags["tag1"] == uuid_str

    def test_cli_command_no_sub_command(self, capfd):
        try:
            run_pf_command(
                "run",
            )
            # argparse will return SystemExit after running --help
        except SystemExit:
            pass
        # will run pf run -h
        out, _ = capfd.readouterr()
        assert "A CLI tool to manage runs for prompt flow." in out

        try:
            run_pf_command("run", "-h")
            # argparse will return SystemExit after running --help
        except SystemExit:
            pass
        # will run pf run -h
        out, _ = capfd.readouterr()
        assert "A CLI tool to manage runs for prompt flow." in out

    def test_unknown_command(self, capfd):
        try:
            run_pf_command(
                "unknown",
            )
            # argparse will return SystemExit after running --help
        except SystemExit:
            pass
        _, err = capfd.readouterr()
        assert "invalid choice" in err

    def test_config_set_user_agent(self) -> None:
        run_pf_command(
            "config",
            "set",
            "user_agent=test/1.0.0",
        )
        user_agent = setup_user_agent_to_operation_context(None)
        ua_dict = parse_ua_to_dict(user_agent)
        assert ua_dict.keys() == {"promptflow-sdk", "promptflow-cli", "PFCustomer_test"}

        # clear user agent
        run_pf_command(
            "config",
            "set",
            "user_agent=",
        )
        context = OperationContext().get_instance()
        context.user_agent = ""

    def test_basic_flow_run_delete(self, monkeypatch, local_client, capfd) -> None:
        input_list = ["y"]

        def mock_input(*args, **kwargs):
            if input_list:
                return input_list.pop()
            else:
                raise KeyboardInterrupt()

        monkeypatch.setattr("builtins.input", mock_input)

        run_id = str(uuid.uuid4())
        run_pf_command(
            "run",
            "create",
            "--name",
            run_id,
            "--flow",
            f"{FLOWS_DIR}/print_env_var",
            "--data",
            f"{DATAS_DIR}/env_var_names.jsonl",
        )
        out, _ = capfd.readouterr()
        assert "Completed" in out

        run_a = local_client.runs.get(name=run_id)
        local_storage = LocalStorageOperations(run_a)
        path_a = local_storage.path
        assert os.path.exists(path_a)

        # delete the run
        run_pf_command(
            "run",
            "delete",
            "--name",
            f"{run_id}",
        )
        # both runs are deleted and their folders are deleted
        assert not os.path.exists(path_a)

    def test_basic_flow_run_delete_no_confirm(self, monkeypatch, local_client, capfd) -> None:
        run_id = str(uuid.uuid4())
        run_pf_command(
            "run",
            "create",
            "--name",
            run_id,
            "--flow",
            f"{FLOWS_DIR}/print_env_var",
            "--data",
            f"{DATAS_DIR}/env_var_names.jsonl",
        )
        out, _ = capfd.readouterr()
        assert "Completed" in out

        run_a = local_client.runs.get(name=run_id)
        local_storage = LocalStorageOperations(run_a)
        path_a = local_storage.path
        assert os.path.exists(path_a)

        # delete the run
        run_pf_command("run", "delete", "--name", f"{run_id}", "-y")

        # both runs are deleted and their folders are deleted
        assert not os.path.exists(path_a)

    def test_basic_flow_run_delete_error(self, monkeypatch) -> None:
        input_list = ["y"]

        def mock_input(*args, **kwargs):
            if input_list:
                return input_list.pop()
            else:
                raise KeyboardInterrupt()

        monkeypatch.setattr("builtins.input", mock_input)
        run_id = str(uuid.uuid4())

        # delete the run
        with pytest.raises(SystemExit):
            run_pf_command(
                "run",
                "delete",
                "--name",
                f"{run_id}",
            )

    def test_experiment_hide_by_default(self, monkeypatch, capfd):
        # experiment will be hide if no config set
        with pytest.raises(SystemExit):
            run_pf_command(
                "experiment",
                "create",
                "--template",
                f"{EXPERIMENT_DIR}/basic-no-script-template/basic.exp.yaml",
            )

    def test_experiment_create_and_list(self, monkeypatch, capfd):
        with mock.patch("promptflow._sdk._configuration.Configuration.is_internal_features_enabled") as mock_func:
            mock_func.return_value = True
            experiment_path = f"{EXPERIMENT_DIR}/basic-no-script-template/basic.exp.yaml"
            with pytest.raises(SystemExit):
                # Raise exception when template path is a relative path.
                run_pf_command(
                    "experiment",
                    "create",
                    "--template",
                    experiment_path,
                )

            experiment_name = str(uuid.uuid4())
            run_pf_command(
                "experiment",
                "create",
                "--name",
                experiment_name,
                "--template",
                Path(experiment_path).absolute().as_posix(),
            )
            out, _ = capfd.readouterr()
            assert experiment_name in out

            run_pf_command(
                "experiment",
                "show",
                "--name",
                experiment_name,
            )
            out, _ = capfd.readouterr()
            assert experiment_name in out

            run_pf_command(
                "experiment",
                "list",
            )

            out, _ = capfd.readouterr()
            assert experiment_name in out

    @pytest.mark.skipif(condition=not is_live(), reason="Injection cannot passed to detach process.")
    @pytest.mark.usefixtures("setup_experiment_table")
    def test_experiment_start(self, monkeypatch, capfd, local_client):
        def wait_for_experiment_terminated(experiment_name):
            experiment = local_client._experiments.get(experiment_name)
            while experiment.status in [ExperimentStatus.IN_PROGRESS, ExperimentStatus.QUEUING]:
                sleep(10)
                experiment = local_client._experiments.get(experiment_name)
            return experiment

        with mock.patch("promptflow._sdk._configuration.Configuration.is_internal_features_enabled") as mock_func:
            mock_func.return_value = True
            exp_name = str(uuid.uuid4())
            run_pf_command(
                "experiment",
                "create",
                "--template",
                f"{EXPERIMENT_DIR}/basic-script-template/basic-script.exp.yaml",
                "--name",
                exp_name,
            )
            out, _ = capfd.readouterr()
            assert exp_name in out
            assert ExperimentStatus.NOT_STARTED in out

            run_pf_command(
                "experiment",
                "start",
                "--name",
                exp_name,
            )
            out, _ = capfd.readouterr()
            assert ExperimentStatus.QUEUING in out
            wait_for_experiment_terminated(exp_name)
            exp = local_client._experiments.get(name=exp_name)
            assert len(exp.node_runs) == 4
            assert all(len(exp.node_runs[node_name]) > 0 for node_name in exp.node_runs)
            metrics = local_client.runs.get_metrics(name=exp.node_runs["eval"][0]["name"])
            assert "accuracy" in metrics

    @pytest.mark.skipif(condition=not is_live(), reason="Injection cannot passed to detach process.")
    @pytest.mark.usefixtures("setup_experiment_table")
    def test_experiment_start_anonymous_experiment(self, monkeypatch, local_client):
        with mock.patch("promptflow._sdk._configuration.Configuration.is_internal_features_enabled") as mock_func:
<<<<<<< HEAD
            mock_func.return_value = True
            experiment_file = f"{EXPERIMENT_DIR}/basic-script-template/basic-script.exp.yaml"
            run_pf_command("experiment", "start", "--template", experiment_file)
            experiment = _load_experiment(source=experiment_file)
            exp = local_client._experiments.get(name=experiment.name)
            assert len(exp.node_runs) == 4
            assert all(len(exp.node_runs[node_name]) > 0 for node_name in exp.node_runs)
            metrics = local_client.runs.get_metrics(name=exp.node_runs["eval"][0]["name"])
            assert "accuracy" in metrics
=======
            from promptflow._sdk.entities._experiment import Experiment

            with mock.patch.object(Experiment, "_generate_name") as mock_generate_name:
                experiment_name = str(uuid.uuid4())
                mock_generate_name.return_value = experiment_name
                mock_func.return_value = True
                experiment_file = f"{EXPERIMENT_DIR}/basic-script-template/basic-script.exp.yaml"
                run_pf_command("experiment", "start", "--template", experiment_file, "--stream")
                exp = local_client._experiments.get(name=experiment_name)
                assert len(exp.node_runs) == 4
                assert all(len(exp.node_runs[node_name]) > 0 for node_name in exp.node_runs)
                metrics = local_client.runs.get_metrics(name=exp.node_runs["eval"][0]["name"])
                assert "accuracy" in metrics
>>>>>>> 0fc9c4e6

    @pytest.mark.usefixtures("setup_experiment_table", "recording_injection")
    def test_experiment_test(self, monkeypatch, capfd, local_client, tmpdir):
        with mock.patch("promptflow._sdk._configuration.Configuration.is_internal_features_enabled") as mock_func:
            mock_func.return_value = True
            run_pf_command(
                "flow",
                "test",
                "--flow",
                f"{FLOWS_DIR}/web_classification",
                "--experiment",
                f"{EXPERIMENT_DIR}/basic-no-script-template/basic.exp.yaml",
                "--detail",
                Path(tmpdir).as_posix(),
            )
            out, _ = capfd.readouterr()
            assert "main" in out
            assert "eval" in out

        for filename in ["flow.detail.json", "flow.output.json", "flow.log"]:
            for node_name in ["main", "eval"]:
                path = Path(tmpdir) / node_name / filename
                assert path.is_file()

    def test_run_list(self, local_client):
        from promptflow._sdk.entities import Run

        with patch.object(Run, "_to_dict") as mock_to_dict:
            mock_to_dict.side_effect = RuntimeError("mock exception")
            run_pf_command(
                "run",
                "list",
            )

    def test_pf_flow_test_with_detail(self, tmpdir):
        run_pf_command(
            "flow",
            "test",
            "--flow",
            f"{FLOWS_DIR}/web_classification",
            "--inputs",
            "url=https://www.youtube.com/watch?v=o5ZQyXaAv1g",
            "answer=Channel",
            "evidence=Url",
            "--detail",
            Path(tmpdir).as_posix(),
        )
        # when specify parameter `detail`, detail, output and log will be saved in
        # the specified folder
        for filename in ["flow.detail.json", "flow.output.json", "flow.log"]:
            path = Path(tmpdir) / filename
            assert path.is_file()

    def test_pf_flow_test_single_node_with_detail(self, tmpdir):
        node_name = "fetch_text_content_from_url"
        run_pf_command(
            "flow",
            "test",
            "--flow",
            f"{FLOWS_DIR}/web_classification",
            "--inputs",
            "inputs.url="
            "https://www.microsoft.com/en-us/d/xbox-wireless-controller-stellar-shift-special-edition/94fbjc7h0h6h",
            "--node",
            node_name,
            "--detail",
            Path(tmpdir).as_posix(),
        )
        output_path = Path(FLOWS_DIR) / "web_classification" / ".promptflow" / f"flow-{node_name}.node.detail.json"
        assert output_path.exists()

        # when specify parameter `detail`, node detail, output and log will be saved in
        # the specified folder
        for filename in [
            f"flow-{node_name}.node.detail.json",
            f"flow-{node_name}.node.output.json",
            f"{node_name}.node.log",
        ]:
            path = Path(tmpdir) / filename
            assert path.is_file()

    def test_flow_run_resume_from(self, capfd, local_client) -> None:
        run_id = str(uuid.uuid4())
        # fetch std out
        run_pf_command(
            "run",
            "create",
            "--flow",
            f"{FLOWS_DIR}/web_classification",
            "--data",
            f"{DATAS_DIR}/webClassification3.jsonl",
            "--name",
            run_id,
        )
        out, _ = capfd.readouterr()
        assert "Completed" in out

        new_run_id = str(uuid.uuid4())
        display_name = "test"
        description = "new description"
        run_pf_command(
            "run",
            "create",
            "--resume-from",
            run_id,
            "--name",
            new_run_id,
            "--set",
            f"display_name={display_name}",
            f"description={description}",
            "tags.A=A",
            "tags.B=B",
        )
        run = local_client.runs.get(name=new_run_id)
        assert run.name == new_run_id
        assert run.display_name == display_name
        assert run.description == description
        assert run.tags == {"A": "A", "B": "B"}
        assert run._resume_from == run_id

    def test_flow_run_exclusive_param(self, capfd) -> None:
        # fetch std out
        with pytest.raises(SystemExit):
            run_pf_command(
                "run",
                "create",
                "--flow",
                f"{FLOWS_DIR}/web_classification",
                "--resume-from",
                "mock",
            )
        out, _ = capfd.readouterr()
        assert "More than one is provided for exclusive options" in out<|MERGE_RESOLUTION|>--- conflicted
+++ resolved
@@ -2028,17 +2028,6 @@
     @pytest.mark.usefixtures("setup_experiment_table")
     def test_experiment_start_anonymous_experiment(self, monkeypatch, local_client):
         with mock.patch("promptflow._sdk._configuration.Configuration.is_internal_features_enabled") as mock_func:
-<<<<<<< HEAD
-            mock_func.return_value = True
-            experiment_file = f"{EXPERIMENT_DIR}/basic-script-template/basic-script.exp.yaml"
-            run_pf_command("experiment", "start", "--template", experiment_file)
-            experiment = _load_experiment(source=experiment_file)
-            exp = local_client._experiments.get(name=experiment.name)
-            assert len(exp.node_runs) == 4
-            assert all(len(exp.node_runs[node_name]) > 0 for node_name in exp.node_runs)
-            metrics = local_client.runs.get_metrics(name=exp.node_runs["eval"][0]["name"])
-            assert "accuracy" in metrics
-=======
             from promptflow._sdk.entities._experiment import Experiment
 
             with mock.patch.object(Experiment, "_generate_name") as mock_generate_name:
@@ -2052,7 +2041,6 @@
                 assert all(len(exp.node_runs[node_name]) > 0 for node_name in exp.node_runs)
                 metrics = local_client.runs.get_metrics(name=exp.node_runs["eval"][0]["name"])
                 assert "accuracy" in metrics
->>>>>>> 0fc9c4e6
 
     @pytest.mark.usefixtures("setup_experiment_table", "recording_injection")
     def test_experiment_test(self, monkeypatch, capfd, local_client, tmpdir):
