--- conflicted
+++ resolved
@@ -1884,7 +1884,6 @@
                 f"{run_id}",
             )
 
-<<<<<<< HEAD
     def test_experiment_start(self, monkeypatch, capfd, local_client):
         exp_name = str(uuid.uuid4())
         run_pf_command(
@@ -1912,7 +1911,7 @@
         assert len(exp.node_runs["eval"]) > 0
         metrics = local_client.runs.get_metrics(name=exp.node_runs["eval"][0]["name"])
         assert "accuracy" in metrics
-=======
+
     def test_batch_run_timeout(self, local_client):
         line_timeout_seconds = "54"
         timout_index = 9
@@ -1935,5 +1934,4 @@
         )
         p.start()
         p.join()
-        assert p.exitcode == 0
->>>>>>> e6ba69fb
+        assert p.exitcode == 0