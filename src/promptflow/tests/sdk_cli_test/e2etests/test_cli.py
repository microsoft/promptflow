import contextlib
import importlib
import importlib.util
import io
import json
import logging
import os
import os.path
import subprocess
import shutil
import sys
import tempfile
import uuid
from pathlib import Path
from tempfile import mkdtemp
from unittest.mock import patch

import mock
import pytest
import yaml

from promptflow._cli._pf.entry import main
from promptflow._sdk._constants import LOGGER_NAME, SCRUBBED_VALUE
from promptflow._sdk._errors import RunNotFoundError
from promptflow._sdk.operations._local_storage_operations import LocalStorageOperations
from promptflow._sdk.operations._run_operations import RunOperations
from promptflow._utils.context_utils import _change_working_dir

FLOWS_DIR = "./tests/test_configs/flows"
RUNS_DIR = "./tests/test_configs/runs"
CONNECTIONS_DIR = "./tests/test_configs/connections"
DATAS_DIR = "./tests/test_configs/datas"


# TODO: move this to a shared utility module
def run_pf_command(*args, cwd=None):
    """Run a pf command with the given arguments and working directory.

    There have been some unknown issues in using subprocess on CI, so we use this function instead, which will also
    provide better debugging experience.
    """
    origin_argv, origin_cwd = sys.argv, os.path.abspath(os.curdir)
    try:
        sys.argv = ["pf"] + list(args)
        if cwd:
            os.chdir(cwd)
        main()
    finally:
        sys.argv = origin_argv
        os.chdir(origin_cwd)


@pytest.mark.usefixtures("use_secrets_config_file", "setup_local_connection", "install_custom_tool_pkg")
@pytest.mark.cli_test
@pytest.mark.e2etest
class TestCli:
    def test_pf_version(self, capfd):
        run_pf_command("--version")
        out, err = capfd.readouterr()
        assert out == "0.0.1\n"

    def test_basic_flow_run(self) -> None:
        # fetch std out
        f = io.StringIO()
        with contextlib.redirect_stdout(f):
            run_pf_command(
                "run",
                "create",
                "--flow",
                f"{FLOWS_DIR}/web_classification",
                "--data",
                f"{DATAS_DIR}/webClassification3.jsonl",
                "--name",
                str(uuid.uuid4()),
            )
        assert "Completed" in f.getvalue()

    def test_basic_flow_run_batch_and_eval(self) -> None:
        run_id = str(uuid.uuid4())
        f = io.StringIO()
        with contextlib.redirect_stdout(f):
            run_pf_command(
                "run",
                "create",
                "--flow",
                f"{FLOWS_DIR}/web_classification",
                "--data",
                f"{DATAS_DIR}/webClassification3.jsonl",
                "--name",
                run_id,
            )
        assert "Completed" in f.getvalue()

        # Check the CLI works correctly when the parameter is surrounded by quotation, as below shown:
        # --param "key=value" key="value"
        f = io.StringIO()
        with contextlib.redirect_stdout(f):
            run_pf_command(
                "run",
                "create",
                "--flow",
                f"{FLOWS_DIR}/classification_accuracy_evaluation",
                "--column-mapping",
                "'groundtruth=${data.answer}'",
                "prediction='${run.outputs.category}'",
                "variant_id=${data.variant_id}",
                "--data",
                f"{DATAS_DIR}/webClassification3.jsonl",
                "--run",
                run_id,
            )
        assert "Completed" in f.getvalue()

    def test_submit_run_with_yaml(self):
        run_id = str(uuid.uuid4())
        f = io.StringIO()
        with contextlib.redirect_stdout(f):
            run_pf_command(
                "run",
                "create",
                "--file",
                "./sample_bulk_run.yaml",
                "--name",
                run_id,
                cwd=f"{RUNS_DIR}",
            )
        assert "Completed" in f.getvalue()

        f = io.StringIO()
        with contextlib.redirect_stdout(f):
            run_pf_command(
                "run",
                "create",
                "--file",
                "./sample_eval_run.yaml",
                "--run",
                run_id,
                cwd=f"{RUNS_DIR}",
            )
        assert "Completed" in f.getvalue()

    def test_submit_batch_variant(self, local_client):
        run_id = str(uuid.uuid4())
        run_pf_command(
            "run",
            "create",
            "--flow",
            f"{FLOWS_DIR}/web_classification",
            "--data",
            f"{DATAS_DIR}/webClassification3.jsonl",
            "--name",
            run_id,
            "--variant",
            "${summarize_text_content.variant_0}",
        )
        run = local_client.runs.get(name=run_id)
        local_storage = LocalStorageOperations(run)
        detail = local_storage.load_detail()
        tuning_node = next((x for x in detail["node_runs"] if x["node"] == "summarize_text_content"), None)
        # used variant_0 config, defaults using variant_1
        assert tuning_node["inputs"]["temperature"] == 0.2

    def test_environment_variable_overwrite(self, local_client, local_aoai_connection):
        run_id = str(uuid.uuid4())
        run_pf_command(
            "run",
            "create",
            "--name",
            run_id,
            "--flow",
            f"{FLOWS_DIR}/print_env_var",
            "--data",
            f"{DATAS_DIR}/env_var_names.jsonl",
            "--environment-variables",
            "API_BASE=${azure_open_ai_connection.api_base}",
        )
        outputs = local_client.runs._get_outputs(run=run_id)
        assert outputs["output"][0] == local_aoai_connection.api_base

    def test_connection_overwrite(self, local_alt_aoai_connection):
        with pytest.raises(Exception) as e:
            run_pf_command(
                "run",
                "create",
                "--flow",
                f"{FLOWS_DIR}/web_classification",
                "--data",
                f"{DATAS_DIR}/webClassification3.jsonl",
                "--connection",
                "classify_with_llm.connection=not_exist",
            )
        assert "Connection 'not_exist' required" in str(e.value)

        f = io.StringIO()
        with contextlib.redirect_stdout(f):
            run_pf_command(
                "run",
                "create",
                "--flow",
                f"{FLOWS_DIR}/web_classification",
                "--data",
                f"{DATAS_DIR}/webClassification3.jsonl",
                "--connection",
                "classify_with_llm.connection=new_ai_connection",
            )
        assert "Completed" in f.getvalue()

        f = io.StringIO()
        with contextlib.redirect_stdout(f):
            run_pf_command(
                "run",
                "create",
                "--flow",
                f"{FLOWS_DIR}/web_classification",
                "--data",
                f"{DATAS_DIR}/webClassification3.jsonl",
                "--connection",
                "classify_with_llm.model=new_model",
            )
        assert "Completed" in f.getvalue()

    def test_create_with_set(self, local_client):
        run_id = str(uuid.uuid4())
        display_name = "test_run"
        description = "test description"
        run_pf_command(
            "run",
            "create",
            "--name",
            run_id,
            "--flow",
            f"{FLOWS_DIR}/print_env_var",
            "--data",
            f"{DATAS_DIR}/env_var_names.jsonl",
            "--environment-variables",
            "API_BASE=${azure_open_ai_connection.api_base}",
            "--set",
            f"display_name={display_name}",
            "tags.key=val",
            f"description={description}",
        )
        run = local_client.runs.get(run_id)
        assert display_name in run.display_name
        assert run.tags == {"key": "val"}
        assert run.description == description

        run_id = str(uuid.uuid4())
        run_pf_command(
            "run",
            "create",
            "--file",
            "./sample_bulk_run.yaml",
            "--name",
            run_id,
            "--set",
            f"display_name={display_name}",
            "tags.key=val",
            f"description={description}",
            cwd=f"{RUNS_DIR}",
        )
        assert display_name in run.display_name
        assert run.tags == {"key": "val"}
        assert run.description == description

    def test_pf_flow_test(self):
        run_pf_command(
            "flow",
            "test",
            "--flow",
            f"{FLOWS_DIR}/web_classification",
            "--inputs",
            "url=https://www.youtube.com/watch?v=o5ZQyXaAv1g",
            "answer=Channel",
            "evidence=Url",
        )
        output_path = Path(FLOWS_DIR) / "web_classification" / ".promptflow" / "flow.output.json"
        assert output_path.exists()
        log_path = Path(FLOWS_DIR) / "web_classification" / ".promptflow" / "flow.log"
        with open(log_path, "r") as f:
            previous_log_content = f.read()

        # Test without input
        run_pf_command(
            "flow",
            "test",
            "--flow",
            f"{FLOWS_DIR}/web_classification",
        )
        output_path = Path(FLOWS_DIR) / "web_classification" / ".promptflow" / "flow.output.json"
        assert output_path.exists()
        log_path = Path(FLOWS_DIR) / "web_classification" / ".promptflow" / "flow.log"
        with open(log_path, "r") as f:
            log_content = f.read()
        assert previous_log_content not in log_content

    def test_pf_flow_with_variant(self, capsys):
        with tempfile.TemporaryDirectory() as temp_dir:
            shutil.copytree((Path(FLOWS_DIR) / "web_classification").resolve().as_posix(), temp_dir, dirs_exist_ok=True)

            with open(Path(temp_dir) / "flow.dag.yaml", "r") as f:
                flow_dict = yaml.safe_load(f)

            node_name = "summarize_text_content"
            node = next(filter(lambda item: item["name"] == node_name, flow_dict["nodes"]))
            flow_dict["nodes"].remove(node)
            flow_dict["nodes"].append({"name": node_name, "use_variants": True})
            with open(Path(temp_dir) / "flow.dag.yaml", "w") as f:
                yaml.safe_dump(flow_dict, f)

            run_pf_command(
                "flow",
                "test",
                "--flow",
                temp_dir,
                "--inputs",
                "url=https://www.youtube.com/watch?v=o5ZQyXaAv1g",
                "answer=Channel",
                "evidence=Url",
            )
            output_path = Path(temp_dir) / ".promptflow" / "flow.output.json"
            assert output_path.exists()

            run_pf_command(
                "flow",
                "test",
                "--flow",
                temp_dir,
                "--inputs",
                "url=https://www.youtube.com/watch?v=o5ZQyXaAv1g",
                "answer=Channel",
                "evidence=Url",
                "--variant",
                "'${summarize_text_content.variant_1}'",
            )
            output_path = Path(temp_dir) / ".promptflow" / "flow-summarize_text_content-variant_1.output.json"
            assert output_path.exists()

            # Test flow dag with invalid format
            node_name = flow_dict["nodes"][0]["name"]
            flow_dict["nodes"][0]["use_variants"] = True
            flow_dict["node_variants"][node_name] = {
                "default_variant_id": "invalid_variant",
                "variants": [{"variant_0": {}}],
            }
            with open(Path(temp_dir) / "flow.dag.yaml", "w") as f:
                yaml.safe_dump(flow_dict, f)
            with pytest.raises(SystemExit):
                run_pf_command(
                    "flow",
                    "test",
                    "--flow",
                    temp_dir,
                    "--inputs",
                    "url=https://www.youtube.com/watch?v=o5ZQyXaAv1g",
                    "answer=Channel",
                    "evidence=Url",
                    "--variant",
                    "${summarize_text_content.variant_1}",
                )
            outerr = capsys.readouterr()
            assert f"Cannot find the variant invalid_variant for {node_name}." in outerr.out

    def test_pf_flow_test_single_node(self):
        node_name = "fetch_text_content_from_url"
        run_pf_command(
            "flow",
            "test",
            "--flow",
            f"{FLOWS_DIR}/web_classification",
            "--inputs",
            "inputs.url="
            "https://www.microsoft.com/en-us/d/xbox-wireless-controller-stellar-shift-special-edition/94fbjc7h0h6h",
            "--node",
            node_name,
        )
        output_path = Path(FLOWS_DIR) / "web_classification" / ".promptflow" / f"flow-{node_name}.node.detail.json"
        assert output_path.exists()

        node_name = "fetch_text_content_from_url"
        run_pf_command(
            "flow",
            "test",
            "--flow",
            f"{FLOWS_DIR}/web_classification",
            "--inputs",
            "url="
            "https://www.microsoft.com/en-us/d/xbox-wireless-controller-stellar-shift-special-edition/94fbjc7h0h6h",
            "--node",
            node_name,
        )
        output_path = Path(FLOWS_DIR) / "web_classification" / ".promptflow" / f"flow-{node_name}.node.detail.json"
        assert output_path.exists()

        # Test node with node reference input
        run_pf_command(
            "flow",
            "test",
            "--flow",
            f"{FLOWS_DIR}/web_classification",
            "--inputs",
            'input_str={"category": "App", "evidence": "URL"}',
            "--node",
            "convert_to_dict",
        )
        output_path = Path(FLOWS_DIR) / "web_classification" / ".promptflow" / "flow-convert_to_dict.node.detail.json"
        assert output_path.exists()

        # Test without input
        run_pf_command(
            "flow",
            "test",
            "--flow",
            f"{FLOWS_DIR}/web_classification",
            "--node",
            node_name,
        )
        output_path = Path(FLOWS_DIR) / "web_classification" / ".promptflow" / f"flow-{node_name}.node.detail.json"
        assert output_path.exists()

        # Test with input file
        run_pf_command(
            "flow",
            "test",
            "--flow",
            f"{FLOWS_DIR}/web_classification",
            "--node",
            node_name,
            "--input",
            f"{FLOWS_DIR}/web_classification/{node_name}_input.jsonl",
        )
        output_path = Path(FLOWS_DIR) / "web_classification" / ".promptflow" / f"flow-{node_name}.node.detail.json"
        assert output_path.exists()

        # Test with input file
        run_pf_command(
            "flow",
            "test",
            "--flow",
            f"{FLOWS_DIR}/web_classification",
            "--node",
            node_name,
            "--inputs",
            f"{FLOWS_DIR}/web_classification/{node_name}_input.jsonl",
        )
        output_path = Path(FLOWS_DIR) / "web_classification" / ".promptflow" / f"flow-{node_name}.node.detail.json"
        assert output_path.exists()

    def test_pf_flow_test_debug_single_node(self):
        node_name = "fetch_text_content_from_url"
        run_pf_command(
            "flow",
            "test",
            "--flow",
            f"{FLOWS_DIR}/web_classification",
            "--inputs",
            "inputs.url="
            "https://www.microsoft.com/en-us/d/xbox-wireless-controller-stellar-shift-special-edition/94fbjc7h0h6h",
            "--node",
            node_name,
            "--debug",
        )

        # Debug node with node reference input
        run_pf_command(
            "flow",
            "test",
            "--flow",
            f"{FLOWS_DIR}/web_classification",
            "--inputs",
            'classify_with_llm.output={"category": "App", "evidence": "URL"}',
            "--node",
            "convert_to_dict",
            "--debug",
        )

    def test_pf_flow_test_with_additional_includes(self):
        run_pf_command(
            "flow",
            "test",
            "--flow",
            f"{FLOWS_DIR}/web_classification_with_additional_include",
            "--inputs",
            "url=https://www.youtube.com/watch?v=o5ZQyXaAv1g",
            "answer=Channel",
            "evidence=Url",
        )
        output_path = (
            Path(FLOWS_DIR) / "web_classification_with_additional_include" / ".promptflow" / "flow.output.json"
        )
        assert output_path.exists()

        node_name = "fetch_text_content_from_url"
        run_pf_command(
            "flow",
            "test",
            "--flow",
            f"{FLOWS_DIR}/web_classification_with_additional_include",
            "--inputs",
            "inputs.url="
            "https://www.microsoft.com/en-us/d/xbox-wireless-controller-stellar-shift-special-edition/94fbjc7h0h6h",
            "--node",
            node_name,
        )

    def test_pf_flow_test_with_symbolic(self, prepare_symbolic_flow):
        run_pf_command(
            "flow",
            "test",
            "--flow",
            f"{FLOWS_DIR}/web_classification_with_symbolic",
            "--inputs",
            "url=https://www.youtube.com/watch?v=o5ZQyXaAv1g",
            "answer=Channel",
            "evidence=Url",
        )
        output_path = Path(FLOWS_DIR) / "web_classification_with_symbolic" / ".promptflow" / "flow.output.json"
        assert output_path.exists()

        node_name = "fetch_text_content_from_url"
        run_pf_command(
            "flow",
            "test",
            "--flow",
            f"{FLOWS_DIR}/web_classification_with_symbolic",
            "--inputs",
            "inputs.url="
            "https://www.microsoft.com/en-us/d/xbox-wireless-controller-stellar-shift-special-edition/94fbjc7h0h6h",
            "--node",
            node_name,
        )

    def test_flow_test_with_environment_variable(self, local_client):
        from promptflow._sdk.operations._run_submitter import SubmitterHelper

        def validate_stdout(detail_path):
            with open(detail_path, "r") as f:
                details = json.load(f)
                assert details["node_runs"][0]["logs"]["stdout"]

        env = {"API_BASE": "${azure_open_ai_connection.api_base}"}
        SubmitterHelper.resolve_environment_variables(env, local_client)
        run_pf_command(
            "flow",
            "test",
            "--flow",
            f"{FLOWS_DIR}/print_env_var",
            "--inputs",
            "key=API_BASE",
            "--environment-variables",
            "API_BASE=${azure_open_ai_connection.api_base}",
        )
        with open(Path(FLOWS_DIR) / "print_env_var" / ".promptflow" / "flow.output.json", "r") as f:
            outputs = json.load(f)
        assert outputs["output"] == env["API_BASE"]
        validate_stdout(Path(FLOWS_DIR) / "print_env_var" / ".promptflow" / "flow.detail.json")

        # Test log contains user printed outputs
        log_path = Path(FLOWS_DIR) / "print_env_var" / ".promptflow" / "flow.log"
        with open(log_path, "r") as f:
            log_content = f.read()
        assert env["API_BASE"] in log_content

        run_pf_command(
            "flow",
            "test",
            "--flow",
            f"{FLOWS_DIR}/print_env_var",
            "--inputs",
            "inputs.key=API_BASE",
            "--environment-variables",
            "API_BASE=${azure_open_ai_connection.api_base}",
            "--node",
            "print_env",
        )
        with open(Path(FLOWS_DIR) / "print_env_var" / ".promptflow" / "flow-print_env.node.output.json", "r") as f:
            outputs = json.load(f)
        assert outputs["value"] == env["API_BASE"]
        validate_stdout(Path(FLOWS_DIR) / "print_env_var" / ".promptflow" / "flow-print_env.node.detail.json")

    def _validate_requirement(self, flow_path):
        with open(flow_path) as f:
            flow_dict = yaml.safe_load(f)
        assert flow_dict.get("environment", {}).get("python_requirements_txt", None)
        assert (flow_path.parent / flow_dict["environment"]["python_requirements_txt"]).exists()

    def test_flow_with_exception(self, capsys):
        with pytest.raises(SystemExit):
            run_pf_command(
                "flow",
                "test",
                "--flow",
                f"{FLOWS_DIR}/web_classification_with_exception",
            )
        captured = capsys.readouterr()
        assert "Execution failure in 'convert_to_dict': (Exception) mock exception" in captured.out
        output_path = Path(FLOWS_DIR) / "web_classification_with_exception" / ".promptflow" / "flow.detail.json"
        assert output_path.exists()

        with pytest.raises(SystemExit):
            run_pf_command(
                "flow",
                "test",
                "--flow",
                f"{FLOWS_DIR}/web_classification_with_exception",
                "--inputs",
                'classify_with_llm.output={"category": "App", "evidence": "URL"}',
                "--node",
                "convert_to_dict",
            )
        captured = capsys.readouterr()
        assert "convert_to_dict.py" in captured.out
        assert "mock exception" in captured.out
        output_path = (
            Path(FLOWS_DIR)
            / "web_classification_with_exception"
            / ".promptflow"
            / "flow-convert_to_dict.node.detail.json"
        )
        assert output_path.exists()

    def test_init_eval_flow(self):
        temp_dir = mkdtemp()
        with _change_working_dir(temp_dir):
            flow_name = "eval_flow"
            # Init standard flow
            run_pf_command(
                "flow",
                "init",
                "--flow",
                flow_name,
                "--type",
                "evaluation",
            )
            ignore_file_path = Path(temp_dir) / flow_name / ".gitignore"
            assert ignore_file_path.exists()
            ignore_file_path.unlink()
            # TODO remove variant_id & line_number in evaluate template
            run_pf_command("flow", "test", "--flow", flow_name, "--inputs", "groundtruth=App", "prediction=App")
            self._validate_requirement(Path(temp_dir) / flow_name / "flow.dag.yaml")

    def test_init_chat_flow(self):
        temp_dir = mkdtemp()
        with _change_working_dir(temp_dir):
            flow_name = "chat_flow"
            # Init standard flow
            run_pf_command(
                "flow",
                "init",
                "--flow",
                flow_name,
                "--type",
                "chat",
            )
            ignore_file_path = Path(temp_dir) / flow_name / ".gitignore"
            assert ignore_file_path.exists()
            ignore_file_path.unlink()

            # Only azure openai connection in test env
            with open(Path(temp_dir) / flow_name / "flow.dag.yaml", "r") as f:
                flow_dict = yaml.safe_load(f)
            flow_dict["nodes"][0]["provider"] = "AzureOpenAI"
            flow_dict["nodes"][0]["connection"] = "azure_open_ai_connection"
            with open(Path(temp_dir) / flow_name / "flow.dag.yaml", "w") as f:
                yaml.dump(flow_dict, f)

            run_pf_command("flow", "test", "--flow", flow_name, "--inputs", "question=hi")
            self._validate_requirement(Path(temp_dir) / flow_name / "flow.dag.yaml")

    def test_flow_init(self, capsys):
        temp_dir = mkdtemp()
        with _change_working_dir(temp_dir):
            flow_name = "standard_flow"
            # Init standard flow
            run_pf_command(
                "flow",
                "init",
                "--flow",
                flow_name,
                "--type",
                "standard",
            )
            self._validate_requirement(Path(temp_dir) / flow_name / "flow.dag.yaml")
            ignore_file_path = Path(temp_dir) / flow_name / ".gitignore"
            assert ignore_file_path.exists()
            ignore_file_path.unlink()
            run_pf_command("flow", "test", "--flow", flow_name, "--inputs", "text=value")

            jinja_name = "input1"
            run_pf_command(
                "flow",
                "init",
                "--flow",
                flow_name,
                "--entry",
                "hello.py",
                "--function",
                "my_python_tool",
                "--prompt-template",
                f"{jinja_name}=hello.jinja2",
            )
            self._validate_requirement(Path(temp_dir) / flow_name / "flow.dag.yaml")
            assert ignore_file_path.exists()
            with open(Path(temp_dir) / flow_name / ".promptflow" / "flow.tools.json", "r") as f:
                tools_dict = json.load(f)["code"]
                assert jinja_name in tools_dict
                assert len(tools_dict[jinja_name]["inputs"]) == 1
                assert tools_dict[jinja_name]["inputs"]["text"]["type"] == ["string"]
                assert tools_dict[jinja_name]["source"] == "hello.jinja2"

            # Test prompt-template doesn't exist
            run_pf_command(
                "flow",
                "init",
                "--flow",
                flow_name,
                "--entry",
                "hello.py",
                "--function",
                "my_python_tool",
                "--prompt-template",
                f"{jinja_name}={jinja_name}.jinja2",
            )
            self._validate_requirement(Path(temp_dir) / flow_name / "flow.dag.yaml")
            assert (Path(temp_dir) / flow_name / f"{jinja_name}.jinja2").exists()

            # Test template name doesn't exist in python function
            jinja_name = "mock_jinja"
            with pytest.raises(ValueError) as ex:
                run_pf_command(
                    "flow",
                    "init",
                    "--flow",
                    flow_name,
                    "--entry",
                    "hello.py",
                    "--function",
                    "my_python_tool",
                    "--prompt-template",
                    f"{jinja_name}={jinja_name}.jinja2",
                )
            assert f"Template parameter {jinja_name} doesn't find in python function arguments." in str(ex.value)

            with pytest.raises(SystemExit):
                run_pf_command("flow", "init")
            _, err = capsys.readouterr()
            assert "pf flow init: error: the following arguments are required: --flow" in err

    def test_flow_init_intent_copilot(self):
        flow_path = os.path.join(FLOWS_DIR, "intent-copilot")
        run_pf_command(
            "flow",
            "init",
            "--flow",
            flow_path,
            "--entry",
            "intent.py",
            "--function",
            "extract_intent",
            "--prompt-template",
            "chat_prompt=user_intent_zero_shot.jinja2",
        )
        with open(Path(flow_path) / "flow.dag.yaml", "r") as f:
            flow_dict = yaml.safe_load(f)
            assert "chat_history" in flow_dict["inputs"]
            assert "customer_info" in flow_dict["inputs"]
            chat_prompt_node = next(filter(lambda item: item["name"] == "chat_prompt", flow_dict["nodes"]))
            assert "chat_history" in chat_prompt_node["inputs"]
            assert "customer_info" in chat_prompt_node["inputs"]

    def test_flow_init_with_connection_and_deployment(self):
        def check_connection_and_deployment(flow_folder, connection, deployment):
            with open(Path(flow_folder) / "flow.dag.yaml", "r") as f:
                flow_dict = yaml.safe_load(f)
                assert flow_dict["nodes"][0]["inputs"]["deployment_name"] == deployment
                assert flow_dict["nodes"][0]["connection"] == connection

        temp_dir = mkdtemp()
        with _change_working_dir(temp_dir):
            flow_name = "chat_flow"
            flow_folder = Path(temp_dir) / flow_name
            # When configure local connection provider, init chat flow without connection and deployment.
            run_pf_command(
                "flow",
                "init",
                "--flow",
                flow_name,
                "--type",
                "chat",
            )
            # Assert connection files created
            assert (flow_folder / "azure_openai.yaml").exists()
            assert (flow_folder / "openai.yaml").exists()

            # When configure local connection provider, init chat flow with connection and deployment.
            connection = "connection_name"
            deployment = "deployment_name"
            run_pf_command(
                "flow",
                "init",
                "--flow",
                flow_name,
                "--type",
                "chat",
                "--connection",
                connection,
                "--deployment",
                deployment,
                "--yes",
            )
            # Assert connection files created and the connection/deployment is set in flow.dag.yaml
            check_connection_and_deployment(flow_folder, connection=connection, deployment=deployment)
            connection_files = [flow_folder / "azure_openai.yaml", flow_folder / "openai.yaml"]
            for file in connection_files:
                assert file.exists()
                with open(file, "r") as f:
                    connection_dict = yaml.safe_load(f)
                    assert connection_dict["name"] == connection

            shutil.rmtree(flow_folder)
            target = "promptflow._sdk._pf_client.Configuration.get_connection_provider"
            with mock.patch(target) as mocked:
                mocked.return_value = "azureml:xx"
                # When configure azure connection provider, init chat flow without connection and deployment.
                run_pf_command(
                    "flow",
                    "init",
                    "--flow",
                    flow_name,
                    "--type",
                    "chat",
                    "--yes",
                )
                # Assert connection files not created.
                assert not (flow_folder / "azure_openai.yaml").exists()
                assert not (flow_folder / "openai.yaml").exists()

                # When configure azure connection provider, init chat flow with connection and deployment.
                connection = "connection_name"
                deployment = "deployment_name"
                run_pf_command(
                    "flow",
                    "init",
                    "--flow",
                    flow_name,
                    "--type",
                    "chat",
                    "--connection",
                    connection,
                    "--deployment",
                    deployment,
                    "--yes",
                )
                # Assert connection files not created and the connection/deployment is set in flow.dag.yaml
                check_connection_and_deployment(flow_folder, connection=connection, deployment=deployment)
                assert not (flow_folder / "azure_openai.yaml").exists()
                assert not (flow_folder / "openai.yaml").exists()

    def test_flow_chat(self, monkeypatch, capsys):
        chat_list = ["hi", "what is chat gpt?"]

        def mock_input(*args, **kwargs):
            if chat_list:
                return chat_list.pop()
            else:
                raise KeyboardInterrupt()

        monkeypatch.setattr("builtins.input", mock_input)
        run_pf_command(
            "flow",
            "test",
            "--flow",
            f"{FLOWS_DIR}/chat_flow",
            "--interactive",
        )
        output_path = Path(FLOWS_DIR) / "chat_flow" / ".promptflow" / "chat.output.json"
        assert output_path.exists()
        detail_path = Path(FLOWS_DIR) / "chat_flow" / ".promptflow" / "chat.detail.json"
        assert detail_path.exists()

        # Test streaming output
        chat_list = ["hi", "what is chat gpt?"]
        run_pf_command(
            "flow",
            "test",
            "--flow",
            f"{FLOWS_DIR}/chat_flow_with_stream_output",
            "--interactive",
        )
        output_path = Path(FLOWS_DIR) / "chat_flow_with_stream_output" / ".promptflow" / "chat.output.json"
        assert output_path.exists()
        detail_path = Path(FLOWS_DIR) / "chat_flow_with_stream_output" / ".promptflow" / "chat.detail.json"
        assert detail_path.exists()

        chat_list = ["hi", "what is chat gpt?"]
        run_pf_command(
            "flow",
            "test",
            "--flow",
            f"{FLOWS_DIR}/chat_flow_with_python_node_streaming_output",
            "--interactive",
        )
        output_path = Path(FLOWS_DIR) / "chat_flow_with_stream_output" / ".promptflow" / "chat.output.json"
        assert output_path.exists()
        detail_path = Path(FLOWS_DIR) / "chat_flow_with_stream_output" / ".promptflow" / "chat.detail.json"
        assert detail_path.exists()

        # Validate terminal output
        chat_list = ["hi", "what is chat gpt?"]
        run_pf_command("flow", "test", "--flow", f"{FLOWS_DIR}/chat_flow", "--interactive", "--verbose")
        outerr = capsys.readouterr()
        # Check node output
        assert "chat_node:" in outerr.out
        assert "show_answer:" in outerr.out
        assert "[show_answer]: print:" in outerr.out

        chat_list = ["hi", "what is chat gpt?"]
        with pytest.raises(SystemExit):
            run_pf_command(
                "flow",
                "test",
                "--flow",
                f"{FLOWS_DIR}/chat_flow_with_exception",
                "--interactive",
            )
        outerr = capsys.readouterr()
        assert "Execution failure in 'show_answer': (Exception) mock exception" in outerr.out
        output_path = Path(FLOWS_DIR) / "chat_flow" / ".promptflow" / "chat.output.json"
        assert output_path.exists()
        detail_path = Path(FLOWS_DIR) / "chat_flow" / ".promptflow" / "chat.detail.json"
        assert detail_path.exists()

        with pytest.raises(SystemExit):
            run_pf_command(
                "flow",
                "test",
                "--flow",
                f"{FLOWS_DIR}/chat_flow_with_multi_output",
                "--interactive",
            )
        outerr = capsys.readouterr()
        assert "chat flow does not support multiple chat outputs" in outerr.out

    def test_flow_test_with_default_chat_history(self):
        run_pf_command(
            "flow",
            "test",
            "--flow",
            f"{FLOWS_DIR}/chat_flow_with_default_history",
        )
        output_path = Path(FLOWS_DIR) / "chat_flow_with_default_history" / ".promptflow" / "flow.output.json"
        assert output_path.exists()
        detail_path = Path(FLOWS_DIR) / "chat_flow_with_default_history" / ".promptflow" / "flow.detail.json"
        assert detail_path.exists()
        with open(detail_path, "r") as f:
            details = json.load(f)
        expect_chat_history = [
            {"inputs": {"question": "hi"}, "outputs": {"answer": "hi"}},
            {"inputs": {"question": "who are you"}, "outputs": {"answer": "who are you"}},
        ]
        assert details["flow_runs"][0]["inputs"]["chat_history"] == expect_chat_history

    def test_flow_test_with_user_defined_chat_history(self, monkeypatch, capsys):
        chat_list = ["hi", "what is chat gpt?"]

        def mock_input(*args, **kwargs):
            if chat_list:
                return chat_list.pop()
            else:
                raise KeyboardInterrupt()

        monkeypatch.setattr("builtins.input", mock_input)
        run_pf_command(
            "flow",
            "test",
            "--flow",
            f"{FLOWS_DIR}/chat_flow_with_defined_chat_history",
            "--interactive",
        )
        output_path = Path(FLOWS_DIR) / "chat_flow_with_defined_chat_history" / ".promptflow" / "chat.output.json"
        assert output_path.exists()
        detail_path = Path(FLOWS_DIR) / "chat_flow_with_defined_chat_history" / ".promptflow" / "chat.detail.json"
        assert detail_path.exists()

        # Test is_chat_history is set False
        with pytest.raises(SystemExit):
            chat_list = ["hi", "what is chat gpt?"]
            run_pf_command(
                "flow",
                "test",
                "--flow",
                f"{FLOWS_DIR}/chat_flow_without_defined_chat_history",
                "--interactive",
            )
        outerr = capsys.readouterr()
        assert "chat_history is required in the inputs of chat flow" in outerr.out

    def test_flow_test_inputs(self, capsys, caplog):
        # Flow test missing required inputs
        with pytest.raises(SystemExit):
            run_pf_command(
                "flow",
                "test",
                "--flow",
                f"{FLOWS_DIR}/print_env_var",
                "--environment-variables",
                "API_BASE=${azure_open_ai_connection.api_base}",
            )
        stdout, _ = capsys.readouterr()
        assert "Required input(s) ['key'] are missing for \"flow\"." in stdout

        # Node test missing required inputs
        with pytest.raises(SystemExit):
            run_pf_command(
                "flow",
                "test",
                "--flow",
                f"{FLOWS_DIR}/print_env_var",
                "--node",
                "print_env",
                "--environment-variables",
                "API_BASE=${azure_open_ai_connection.api_base}",
            )
        stdout, _ = capsys.readouterr()
        assert "Required input(s) ['key'] are missing for \"print_env\"" in stdout

        # Flow test with unknown inputs
        logger = logging.getLogger(LOGGER_NAME)
        logger.propagate = True

        def validate_log(log_msg, prefix, expect_dict):
            log_inputs = json.loads(log_msg[len(prefix) :].replace("'", '"'))
            assert prefix in log_msg
            assert expect_dict == log_inputs

        with caplog.at_level(level=logging.INFO, logger=LOGGER_NAME):
            run_pf_command(
                "flow",
                "test",
                "--flow",
                f"{FLOWS_DIR}/web_classification",
                "--inputs",
                "url=https://www.youtube.com/watch?v=o5ZQyXaAv1g",
                "answer=Channel",
                "evidence=Url",
            )
            unknown_input_log = caplog.records[0]
            expect_inputs = {"answer": "Channel", "evidence": "Url"}
            validate_log(
                prefix="Unknown input(s) of flow: ", log_msg=unknown_input_log.message, expect_dict=expect_inputs
            )

            flow_input_log = caplog.records[1]
            expect_inputs = {
                "url": "https://www.youtube.com/watch?v=o5ZQyXaAv1g",
                "answer": "Channel",
                "evidence": "Url",
            }
            validate_log(prefix="flow input(s): ", log_msg=flow_input_log.message, expect_dict=expect_inputs)

            # Node test with unknown inputs
            run_pf_command(
                "flow",
                "test",
                "--flow",
                f"{FLOWS_DIR}/web_classification",
                "--inputs",
                "inputs.url="
                "https://www.microsoft.com/en-us/d/xbox-wireless-controller-stellar-shift-special-edition/94fbjc7h0h6h",
                "unknown_input=unknown_val",
                "--node",
                "fetch_text_content_from_url",
            )
            unknown_input_log = caplog.records[3]
            expect_inputs = {"unknown_input": "unknown_val"}
            validate_log(
                prefix="Unknown input(s) of fetch_text_content_from_url: ",
                log_msg=unknown_input_log.message,
                expect_dict=expect_inputs,
            )

            node_input_log = caplog.records[4]
            expect_inputs = {
                "fetch_url": "https://www.microsoft.com/en-us/d/"
                "xbox-wireless-controller-stellar-shift-special-edition/94fbjc7h0h6h",
                "unknown_input": "unknown_val",
            }
            validate_log(
                prefix="fetch_text_content_from_url input(s): ",
                log_msg=node_input_log.message,
                expect_dict=expect_inputs,
            )

    def test_flow_build(self):
        source = f"{FLOWS_DIR}/web_classification_with_additional_include/flow.dag.yaml"

        def get_node_settings(_flow_dag_path: Path):
            flow_dag = yaml.safe_load(_flow_dag_path.read_text())
            target_node = next(filter(lambda x: x["name"] == "summarize_text_content", flow_dag["nodes"]))
            target_node.pop("name")
            return target_node

        with tempfile.TemporaryDirectory() as temp_dir:
            run_pf_command(
                "flow",
                "build",
                "--source",
                source,
                "--output",
                temp_dir,
                "--format",
                "docker",
                "--variant",
                "${summarize_text_content.variant_0}",
            )

            new_flow_dag_path = Path(temp_dir, "flow", "flow.dag.yaml")
            flow_dag = yaml.safe_load(Path(source).read_text())
            assert (
                get_node_settings(new_flow_dag_path)
                == flow_dag["node_variants"]["summarize_text_content"]["variants"]["variant_0"]["node"]
            )
            assert get_node_settings(Path(source)) != get_node_settings(new_flow_dag_path)

    def test_flow_build_executable(self):
        source = f"{FLOWS_DIR}/web_classification/flow.dag.yaml"
        target = "promptflow._sdk.operations._flow_operations.FlowOperations._run_pyinstaller"
        with mock.patch(target) as mocked:
            mocked.return_value = None

            with tempfile.TemporaryDirectory() as temp_dir:
                run_pf_command(
                    "flow",
                    "build",
                    "--source",
                    source,
                    "--output",
                    temp_dir,
                    "--format",
                    "executable",
                )
                # Start the Python script as a subprocess
                app_file = Path(temp_dir, "app.py").as_posix()
                process = subprocess.Popen(['python', app_file], stderr=subprocess.PIPE)
                try:
                    # Wait for a specified time (in seconds)
                    wait_time = 5
                    process.wait(timeout=wait_time)
                    if process.returncode == 0:
                        pass
                    else:
                        raise Exception(f"Process terminated with exit code {process.returncode}, "
                                        f"{process.stderr.read().decode('utf-8')}")
                except (subprocess.TimeoutExpired, KeyboardInterrupt):
                    pass
                finally:
                    # Kill the process
                    process.terminate()
                    process.wait()  # Ensure the process is fully terminated

    @pytest.mark.parametrize(
        "file_name, expected, update_item",
        [
            (
                "azure_openai_connection.yaml",
                {
                    "module": "promptflow.connections",
                    "type": "azure_open_ai",
                    "api_type": "azure",
                    "api_version": "2023-07-01-preview",
                    "api_key": SCRUBBED_VALUE,
                    "api_base": "aoai-api-endpoint",
                },
                ("api_base", "new_value"),
            ),
            (
                "custom_connection.yaml",
                {
                    "module": "promptflow.connections",
                    "type": "custom",
                    "configs": {"key1": "test1"},
                    "secrets": {"key2": SCRUBBED_VALUE},
                },
                ("configs.key1", "new_value"),
            ),
            (
                "custom_strong_type_connection.yaml",
                {
                    "module": "promptflow.connections",
                    "type": "custom",
                    "configs": {
                        "api_base": "This is my first connection.",
                        "promptflow.connection.custom_type": "MyFirstConnection",
                        "promptflow.connection.module": "my_tool_package.connections",
                        "promptflow.connection.package": "test-custom-tools",
                        "promptflow.connection.package_version": "0.0.2",
                    },
                    "secrets": {"api_key": SCRUBBED_VALUE},
                },
                ("configs.api_base", "new_value"),
            ),
        ],
    )
    def test_connection_create_update(
        self, install_custom_tool_pkg, file_name, expected, update_item, capfd, local_client
    ):
        name = f"Connection_{str(uuid.uuid4())[:4]}"
        run_pf_command("connection", "create", "--file", f"{CONNECTIONS_DIR}/{file_name}", "--name", f"{name}")
        out, err = capfd.readouterr()
        # Assert in to skip some datetime fields
        assert expected.items() <= json.loads(out).items()

        # Update with --set
        update_key, update_value = update_item
        run_pf_command("connection", "update", "--set", f"{update_key}={update_value}", "--name", f"{name}")
        out, _ = capfd.readouterr()
        assert update_value in out, f"expected updated value {update_value} not in {out}"
        connection = local_client.connections.get(name)
        # Assert secrets are not scrubbed
        assert not any(v == SCRUBBED_VALUE for v in connection._secrets.values())

    def test_input_with_dict_val(self, pf):
        run_id = str(uuid.uuid4())
        run_pf_command(
            "run",
            "create",
            "--file",
            "./input_with_dict_val.yaml",
            "--name",
            run_id,
            cwd=f"{RUNS_DIR}",
        )
        outputs = pf.runs._get_outputs(run=run_id)
        assert "dict" in outputs["output"][0]

    def test_visualize_ignore_space(self) -> None:
        names = ["a,b,c,d", "a, b, c, d", "a, b , c,  d"]
        groundtruth = ["a", "b", "c", "d"]

        def mocked_visualize(*args, **kwargs):
            runs = args[0]
            assert runs == groundtruth

        with patch.object(RunOperations, "visualize") as mock_visualize:
            mock_visualize.side_effect = mocked_visualize
            for name in names:
                run_pf_command(
                    "run",
                    "visualize",
                    "--names",
                    name,
                )

    def test_pf_run_with_stream_log(self, capfd):
        run_pf_command(
            "run",
            "create",
            "--flow",
            f"{FLOWS_DIR}/flow_with_user_output",
            "--data",
            f"{DATAS_DIR}/webClassification3.jsonl",
            "--column-mapping",
            "key=value",
            "extra=${data.url}",
            "--stream",
        )
        out, _ = capfd.readouterr()
        # For Batch run, the executor uses bulk logger to print logs, and only prints the error log of the nodes.
        existing_keywords = ["execution", "execution.bulk", "WARNING", "error log"]
        non_existing_keywords = ["execution.flow", "user log"]
        for keyword in existing_keywords:
            assert keyword in out
        for keyword in non_existing_keywords:
            assert keyword not in out

    def test_pf_run_no_stream_log(self):
        f = io.StringIO()

        # without --stream, logs will be in the run's log file
        with contextlib.redirect_stdout(f):
            run_pf_command(
                "run",
                "create",
                "--flow",
                f"{FLOWS_DIR}/flow_with_user_output",
                "--data",
                f"{DATAS_DIR}/webClassification3.jsonl",
                "--column-mapping",
                "key=value",
                "extra=${data.url}",
            )
        assert "user log" not in f.getvalue()
        assert "error log" not in f.getvalue()
        # flow logs won't stream
        assert "Executing node print_val. node run id:" not in f.getvalue()
        # executor logs won't stream
        assert "Node print_val completes." not in f.getvalue()

    def test_format_cli_exception(self, capsys):
        from promptflow._sdk.operations._connection_operations import ConnectionOperations

        with patch.dict(os.environ, {"PROMPTFLOW_STRUCTURE_EXCEPTION_OUTPUT": "true"}):
            with pytest.raises(SystemExit):
                run_pf_command(
                    "connection",
                    "show",
                    "--name",
                    "invalid_connection_name",
                )
            outerr = capsys.readouterr()
            assert outerr.err
            error_msg = json.loads(outerr.err)
            assert error_msg["code"] == "ConnectionNotFoundError"

            def mocked_connection_get(*args, **kwargs):
                raise Exception("mock exception")

            with patch.object(ConnectionOperations, "get") as mock_connection_get:
                mock_connection_get.side_effect = mocked_connection_get
                with pytest.raises(Exception):
                    run_pf_command(
                        "connection",
                        "show",
                        "--name",
                        "invalid_connection_name",
                    )
                outerr = capsys.readouterr()
                assert outerr.err
                error_msg = json.loads(outerr.err)
                assert error_msg["code"] == "SystemError"

        with pytest.raises(SystemExit):
            run_pf_command(
                "connection",
                "show",
                "--name",
                "invalid_connection_name",
            )
        outerr = capsys.readouterr()
        assert not outerr.err

    def test_tool_init(self, capsys):
        with tempfile.TemporaryDirectory() as temp_dir:
            package_name = "package_name"
            func_name = "func_name"
            run_pf_command("tool", "init", "--package", package_name, "--tool", func_name, cwd=temp_dir)
            package_folder = Path(temp_dir) / package_name
            assert (package_folder / package_name / f"{func_name}.py").exists()
            assert (package_folder / package_name / "utils.py").exists()
            assert (package_folder / package_name / "__init__.py").exists()
            assert (package_folder / "setup.py").exists()
            assert (package_folder / "README.md").exists()

            spec = importlib.util.spec_from_file_location(
                f"{package_name}.utils", package_folder / package_name / "utils.py"
            )
            utils = importlib.util.module_from_spec(spec)
            spec.loader.exec_module(utils)

            assert hasattr(utils, "list_package_tools")
            tools_meta = utils.list_package_tools()
            assert f"{package_name}.{func_name}.{func_name}" in tools_meta
            meta = tools_meta[f"{package_name}.{func_name}.{func_name}"]
            assert meta["function"] == func_name
            assert meta["module"] == f"{package_name}.{func_name}"
            assert meta["name"] == func_name
            assert meta["description"] == f"This is {func_name} tool"
            assert meta["type"] == "python"

            # Invalid package/tool name
            invalid_package_name = "123-package-name"
            invalid_tool_name = "123_tool_name"
            with pytest.raises(SystemExit):
                run_pf_command("tool", "init", "--package", invalid_package_name, "--tool", func_name, cwd=temp_dir)
            outerr = capsys.readouterr()
            assert f"The package name {invalid_package_name} is a invalid identifier." in outerr.out
            with pytest.raises(SystemExit):
                run_pf_command("tool", "init", "--package", package_name, "--tool", invalid_tool_name, cwd=temp_dir)
            outerr = capsys.readouterr()
            assert f"The tool name {invalid_tool_name} is a invalid identifier." in outerr.out
            with pytest.raises(SystemExit):
                run_pf_command("tool", "init", "--tool", invalid_tool_name, cwd=temp_dir)
            outerr = capsys.readouterr()
            assert f"The tool name {invalid_tool_name} is a invalid identifier." in outerr.out

            # Test init package tool with extra info
            package_name = "tool_with_extra_info"
            package_folder = Path(temp_dir) / package_name
            icon_path = Path(DATAS_DIR) / "logo.jpg"
            category = "test_category"
            tags = {"tag1": "value1", "tag2": "value2"}
            run_pf_command(
                "tool",
                "init",
                "--package",
                package_name,
                "--tool",
                func_name,
                "--set",
                f"icon={icon_path.absolute()}",
                f"category={category}",
                f"tags={tags}",
                cwd=temp_dir,
            )
            spec = importlib.util.spec_from_file_location(
                f"{package_name}.utils", package_folder / package_name / "utils.py"
            )
            utils = importlib.util.module_from_spec(spec)
            spec.loader.exec_module(utils)

            assert hasattr(utils, "list_package_tools")
            tools_meta = utils.list_package_tools()
            meta = tools_meta[f"{package_name}.{func_name}.{func_name}"]
            assert meta["category"] == category
            assert meta["tags"] == tags
            assert meta["icon"].startswith("data:image")

            # icon doesn't exist
            with pytest.raises(SystemExit):
                run_pf_command(
                    "tool",
                    "init",
                    "--package",
                    package_name,
                    "--tool",
                    func_name,
                    "--set",
                    "icon=invalid_icon_path",
                    cwd=temp_dir,
                )
            outerr = capsys.readouterr()
            assert "Cannot find the icon path" in outerr.out

    def test_tool_list(self, capsys):
        # List package tools in environment
        run_pf_command("tool", "list")
        outerr = capsys.readouterr()
        tools_dict = json.loads(outerr.out)
        package_tool_name = "promptflow.tools.embedding.embedding"
        assert package_tool_name in tools_dict["package"]

        # List flow tools and package tools
        run_pf_command("tool", "list", "--flow", f"{FLOWS_DIR}/chat_flow")
        outerr = capsys.readouterr()
        tools_dict = json.loads(outerr.out)
        expect_flow_tools = {
            "chat.jinja2": {
                "type": "llm",
                "inputs": {"chat_history": {"type": ["string"]}, "question": {"type": ["string"]}},
                "source": "chat.jinja2",
            },
            "show_answer.py": {
                "type": "python",
                "inputs": {"chat_answer": {"type": ["string"]}},
                "source": "show_answer.py",
                "function": "show_answer",
            },
        }
        assert tools_dict["code"] == expect_flow_tools
        assert package_tool_name in tools_dict["package"]

        # Invalid flow parameter
        with pytest.raises(Exception) as e:
            run_pf_command("tool", "list", "--flow", "invalid_flow_folder")
        assert "invalid_flow_folder does not exist" in e.value.args[0]

    def test_chat_flow_with_conditional(self, monkeypatch, capsys):
        chat_list = ["1", "2"]

        def mock_input(*args, **kwargs):
            if chat_list:
                return chat_list.pop()
            else:
                raise KeyboardInterrupt()

        monkeypatch.setattr("builtins.input", mock_input)
        run_pf_command(
            "flow", "test", "--flow", f"{FLOWS_DIR}/conditional_chat_flow_with_skip", "--interactive", "--verbose"
        )
        output_path = Path(FLOWS_DIR) / "conditional_chat_flow_with_skip" / ".promptflow" / "chat.output.json"
        assert output_path.exists()
        detail_path = Path(FLOWS_DIR) / "conditional_chat_flow_with_skip" / ".promptflow" / "chat.detail.json"
        assert detail_path.exists()

    def test_flow_test_with_image_input_and_output(self):
        run_pf_command(
            "flow",
            "test",
            "--flow",
            f"{FLOWS_DIR}/python_tool_with_simple_image",
        )
        output_path = Path(FLOWS_DIR) / "python_tool_with_simple_image" / ".promptflow" / "output"
        assert output_path.exists()
<<<<<<< HEAD
        image_path = Path(FLOWS_DIR) / "python_tool_with_image_input_and_output" / ".promptflow" / "intermediate"
        assert image_path.exists()

    def test_data_scrubbing(self):
        # Prepare connection
        run_pf_command(
            "connection",
            "create",
            "--file",
            f"{CONNECTIONS_DIR}/custom_connection.yaml",
            "--name",
            "custom_connection")
        # Test flow run
        run_pf_command(
            "flow",
            "test",
            "--flow",
            f"{FLOWS_DIR}/print_secret_flow",
        )
        output_path = Path(FLOWS_DIR) / "print_secret_flow" / ".promptflow" / "flow.output.json"
        assert output_path.exists()
        log_path = Path(FLOWS_DIR) / "print_secret_flow" / ".promptflow" / "flow.log"
        with open(log_path, "r") as f:
            log_content = f.read()
            assert "**data_scrubbed**" in log_content

        # Test node run
        run_pf_command(
            "flow",
            "test",
            "--flow",
            f"{FLOWS_DIR}/print_secret_flow",
            "--node",
            "print_secret",
            "--inputs",
            "conn=custom_connection",
            "inputs.topic=atom"
        )
        output_path = Path(FLOWS_DIR) / "print_secret_flow" / ".promptflow" / "flow-print_secret.node.detail.json"
        assert output_path.exists()
        log_path = Path(FLOWS_DIR) / "print_secret_flow" / ".promptflow" / "print_secret.node.log"
        with open(log_path, "r") as f:
            log_content = f.read()
        assert "**data_scrubbed**" in log_content
=======
        image_path = Path(FLOWS_DIR) / "python_tool_with_simple_image" / ".promptflow" / "intermediate"
        assert image_path.exists()

    def test_run_file_with_set(self, pf) -> None:
        name = str(uuid.uuid4())
        run_pf_command(
            "run",
            "create",
            "--file",
            f"{RUNS_DIR}/run_with_env.yaml",
            "--set",
            f"name={name}",
        )
        # run exists
        pf.runs.get(name=name)

    def test_run_file_with_set_priority(self, pf) -> None:
        # --name has higher priority than --set
        name1 = str(uuid.uuid4())
        name2 = str(uuid.uuid4())
        run_pf_command(
            "run",
            "create",
            "--file",
            f"{RUNS_DIR}/run_with_env.yaml",
            "--set",
            f"name={name1}",
            "--name",
            name2,
        )
        # run exists
        try:
            pf.runs.get(name=name1)
        except RunNotFoundError:
            pass
        pf.runs.get(name=name2)
>>>>>>> aeebd8ec
<|MERGE_RESOLUTION|>--- conflicted
+++ resolved
@@ -1490,52 +1490,6 @@
         )
         output_path = Path(FLOWS_DIR) / "python_tool_with_simple_image" / ".promptflow" / "output"
         assert output_path.exists()
-<<<<<<< HEAD
-        image_path = Path(FLOWS_DIR) / "python_tool_with_image_input_and_output" / ".promptflow" / "intermediate"
-        assert image_path.exists()
-
-    def test_data_scrubbing(self):
-        # Prepare connection
-        run_pf_command(
-            "connection",
-            "create",
-            "--file",
-            f"{CONNECTIONS_DIR}/custom_connection.yaml",
-            "--name",
-            "custom_connection")
-        # Test flow run
-        run_pf_command(
-            "flow",
-            "test",
-            "--flow",
-            f"{FLOWS_DIR}/print_secret_flow",
-        )
-        output_path = Path(FLOWS_DIR) / "print_secret_flow" / ".promptflow" / "flow.output.json"
-        assert output_path.exists()
-        log_path = Path(FLOWS_DIR) / "print_secret_flow" / ".promptflow" / "flow.log"
-        with open(log_path, "r") as f:
-            log_content = f.read()
-            assert "**data_scrubbed**" in log_content
-
-        # Test node run
-        run_pf_command(
-            "flow",
-            "test",
-            "--flow",
-            f"{FLOWS_DIR}/print_secret_flow",
-            "--node",
-            "print_secret",
-            "--inputs",
-            "conn=custom_connection",
-            "inputs.topic=atom"
-        )
-        output_path = Path(FLOWS_DIR) / "print_secret_flow" / ".promptflow" / "flow-print_secret.node.detail.json"
-        assert output_path.exists()
-        log_path = Path(FLOWS_DIR) / "print_secret_flow" / ".promptflow" / "print_secret.node.log"
-        with open(log_path, "r") as f:
-            log_content = f.read()
-        assert "**data_scrubbed**" in log_content
-=======
         image_path = Path(FLOWS_DIR) / "python_tool_with_simple_image" / ".promptflow" / "intermediate"
         assert image_path.exists()
 
@@ -1572,4 +1526,46 @@
         except RunNotFoundError:
             pass
         pf.runs.get(name=name2)
->>>>>>> aeebd8ec
+
+    def test_data_scrubbing(self):
+        # Prepare connection
+        run_pf_command(
+            "connection",
+            "create",
+            "--file",
+            f"{CONNECTIONS_DIR}/custom_connection.yaml",
+            "--name",
+            "custom_connection")
+        
+        # Test flow run
+        run_pf_command(
+            "flow",
+            "test",
+            "--flow",
+            f"{FLOWS_DIR}/print_secret_flow",
+        )
+        output_path = Path(FLOWS_DIR) / "print_secret_flow" / ".promptflow" / "flow.output.json"
+        assert output_path.exists()
+        log_path = Path(FLOWS_DIR) / "print_secret_flow" / ".promptflow" / "flow.log"
+        with open(log_path, "r") as f:
+            log_content = f.read()
+            assert "**data_scrubbed**" in log_content
+
+        # Test node run
+        run_pf_command(
+            "flow",
+            "test",
+            "--flow",
+            f"{FLOWS_DIR}/print_secret_flow",
+            "--node",
+            "print_secret",
+            "--inputs",
+            "conn=custom_connection",
+            "inputs.topic=atom"
+        )
+        output_path = Path(FLOWS_DIR) / "print_secret_flow" / ".promptflow" / "flow-print_secret.node.detail.json"
+        assert output_path.exists()
+        log_path = Path(FLOWS_DIR) / "print_secret_flow" / ".promptflow" / "print_secret.node.log"
+        with open(log_path, "r") as f:
+            log_content = f.read()
+        assert "**data_scrubbed**" in log_content