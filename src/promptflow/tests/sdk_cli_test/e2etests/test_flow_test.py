import logging
from pathlib import Path
from types import GeneratorType

import pytest

from promptflow._sdk._constants import LOGGER_NAME
from promptflow._sdk._pf_client import PFClient
from promptflow.exceptions import UserErrorException

PROMOTFLOW_ROOT = Path(__file__) / "../../../.."

TEST_ROOT = Path(__file__).parent.parent.parent
MODEL_ROOT = TEST_ROOT / "test_configs/e2e_samples"
CONNECTION_FILE = (PROMOTFLOW_ROOT / "connections.json").resolve().absolute().as_posix()
FLOWS_DIR = (TEST_ROOT / "test_configs/flows").resolve().absolute().as_posix()
FLOW_RESULT_KEYS = ["category", "evidence"]

_client = PFClient()


@pytest.mark.usefixtures("use_secrets_config_file", "setup_local_connection", "install_custom_tool_pkg")
@pytest.mark.sdk_test
@pytest.mark.e2etest
class TestFlowTest:
    def test_pf_test_flow(self):
        inputs = {"url": "https://www.youtube.com/watch?v=o5ZQyXaAv1g", "answer": "Channel", "evidence": "Url"}
        flow_path = Path(f"{FLOWS_DIR}/web_classification").absolute()

        result = _client.test(flow=flow_path, inputs=inputs)
        assert all([key in FLOW_RESULT_KEYS for key in result])

        result = _client.test(flow=f"{FLOWS_DIR}/web_classification")
        assert all([key in FLOW_RESULT_KEYS for key in result])

    def test_pf_test_flow_with_custom_strong_type_connection(self, install_custom_tool_pkg):
        # Need to reload pkg_resources to get the latest installed tools
        import importlib

        import pkg_resources

        importlib.reload(pkg_resources)

        inputs = {"text": "Hello World!"}
        flow_path = Path(f"{FLOWS_DIR}/custom_strong_type_connection_basic_flow").absolute()

        # Test that connection would be custom strong type in flow
        result = _client.test(flow=flow_path, inputs=inputs)
        assert result == {"out": "connection_value is MyFirstConnection: True"}

        # Test that connection
        result = _client.test(flow=flow_path, inputs={"input_text": "Hello World!"}, node="My_Second_Tool_usi3")
        assert result == "Hello World!This is my first custom connection."

    def test_pf_test_with_streaming_output(self):
        flow_path = Path(f"{FLOWS_DIR}/chat_flow_with_stream_output")
        result = _client.test(flow=flow_path)
        chat_output = result["answer"]
        assert isinstance(chat_output, GeneratorType)
        assert "".join(chat_output)

        flow_path = Path(f"{FLOWS_DIR}/basic_with_builtin_llm_node")
        result = _client.test(flow=flow_path)
        chat_output = result["output"]
        assert isinstance(chat_output, str)

    def test_pf_test_node(self):
        inputs = {"classify_with_llm.output": '{"category": "App", "evidence": "URL"}'}
        flow_path = Path(f"{FLOWS_DIR}/web_classification").absolute()

        result = _client.test(flow=flow_path, inputs=inputs, node="convert_to_dict")
        assert all([key in FLOW_RESULT_KEYS for key in result])

    def test_pf_test_flow_with_variant(self):
        inputs = {"url": "https://www.youtube.com/watch?v=o5ZQyXaAv1g", "answer": "Channel", "evidence": "Url"}

        result = _client.test(
            flow=f"{FLOWS_DIR}/web_classification", inputs=inputs, variant="${summarize_text_content.variant_1}"
        )
        assert all([key in FLOW_RESULT_KEYS for key in result])

    @pytest.mark.skip("TODO this test case failed in windows and Mac")
    def test_pf_test_with_additional_includes(self, caplog):
        with caplog.at_level(level=logging.WARNING, logger=LOGGER_NAME):
            inputs = {"url": "https://www.youtube.com/watch?v=o5ZQyXaAv1g", "answer": "Channel", "evidence": "Url"}
            result = _client.test(flow=f"{FLOWS_DIR}/web_classification_with_additional_include", inputs=inputs)
        duplicate_file_content = "Found duplicate file in additional includes"
        assert any([duplicate_file_content in record.message for record in caplog.records])
        assert all([key in FLOW_RESULT_KEYS for key in result])

        inputs = {"classify_with_llm.output": '{"category": "App", "evidence": "URL"}'}
        result = _client.test(flow=f"{FLOWS_DIR}/web_classification", inputs=inputs, node="convert_to_dict")
        assert all([key in FLOW_RESULT_KEYS for key in result])

        # Test additional includes don't exist
        with pytest.raises(ValueError) as e:
            _client.test(flow=f"{FLOWS_DIR}/web_classification_with_invalid_additional_include")
        assert "Unable to find additional include ../invalid/file/path" in str(e.value)

    def test_pf_flow_test_with_symbolic(self, prepare_symbolic_flow):
        inputs = {"url": "https://www.youtube.com/watch?v=o5ZQyXaAv1g", "answer": "Channel", "evidence": "Url"}
        result = _client.test(flow=f"{FLOWS_DIR}/web_classification_with_additional_include", inputs=inputs)
        assert all([key in FLOW_RESULT_KEYS for key in result])

        inputs = {"classify_with_llm.output": '{"category": "App", "evidence": "URL"}'}
        result = _client.test(flow=f"{FLOWS_DIR}/web_classification", inputs=inputs, node="convert_to_dict")
        assert all([key in FLOW_RESULT_KEYS for key in result])

    def test_pf_flow_test_with_exception(self, capsys):
        # Test flow with exception
        inputs = {"url": "https://www.youtube.com/watch?v=o5ZQyXaAv1g", "answer": "Channel", "evidence": "Url"}
        flow_path = Path(f"{FLOWS_DIR}/web_classification_with_exception").absolute()

        with pytest.raises(UserErrorException) as exception:
            _client.test(flow=flow_path, inputs=inputs)
        assert "Execution failure in 'convert_to_dict': (Exception) mock exception" in str(exception.value)

        # Test node with exception
        inputs = {"classify_with_llm.output": '{"category": "App", "evidence": "URL"}'}
        with pytest.raises(Exception) as exception:
            _client.test(flow=flow_path, inputs=inputs, node="convert_to_dict")
        output = capsys.readouterr()
        assert "convert_to_dict.py" in output.out
        assert "mock exception" in str(exception.value)

    def test_node_test_with_connection_input(self):
        flow_path = Path(f"{FLOWS_DIR}/basic-with-connection").absolute()
        inputs = {
            "connection": "azure_open_ai_connection",
            "hello_prompt.output": "Write a simple Hello World! "
            "program that displays the greeting message when executed.",
        }
        result = _client.test(
            flow=flow_path,
            inputs=inputs,
            node="echo_my_prompt",
            environment_variables={"API_TYPE": "${azure_open_ai_connection.api_type}"},
        )
        assert result

    def test_pf_flow_with_aggregation(self):
        flow_path = Path(f"{FLOWS_DIR}/classification_accuracy_evaluation").absolute()
        inputs = {"variant_id": "variant_0", "groundtruth": "Pdf", "prediction": "PDF"}
        result = _client._flows._test(flow=flow_path, inputs=inputs)
        assert "calculate_accuracy" in result.node_run_infos
        assert result.run_info.metrics == {"accuracy": 1.0}

<<<<<<< HEAD
    def test_generate_tool_meta_in_additional_folder(self):
        flow_path = Path(f"{FLOWS_DIR}/web_classification_with_additional_include").absolute()
        flow_tools, _ = _client._flows._generate_tools_meta(flow=flow_path)
        for tool in flow_tools["code"].values():
            assert (Path(flow_path) / tool["source"]).exists()
=======
    def test_pf_test_with_non_english_input(self):
        result = _client.test(flow=f"{FLOWS_DIR}/flow_with_non_english_input")
        assert result["output"] == "Hello 日本語"
>>>>>>> fe046b11
<|MERGE_RESOLUTION|>--- conflicted
+++ resolved
@@ -145,14 +145,12 @@
         assert "calculate_accuracy" in result.node_run_infos
         assert result.run_info.metrics == {"accuracy": 1.0}
 
-<<<<<<< HEAD
     def test_generate_tool_meta_in_additional_folder(self):
         flow_path = Path(f"{FLOWS_DIR}/web_classification_with_additional_include").absolute()
         flow_tools, _ = _client._flows._generate_tools_meta(flow=flow_path)
         for tool in flow_tools["code"].values():
             assert (Path(flow_path) / tool["source"]).exists()
-=======
+
     def test_pf_test_with_non_english_input(self):
         result = _client.test(flow=f"{FLOWS_DIR}/flow_with_non_english_input")
-        assert result["output"] == "Hello 日本語"
->>>>>>> fe046b11
+        assert result["output"] == "Hello 日本語"