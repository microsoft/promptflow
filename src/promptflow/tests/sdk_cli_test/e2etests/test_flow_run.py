import os
import shutil
import tempfile
import uuid
from pathlib import Path

import pandas as pd
import pytest

from promptflow import PFClient
from promptflow._constants import PROMPTFLOW_CONNECTIONS
from promptflow._sdk._constants import FlowRunProperties, LocalStorageFilenames, RunStatus
from promptflow._sdk._errors import (
    ConnectionNotFoundError,
    InvalidFlowError,
    InvalidRunStatusError,
    RunExistsError,
    RunNotFoundError,
)
from promptflow._sdk._load_functions import load_flow
from promptflow._sdk._run_functions import create_yaml_run
from promptflow._sdk._submitter.utils import SubmitterHelper
from promptflow._sdk._utils import _get_additional_includes
from promptflow._sdk.entities import Run
from promptflow._sdk.operations._local_storage_operations import LocalStorageOperations
from promptflow.connections import AzureOpenAIConnection
from promptflow.exceptions import UserErrorException

from ..recording_utilities import RecordStorage

PROMOTFLOW_ROOT = Path(__file__) / "../../../.."

TEST_ROOT = Path(__file__).parent.parent.parent
MODEL_ROOT = TEST_ROOT / "test_configs/e2e_samples"
CONNECTION_FILE = (PROMOTFLOW_ROOT / "connections.json").resolve().absolute().as_posix()
FLOWS_DIR = "./tests/test_configs/flows"
RUNS_DIR = "./tests/test_configs/runs"
DATAS_DIR = "./tests/test_configs/datas"


def create_run_against_multi_line_data(client) -> Run:
    return client.run(
        flow=f"{FLOWS_DIR}/web_classification",
        data=f"{DATAS_DIR}/webClassification3.jsonl",
        column_mapping={"url": "${data.url}"},
    )


def create_run_against_multi_line_data_without_llm(client: PFClient) -> Run:
    return client.run(
        flow=f"{FLOWS_DIR}/print_env_var",
        data=f"{DATAS_DIR}/env_var_names.jsonl",
    )


def create_run_against_run(client, run: Run) -> Run:
    return client.run(
        flow=f"{FLOWS_DIR}/classification_accuracy_evaluation",
        data=f"{DATAS_DIR}/webClassification3.jsonl",
        run=run.name,
        column_mapping={
            "groundtruth": "${data.answer}",
            "prediction": "${run.outputs.category}",
            "variant_id": "${data.variant_id}",
        },
    )


def assert_run_with_invalid_column_mapping(client: PFClient, run: Run) -> None:
    assert run.status == RunStatus.FAILED

    with pytest.raises(InvalidRunStatusError):
        client.stream(run.name)

    local_storage = LocalStorageOperations(run)
    assert os.path.exists(local_storage._exception_path)

    exception = local_storage.load_exception()
    assert "The input for batch run is incorrect. Couldn't find these mapping relations" in exception["message"]
    assert exception["code"] == "BulkRunException"


@pytest.mark.usefixtures(
    "use_secrets_config_file", "recording_injection", "setup_local_connection", "install_custom_tool_pkg"
)
@pytest.mark.sdk_test
@pytest.mark.e2etest
class TestFlowRun:
    def test_basic_flow_bulk_run(self, azure_open_ai_connection: AzureOpenAIConnection, pf) -> None:
        data_path = f"{DATAS_DIR}/webClassification3.jsonl"

        pf.run(flow=f"{FLOWS_DIR}/web_classification", data=data_path)
        # Test repeated execute flow run
        pf.run(flow=f"{FLOWS_DIR}/web_classification", data=data_path)

        pf.run(flow=f"{FLOWS_DIR}/web_classification_v1", data=data_path)
        pf.run(flow=f"{FLOWS_DIR}/web_classification_v2", data=data_path)

        # TODO: check details
        # df = pf.show_details(baseline, v1, v2)

    def test_basic_run_bulk(self, azure_open_ai_connection: AzureOpenAIConnection, local_client, pf):
        result = pf.run(
            flow=f"{FLOWS_DIR}/web_classification",
            data=f"{DATAS_DIR}/webClassification1.jsonl",
            column_mapping={"url": "${data.url}"},
        )
        local_storage = LocalStorageOperations(result)
        detail = local_storage.load_detail()
        tuning_node = next((x for x in detail["node_runs"] if x["node"] == "summarize_text_content"), None)
        # used default variant config
        assert tuning_node["inputs"]["temperature"] == 0.3
        assert "variant_0" in result.name

        run = local_client.runs.get(name=result.name)
        assert run.status == "Completed"
        # write to user_dir/.promptflow/.runs
        assert ".promptflow" in run.properties["output_path"]

    def test_basic_flow_with_variant(self, azure_open_ai_connection: AzureOpenAIConnection, local_client, pf) -> None:
        result = pf.run(
            flow=f"{FLOWS_DIR}/web_classification",
            data=f"{DATAS_DIR}/webClassification1.jsonl",
            column_mapping={"url": "${data.url}"},
            variant="${summarize_text_content.variant_0}",
        )
        local_storage = LocalStorageOperations(result)
        detail = local_storage.load_detail()
        tuning_node = next((x for x in detail["node_runs"] if x["node"] == "summarize_text_content"), None)
        assert "variant_0" in result.name

        # used variant_0 config
        assert tuning_node["inputs"]["temperature"] == 0.2
        result = pf.run(
            flow=f"{FLOWS_DIR}/web_classification",
            data=f"{DATAS_DIR}/webClassification1.jsonl",
            column_mapping={"url": "${data.url}"},
            variant="${summarize_text_content.variant_1}",
        )
        local_storage = LocalStorageOperations(result)
        detail = local_storage.load_detail()
        tuning_node = next((x for x in detail["node_runs"] if x["node"] == "summarize_text_content"), None)
        assert "variant_1" in result.name
        # used variant_1 config
        assert tuning_node["inputs"]["temperature"] == 0.3

    def test_run_bulk_error(self, pf):
        # path not exist
        with pytest.raises(FileNotFoundError) as e:
            pf.run(
                flow=f"{MODEL_ROOT}/not_exist",
                data=f"{DATAS_DIR}/webClassification3.jsonl",
                column_mapping={"question": "${data.question}", "context": "${data.context}"},
                variant="${summarize_text_content.variant_0}",
            )
        assert "not exist" in str(e.value)

        # tuning_node not exist
        with pytest.raises(InvalidFlowError) as e:
            pf.run(
                flow=f"{FLOWS_DIR}/web_classification",
                data=f"{DATAS_DIR}/webClassification3.jsonl",
                column_mapping={"question": "${data.question}", "context": "${data.context}"},
                variant="${not_exist.variant_0}",
            )
        assert "Node not_exist not found in flow" in str(e.value)

        # invalid variant format
        with pytest.raises(ValueError) as e:
            pf.run(
                flow=f"{FLOWS_DIR}/web_classification",
                data=f"{DATAS_DIR}/webClassification3.jsonl",
                column_mapping={"question": "${data.question}", "context": "${data.context}"},
                variant="v",
            )
        assert "Invalid variant format: v, variant should be in format of ${TUNING_NODE.VARIANT}" in str(e.value)

    def test_basic_evaluation(self, azure_open_ai_connection: AzureOpenAIConnection, local_client, pf):
        result = pf.run(
            flow=f"{FLOWS_DIR}/print_env_var",
            data=f"{DATAS_DIR}/env_var_names.jsonl",
        )
        assert local_client.runs.get(result.name).status == "Completed"

        eval_result = pf.run(
            flow=f"{FLOWS_DIR}/classification_accuracy_evaluation",
            run=result.name,
            column_mapping={
                "prediction": "${run.outputs.output}",
                # evaluation reference run.inputs
                # NOTE: we need this value to guard behavior when a run reference another run's inputs
                "variant_id": "${run.inputs.key}",
                # can reference other columns in data which doesn't exist in base run's inputs
                "groundtruth": "${run.inputs.extra_key}",
            },
        )
        assert local_client.runs.get(eval_result.name).status == "Completed"

    def test_flow_demo(self, azure_open_ai_connection, pf):
        data_path = f"{DATAS_DIR}/webClassification3.jsonl"

        column_mapping = {
            "groundtruth": "${data.answer}",
            "prediction": "${run.outputs.category}",
            "variant_id": "${data.variant_id}",
        }

        metrics = {}
        for flow_name, output_key in [
            ("web_classification", "baseline"),
            ("web_classification_v1", "v1"),
            ("web_classification_v2", "v2"),
        ]:
            v = pf.run(flow=f"{FLOWS_DIR}/web_classification", data=data_path)

            metrics[output_key] = pf.run(
                flow=f"{FLOWS_DIR}/classification_accuracy_evaluation",
                data=data_path,
                run=v,
                column_mapping=column_mapping,
            )

    def test_submit_run_from_yaml(self, local_client, pf):
        run_id = str(uuid.uuid4())
        run = create_yaml_run(source=f"{RUNS_DIR}/sample_bulk_run.yaml", params_override=[{"name": run_id}])

        assert local_client.runs.get(run.name).status == "Completed"

        eval_run = create_yaml_run(
            source=f"{RUNS_DIR}/sample_eval_run.yaml",
            params_override=[{"run": run_id}],
        )
        assert local_client.runs.get(eval_run.name).status == "Completed"

    def test_run_with_connection(self, local_client, local_aoai_connection, pf):
        # remove connection file to test connection resolving
        os.environ.pop(PROMPTFLOW_CONNECTIONS)
        result = pf.run(
            flow=f"{FLOWS_DIR}/web_classification",
            data=f"{DATAS_DIR}/webClassification1.jsonl",
            column_mapping={"url": "${data.url}"},
        )
        local_storage = LocalStorageOperations(result)
        detail = local_storage.load_detail()
        tuning_node = next((x for x in detail["node_runs"] if x["node"] == "summarize_text_content"), None)
        # used default variant config
        assert tuning_node["inputs"]["temperature"] == 0.3

        run = local_client.runs.get(name=result.name)
        assert run.status == "Completed"

    def test_run_with_connection_overwrite(self, local_client, local_aoai_connection, local_alt_aoai_connection, pf):
        result = pf.run(
            flow=f"{FLOWS_DIR}/web_classification",
            data=f"{DATAS_DIR}/webClassification1.jsonl",
            connections={"classify_with_llm": {"connection": "new_ai_connection"}},
        )
        run = local_client.runs.get(name=result.name)
        assert run.status == "Completed"

    def test_custom_connection_overwrite(self, local_client, local_custom_connection, pf):
        result = pf.run(
            flow=f"{FLOWS_DIR}/custom_connection_flow",
            data=f"{DATAS_DIR}/env_var_names.jsonl",
            connections={"print_env": {"connection": "test_custom_connection"}},
        )
        run = local_client.runs.get(name=result.name)
        assert run.status == "Completed"

        # overwrite non-exist connection
        with pytest.raises(InvalidFlowError) as e:
            pf.run(
                flow=f"{FLOWS_DIR}/custom_connection_flow",
                data=f"{DATAS_DIR}/env_var_names.jsonl",
                connections={"print_env": {"new_connection": "test_custom_connection"}},
            )
        assert "Connection with name new_connection not found" in str(e.value)

    def test_basic_flow_with_package_tool_with_custom_strong_type_connection(
        self, install_custom_tool_pkg, local_client, pf
    ):
        # Need to reload pkg_resources to get the latest installed tools
        import importlib

        import pkg_resources

        importlib.reload(pkg_resources)

        result = pf.run(
            flow=f"{FLOWS_DIR}/flow_with_package_tool_with_custom_strong_type_connection",
            data=f"{FLOWS_DIR}/flow_with_package_tool_with_custom_strong_type_connection/data.jsonl",
            connections={"My_First_Tool_00f8": {"connection": "custom_strong_type_connection"}},
        )
        run = local_client.runs.get(name=result.name)
        assert run.status == "Completed"

    def test_basic_flow_with_script_tool_with_custom_strong_type_connection(
        self, install_custom_tool_pkg, local_client, pf
    ):
        # Prepare custom connection
        from promptflow.connections import CustomConnection

        conn = CustomConnection(name="custom_connection_2", secrets={"api_key": "test"}, configs={"api_url": "test"})
        local_client.connections.create_or_update(conn)

        result = pf.run(
            flow=f"{FLOWS_DIR}/flow_with_script_tool_with_custom_strong_type_connection",
            data=f"{FLOWS_DIR}/flow_with_script_tool_with_custom_strong_type_connection/data.jsonl",
        )
        run = local_client.runs.get(name=result.name)
        assert run.status == "Completed"

    def test_run_with_connection_overwrite_non_exist(self, local_client, local_aoai_connection, pf):
        # overwrite non_exist connection
        with pytest.raises(ConnectionNotFoundError):
            pf.run(
                flow=f"{FLOWS_DIR}/web_classification",
                data=f"{DATAS_DIR}/webClassification1.jsonl",
                connections={"classify_with_llm": {"connection": "Not_exist"}},
            )

    def test_run_reference_failed_run(self, pf):
        failed_run = pf.run(
            flow=f"{FLOWS_DIR}/failed_flow",
            data=f"{DATAS_DIR}/webClassification1.jsonl",
            column_mapping={"text": "${data.url}"},
        )
        # "update" run status to failed since currently all run will be completed unless there's bug
        pf.runs.update(
            name=failed_run.name,
            status="Failed",
        )

        run_name = str(uuid.uuid4())
        with pytest.raises(ValueError) as e:
            pf.run(
                name=run_name,
                flow=f"{FLOWS_DIR}/custom_connection_flow",
                run=failed_run,
                connections={"print_env": {"connection": "test_custom_connection"}},
            )
        assert "is not completed, got status" in str(e.value)

        # run should not be created
        with pytest.raises(RunNotFoundError):
            pf.runs.get(name=run_name)

<<<<<<< HEAD
    def test_referenced_output_not_exist(self, pf, capfd: pytest.CaptureFixture) -> None:
=======
    def test_referenced_output_not_exist(self, pf: PFClient) -> None:
>>>>>>> 9e1fd741
        # failed run won't generate output
        failed_run = pf.run(
            flow=f"{FLOWS_DIR}/failed_flow",
            data=f"{DATAS_DIR}/webClassification1.jsonl",
            column_mapping={"text": "${data.url}"},
        )

        run_name = str(uuid.uuid4())
        run = pf.run(
            name=run_name,
            run=failed_run,
            flow=f"{FLOWS_DIR}/failed_flow",
            column_mapping={"text": "${run.outputs.text}"},
        )
        assert_run_with_invalid_column_mapping(pf, run)

    def test_connection_overwrite_file(self, local_client, local_aoai_connection):
        run = create_yaml_run(
            source=f"{RUNS_DIR}/run_with_connections.yaml",
        )
        run = local_client.runs.get(name=run.name)
        assert run.status == "Completed"

    def test_connection_overwrite_model(self, local_client, local_aoai_connection):
        run = create_yaml_run(
            source=f"{RUNS_DIR}/run_with_connections_model.yaml",
        )
        run = local_client.runs.get(name=run.name)
        assert run.status == "Completed"

    def test_resolve_connection(self, local_client, local_aoai_connection):
        flow = load_flow(f"{FLOWS_DIR}/web_classification_no_variants")
        connections = SubmitterHelper.resolve_connections(flow, local_client)
        assert local_aoai_connection.name in connections

    def test_run_with_env_overwrite(self, local_client, local_aoai_connection):
        run = create_yaml_run(
            source=f"{RUNS_DIR}/run_with_env.yaml",
        )
        outputs = local_client.runs._get_outputs(run=run)
        assert outputs["output"][0] == local_aoai_connection.api_base

    def test_pf_run_with_env_overwrite(self, local_client, local_aoai_connection, pf):
        run = pf.run(
            flow=f"{FLOWS_DIR}/print_env_var",
            data=f"{DATAS_DIR}/env_var_names.jsonl",
            environment_variables={"API_BASE": "${azure_open_ai_connection.api_base}"},
        )
        outputs = local_client.runs._get_outputs(run=run)
        assert outputs["output"][0] == local_aoai_connection.api_base

    def test_eval_run_not_exist(self, pf):
        name = str(uuid.uuid4())
        with pytest.raises(RunNotFoundError) as e:
            pf.runs.create_or_update(
                run=Run(
                    name=name,
                    flow=Path(f"{FLOWS_DIR}/classification_accuracy_evaluation"),
                    run="not_exist",
                    column_mapping={
                        "groundtruth": "${data.answer}",
                        "prediction": "${run.outputs.category}",
                        # evaluation reference run.inputs
                        "url": "${run.inputs.url}",
                    },
                )
            )
        assert "Run name 'not_exist' cannot be found" in str(e.value)
        # run should not be created
        with pytest.raises(RunNotFoundError):
            pf.runs.get(name=name)

    def test_eval_run_data_deleted(self, pf):
        with tempfile.TemporaryDirectory() as temp_dir:
            shutil.copy(f"{DATAS_DIR}/env_var_names.jsonl", temp_dir)

            result = pf.run(
                flow=f"{FLOWS_DIR}/print_env_var",
                data=f"{temp_dir}/env_var_names.jsonl",
            )
            assert pf.runs.get(result.name).status == "Completed"

            # delete original run's input data
            os.remove(f"{temp_dir}/env_var_names.jsonl")

            with pytest.raises(UserErrorException) as e:
                pf.run(
                    flow=f"{FLOWS_DIR}/classification_accuracy_evaluation",
                    run=result.name,
                    column_mapping={
                        "prediction": "${run.outputs.output}",
                        # evaluation reference run.inputs
                        # NOTE: we need this value to guard behavior when a run reference another run's inputs
                        "variant_id": "${run.inputs.key}",
                        # can reference other columns in data which doesn't exist in base run's inputs
                        "groundtruth": "${run.inputs.extra_key}",
                    },
                )
            assert "Please make sure it exists and not deleted." in str(e.value)

    def test_eval_run_data_not_exist(self, pf):

        base_run = pf.run(
            flow=f"{FLOWS_DIR}/print_env_var",
            data=f"{DATAS_DIR}/env_var_names.jsonl",
        )
        assert pf.runs.get(base_run.name).status == "Completed"

        eval_run = pf.run(
            flow=f"{FLOWS_DIR}/classification_accuracy_evaluation",
            run=base_run.name,
            column_mapping={
                "prediction": "${run.outputs.output}",
                # evaluation reference run.inputs
                # NOTE: we need this value to guard behavior when a run reference another run's inputs
                "variant_id": "${run.inputs.key}",
                # can reference other columns in data which doesn't exist in base run's inputs
                "groundtruth": "${run.inputs.extra_key}",
            },
        )

        with pytest.raises(UserErrorException) as e:
            pf.run(
                flow=f"{FLOWS_DIR}/classification_accuracy_evaluation",
                run=eval_run.name,
                column_mapping={
                    "prediction": "${run.outputs.output}",
                    # evaluation reference run.inputs
                    # NOTE: we need this value to guard behavior when a run reference another run's inputs
                    "variant_id": "${run.inputs.key}",
                    # can reference other columns in data which doesn't exist in base run's inputs
                    "groundtruth": "${run.inputs.extra_key}",
                },
            )
        assert "Please make sure it exists and not deleted" in str(e.value)

    def test_create_run_with_tags(self, pf):
        name = str(uuid.uuid4())
        display_name = "test_run_with_tags"
        tags = {"key1": "tag1"}
        run = pf.run(
            name=name,
            display_name=display_name,
            tags=tags,
            flow=f"{FLOWS_DIR}/print_env_var",
            data=f"{DATAS_DIR}/env_var_names.jsonl",
            environment_variables={"API_BASE": "${azure_open_ai_connection.api_base}"},
        )
        assert run.name == name
        assert "test_run_with_tags" == run.display_name
        assert run.tags == tags

    def test_run_display_name(self, pf):
        # use folder name if not specify display_name
        run = pf.runs.create_or_update(
            run=Run(
                flow=Path(f"{FLOWS_DIR}/print_env_var"),
                data=f"{DATAS_DIR}/env_var_names.jsonl",
                environment_variables={"API_BASE": "${azure_open_ai_connection.api_base}"},
            )
        )
        assert run.display_name == "print_env_var"

        # will respect if specified in run
        base_run = pf.runs.create_or_update(
            run=Run(
                flow=Path(f"{FLOWS_DIR}/print_env_var"),
                data=f"{DATAS_DIR}/env_var_names.jsonl",
                environment_variables={"API_BASE": "${azure_open_ai_connection.api_base}"},
                display_name="my_run",
            )
        )
        assert base_run.display_name == "my_run"

        run = pf.runs.create_or_update(
            run=Run(
                flow=Path(f"{FLOWS_DIR}/print_env_var"),
                data=f"{DATAS_DIR}/env_var_names.jsonl",
                environment_variables={"API_BASE": "${azure_open_ai_connection.api_base}"},
                display_name="my_run_${variant_id}_${run}",
                run=base_run,
            )
        )
        assert run.display_name == f"my_run_variant_0_{base_run.name}"

        run = pf.runs.create_or_update(
            run=Run(
                flow=Path(f"{FLOWS_DIR}/print_env_var"),
                data=f"{DATAS_DIR}/env_var_names.jsonl",
                environment_variables={"API_BASE": "${azure_open_ai_connection.api_base}"},
                display_name="my_run_${timestamp}",
                run=base_run,
            )
        )
        assert "${timestamp}" not in run.display_name

    def test_run_dump(self, azure_open_ai_connection: AzureOpenAIConnection, pf) -> None:
        data_path = f"{DATAS_DIR}/webClassification3.jsonl"
        run = pf.run(flow=f"{FLOWS_DIR}/web_classification", data=data_path)
        # in fact, `pf.run` will internally query the run from db in `RunSubmitter`
        # explicitly call ORM get here to emphasize the dump operatoin
        # if no dump operation, a RunNotFoundError will be raised here
        pf.runs.get(run.name)

    def test_run_list(self, azure_open_ai_connection: AzureOpenAIConnection, pf) -> None:
        # create a run to ensure there is at least one run in the db
        data_path = f"{DATAS_DIR}/webClassification3.jsonl"
        pf.run(flow=f"{FLOWS_DIR}/web_classification", data=data_path)
        # not specify `max_result` here, so that if there are legacy runs in the db
        # list runs API can collect them, and can somehow cover legacy schema
        runs = pf.runs.list()
        assert len(runs) >= 1

    def test_stream_run_summary(self, azure_open_ai_connection: AzureOpenAIConnection, local_client, capfd, pf) -> None:
        data_path = f"{DATAS_DIR}/webClassification3.jsonl"
        run = pf.run(flow=f"{FLOWS_DIR}/web_classification", data=data_path)
        local_client.runs.stream(run.name)
        out, _ = capfd.readouterr()
        print(out)
        assert 'Run status: "Completed"' in out
        assert "Output path: " in out

    def test_stream_incomplete_run_summary(
        self, azure_open_ai_connection: AzureOpenAIConnection, local_client, capfd, pf
    ) -> None:
        # use wrong data to create a failed run
        data_path = f"{DATAS_DIR}/webClassification3.jsonl"
        name = str(uuid.uuid4())
        run = pf.run(
            flow=f"{FLOWS_DIR}/failed_flow",
            data=data_path,
            column_mapping={"text": "${data.url}"},
            name=name,
        )
        local_client.runs.stream(run.name)
        # assert error message in stream API
        out, _ = capfd.readouterr()
        assert 'Run status: "Completed"' in out
        # won't print exception, use can get it from run._to_dict()
        # assert "failed with exception" in out

    def test_run_data_not_provided(self, pf):
        with pytest.raises(ValueError) as e:
            pf.run(
                flow=f"{FLOWS_DIR}/web_classification",
            )
        assert "at least one of data or run must be provided" in str(e)

    def test_get_details(self, azure_open_ai_connection: AzureOpenAIConnection, pf) -> None:
        data_path = f"{DATAS_DIR}/webClassification3.jsonl"
        run = pf.run(
            flow=f"{FLOWS_DIR}/web_classification",
            data=data_path,
            column_mapping={"url": "${data.url}"},
        )

        from promptflow._sdk.operations._local_storage_operations import LocalStorageOperations

        local_storage = LocalStorageOperations(run)
        # there should be line_number in original DataFrame, but not in details DataFrame
        # as we will set index on line_number to ensure the order
        outputs = pd.read_json(local_storage._outputs_path, orient="records", lines=True)
        details = pf.get_details(run)
        assert "line_number" in outputs and "line_number" not in details

    def test_visualize_run(self, azure_open_ai_connection: AzureOpenAIConnection, pf) -> None:
        data_path = f"{DATAS_DIR}/webClassification3.jsonl"
        run1 = pf.run(
            flow=f"{FLOWS_DIR}/web_classification",
            data=data_path,
            column_mapping={"url": "${data.url}"},
        )
        run2 = pf.run(
            flow=f"{FLOWS_DIR}/classification_accuracy_evaluation",
            data=data_path,
            run=run1.name,
            column_mapping={
                "groundtruth": "${data.answer}",
                "prediction": "${run.outputs.category}",
                "variant_id": "${data.variant_id}",
            },
        )
        pf.visualize([run1, run2])

    def test_incomplete_run_visualize(
        self, azure_open_ai_connection: AzureOpenAIConnection, pf, capfd: pytest.CaptureFixture
    ) -> None:
        failed_run = pf.run(
            flow=f"{FLOWS_DIR}/failed_flow",
            data=f"{DATAS_DIR}/webClassification1.jsonl",
            column_mapping={"text": "${data.url}"},
        )
        # "update" run status to failed since currently all run will be completed unless there's bug
        pf.runs.update(
            name=failed_run.name,
            status="Failed",
        )

        # patch logger.error to print, so that we can capture the error message using capfd
        from promptflow.azure.operations import _run_operations

        _run_operations.logger.error = print

        pf.visualize(failed_run)
        captured = capfd.readouterr()
        expected_error_message = (
            f"Cannot visualize non-completed run. Run {failed_run.name!r} is not completed, the status is 'Failed'."
        )
        assert expected_error_message in captured.out

    def test_flow_bulk_run_with_additional_includes(self, azure_open_ai_connection: AzureOpenAIConnection, pf):
        data_path = f"{DATAS_DIR}/webClassification3.jsonl"
        run = pf.run(flow=f"{FLOWS_DIR}/web_classification_with_additional_include", data=data_path)

        additional_includes = _get_additional_includes(run.flow / "flow.dag.yaml")
        snapshot_path = Path.home() / ".promptflow" / ".runs" / run.name / "snapshot"
        for item in additional_includes:
            assert (snapshot_path / Path(item).name).exists()
        # Addition includes in snapshot is removed
        additional_includes = _get_additional_includes(snapshot_path / "flow.dag.yaml")
        assert not additional_includes

<<<<<<< HEAD
    def test_input_mapping_source_not_found_error(
        self,
        azure_open_ai_connection: AzureOpenAIConnection,
        pf,
        capfd: pytest.CaptureFixture,
    ):
=======
    def test_input_mapping_source_not_found_error(self, azure_open_ai_connection: AzureOpenAIConnection, pf: PFClient):
>>>>>>> 9e1fd741
        # input_mapping source not found error won't create run
        name = str(uuid.uuid4())
        data_path = f"{DATAS_DIR}/webClassification3.jsonl"
        run = pf.run(
            flow=f"{FLOWS_DIR}/web_classification",
            data=data_path,
            column_mapping={"not_exist": "${data.not_exist_key}"},
            name=name,
        )
        assert_run_with_invalid_column_mapping(pf, run)

    def test_input_mapping_with_dict(self, azure_open_ai_connection: AzureOpenAIConnection, pf):
        data_path = f"{DATAS_DIR}/webClassification3.jsonl"

        run = pf.run(
            flow=f"{FLOWS_DIR}/flow_with_dict_input",
            data=data_path,
            column_mapping={"key": {"value": "1"}, "url": "${data.url}"},
        )
        outputs = pf.runs._get_outputs(run=run)
        assert "dict" in outputs["output"][0]

    def test_run_exist_error(self, pf):
        name = str(uuid.uuid4())
        data_path = f"{DATAS_DIR}/webClassification3.jsonl"

        pf.run(
            name=name,
            flow=f"{FLOWS_DIR}/flow_with_dict_input",
            data=data_path,
            column_mapping={"key": {"value": "1"}, "url": "${data.url}"},
        )

        # create a new run won't affect original run
        with pytest.raises(RunExistsError):
            pf.run(
                name=name,
                flow=f"{FLOWS_DIR}/flow_with_dict_input",
                data=data_path,
                column_mapping={"key": {"value": "1"}, "url": "${data.url}"},
            )
        run = pf.runs.get(name)
        assert run.status == RunStatus.COMPLETED
        assert not os.path.exists(run._output_path / LocalStorageFilenames.EXCEPTION)

    def test_run_local_storage_structure(self, local_client, pf) -> None:
        run = create_run_against_multi_line_data(pf)
        local_storage = LocalStorageOperations(local_client.runs.get(run.name))
        run_output_path = local_storage.path
        assert (Path(run_output_path) / "flow_outputs").is_dir()
        assert (Path(run_output_path) / "flow_outputs" / "output.jsonl").is_file()
        assert (Path(run_output_path) / "flow_artifacts").is_dir()
        # 3 line runs for webClassification3.jsonl
        assert len([_ for _ in (Path(run_output_path) / "flow_artifacts").iterdir()]) == 3
        assert (Path(run_output_path) / "node_artifacts").is_dir()
        # 5 nodes web classification flow DAG
        assert len([_ for _ in (Path(run_output_path) / "node_artifacts").iterdir()]) == 5

    def test_run_snapshot_with_flow_tools_json(self, local_client, pf) -> None:
        run = create_run_against_multi_line_data(pf)
        local_storage = LocalStorageOperations(local_client.runs.get(run.name))
        assert (local_storage._snapshot_folder_path / ".promptflow").is_dir()
        assert (local_storage._snapshot_folder_path / ".promptflow" / "flow.tools.json").is_file()

    def test_get_metrics_format(self, local_client, pf) -> None:
        run1 = create_run_against_multi_line_data(pf)
        run2 = create_run_against_run(pf, run1)
        # ensure the result is a flatten dict
        assert local_client.runs.get_metrics(run2.name).keys() == {"accuracy"}

    def test_get_detail_format(self, local_client, pf) -> None:
        run = create_run_against_multi_line_data(pf)
        # data is a jsonl file, so we can know the number of line runs
        with open(f"{DATAS_DIR}/webClassification3.jsonl", "r") as f:
            data = f.readlines()
        number_of_lines = len(data)

        local_storage = LocalStorageOperations(local_client.runs.get(run.name))
        detail = local_storage.load_detail()

        assert isinstance(detail, dict)
        # flow runs
        assert "flow_runs" in detail
        assert isinstance(detail["flow_runs"], list)
        assert len(detail["flow_runs"]) == number_of_lines
        # node runs
        assert "node_runs" in detail
        assert isinstance(detail["node_runs"], list)

    def test_run_logs(self, pf):
        data_path = f"{DATAS_DIR}/webClassification3.jsonl"

        run = pf.run(
            flow=f"{FLOWS_DIR}/flow_with_user_output",
            data=data_path,
            column_mapping={"key": {"value": "1"}, "url": "${data.url}"},
        )
        local_storage = LocalStorageOperations(run=run)
        logs = local_storage.logger.get_logs()
        # For Batch run, the executor uses bulk logger to print logs, and only prints the error log of the nodes.
        existing_keywords = ["execution", "execution.bulk", "WARNING", "error log"]
        assert all([keyword in logs for keyword in existing_keywords])
        non_existing_keywords = ["execution.flow", "user log"]
        assert all([keyword not in logs for keyword in non_existing_keywords])

    def test_get_detail_against_partial_fail_run(self, pf) -> None:
        run = pf.run(
            flow=f"{FLOWS_DIR}/partial_fail",
            data=f"{FLOWS_DIR}/partial_fail/data.jsonl",
        )
        detail = pf.runs.get_details(name=run.name)
        detail.fillna("", inplace=True)
        assert len(detail) == 3

    def test_flow_with_only_static_values(self, pf):
        name = str(uuid.uuid4())
        data_path = f"{DATAS_DIR}/webClassification3.jsonl"

        with pytest.raises(UserErrorException) as e:
            pf.run(
                flow=f"{FLOWS_DIR}/flow_with_dict_input",
                data=data_path,
                column_mapping={"key": {"value": "1"}},
                name=name,
            )

        assert "Column mapping must contain at least one mapping binding" in str(e.value)
        # run should not be created
        with pytest.raises(RunNotFoundError):
            pf.runs.get(name=name)

    def test_error_message_dump(self, pf):
        failed_run = pf.run(
            flow=f"{FLOWS_DIR}/failed_flow",
            data=f"{DATAS_DIR}/webClassification1.jsonl",
            column_mapping={"text": "${data.url}"},
        )
        # even if all lines failed, the bulk run's status is completed.
        assert failed_run.status == "Completed"
        # error messages will store in local
        local_storage = LocalStorageOperations(failed_run)

        assert os.path.exists(local_storage._exception_path)
        exception = local_storage.load_exception()
        assert "Failed to run 1/1 lines. First error message is" in exception["message"]
        # line run failures will be stored in additionalInfo
        assert len(exception["additionalInfo"][0]["info"]["errors"]) == 1

        # show run will get error message
        run = pf.runs.get(name=failed_run.name)
        run_dict = run._to_dict()
        assert "error" in run_dict
        assert run_dict["error"] == exception

    @pytest.mark.skipif(RecordStorage.is_replaying_mode(), reason="System metrics not supported in replaying mode")
    def test_system_metrics_in_properties(self, pf) -> None:
        run = create_run_against_multi_line_data(pf)
        assert FlowRunProperties.SYSTEM_METRICS in run.properties
        assert isinstance(run.properties[FlowRunProperties.SYSTEM_METRICS], dict)
        assert "total_tokens" in run.properties[FlowRunProperties.SYSTEM_METRICS]

    def test_run_get_inputs(self, pf):
        # inputs should be persisted when defaults are used
        run = pf.run(
            flow=f"{FLOWS_DIR}/default_input",
            data=f"{DATAS_DIR}/webClassification1.jsonl",
        )
        inputs = pf.runs._get_inputs(run=run)
        assert inputs == {"line_number": [0], "question": ["input value from default"]}

        # inputs should be persisted when data value are used
        run = pf.run(
            flow=f"{FLOWS_DIR}/flow_with_dict_input",
            data=f"{DATAS_DIR}/dictInput1.jsonl",
        )
        inputs = pf.runs._get_inputs(run=run)
        assert inputs == {"key": [{"key": "value in data"}], "line_number": [0]}

        # inputs should be persisted when column-mapping are used
        run = pf.run(
            flow=f"{FLOWS_DIR}/flow_with_dict_input",
            data=f"{DATAS_DIR}/webClassification1.jsonl",
            column_mapping={"key": {"value": "value in column-mapping"}, "url": "${data.url}"},
        )
        inputs = pf.runs._get_inputs(run=run)
        assert inputs == {
            "key": [{"value": "value in column-mapping"}],
            "line_number": [0],
            "url": ["https://www.youtube.com/watch?v=o5ZQyXaAv1g"],
        }

    def test_executor_logs_in_batch_run_logs(self, pf) -> None:
        run = create_run_against_multi_line_data_without_llm(pf)
        local_storage = LocalStorageOperations(run=run)
        logs = local_storage.logger.get_logs()
        # below warning is printed by executor before the batch run executed
        # the warning message results from we do not use column mapping
        # so it is expected to be printed here
        assert "Starting run without column mapping may lead to unexpected results." in logs

    def test_basic_image_flow_bulk_run(self, pf, local_client) -> None:
        image_flow_path = f"{FLOWS_DIR}/python_tool_with_simple_image"
        data_path = f"{image_flow_path}/image_inputs/inputs.jsonl"

        result = pf.run(flow=image_flow_path, data=data_path, column_mapping={"image": "${data.image}"})
        run = local_client.runs.get(name=result.name)
        assert run.status == "Completed"
        assert "error" not in run._to_dict()

    def test_python_tool_with_composite_image(self, pf) -> None:
        image_flow_path = f"{FLOWS_DIR}/python_tool_with_composite_image"
        data_path = f"{image_flow_path}/inputs.jsonl"

        result = pf.run(
            flow=image_flow_path,
            data=data_path,
            column_mapping={
                "image_list": "${data.image_list}",
                "image_dict": "${data.image_dict}",
            },
        )
        run = pf.runs.get(name=result.name)
        assert run.status == "Completed"
        # no error when processing lines
        assert "error" not in run._to_dict()

        # test input from output
        result = pf.run(
            run=result,
            flow=image_flow_path,
            column_mapping={
                "image_list": "${run.outputs.output}"
                # image dict will use default value, which is relative to flow's folder
            },
        )
        run = pf.runs.get(name=result.name)
        assert run.status == "Completed"
        # no error when processing lines
        assert "error" not in run._to_dict()

    def test_image_without_default(self, pf):
        image_flow_path = f"{FLOWS_DIR}/python_tool_with_simple_image_without_default"
        data_path = f"{DATAS_DIR}/image_inputs"

        result = pf.run(
            flow=image_flow_path,
            data=data_path,
            column_mapping={
                "image_1": "${data.image}",
                "image_2": "${data.image}",
            },
        )
        run = pf.runs.get(name=result.name)
        assert run.status == "Completed", run.name
        # no error when processing lines
        assert "error" not in run._to_dict(), run.name

    def test_get_details_for_image_in_flow(self, pf) -> None:
        image_flow_path = f"{FLOWS_DIR}/python_tool_with_simple_image"
        data_path = f"{image_flow_path}/image_inputs/inputs.jsonl"
        run = pf.run(
            flow=image_flow_path,
            data=data_path,
            column_mapping={"image": "${data.image}"},
        )
        details = pf.get_details(run.name)
        for i in range(len(details)):
            input_image_path = details["inputs.image"][i]["data:image/png;path"]
            assert Path(input_image_path).is_absolute()
            output_image_path = details["outputs.output"][i]["data:image/png;path"]
            assert Path(output_image_path).is_absolute()

    def test_stream_raise_on_error_false(self, pf: PFClient, capfd: pytest.CaptureFixture) -> None:
        data_path = f"{DATAS_DIR}/webClassification3.jsonl"
        run = pf.run(
            flow=f"{FLOWS_DIR}/web_classification",
            data=data_path,
            column_mapping={"not_exist": "${data.not_exist_key}"},
            name=str(uuid.uuid4()),
        )
        # raise_on_error=False, will print error message in stdout
        pf.stream(run.name, raise_on_error=False)
        out, _ = capfd.readouterr()
        assert "The input for batch run is incorrect. Couldn't find these mapping relations" in out

    def test_stream_canceled_run(self, pf: PFClient, capfd: pytest.CaptureFixture) -> None:
        run = create_run_against_multi_line_data_without_llm(pf)
        pf.runs.update(name=run.name, status=RunStatus.CANCELED)
        # (default) raise_on_error=True
        with pytest.raises(InvalidRunStatusError):
            pf.stream(run.name)
        # raise_on_error=False
        pf.stream(run.name, raise_on_error=False)
        out, _ = capfd.readouterr()
        assert "Run is canceled." in out<|MERGE_RESOLUTION|>--- conflicted
+++ resolved
@@ -345,11 +345,7 @@
         with pytest.raises(RunNotFoundError):
             pf.runs.get(name=run_name)
 
-<<<<<<< HEAD
-    def test_referenced_output_not_exist(self, pf, capfd: pytest.CaptureFixture) -> None:
-=======
     def test_referenced_output_not_exist(self, pf: PFClient) -> None:
->>>>>>> 9e1fd741
         # failed run won't generate output
         failed_run = pf.run(
             flow=f"{FLOWS_DIR}/failed_flow",
@@ -672,16 +668,7 @@
         additional_includes = _get_additional_includes(snapshot_path / "flow.dag.yaml")
         assert not additional_includes
 
-<<<<<<< HEAD
-    def test_input_mapping_source_not_found_error(
-        self,
-        azure_open_ai_connection: AzureOpenAIConnection,
-        pf,
-        capfd: pytest.CaptureFixture,
-    ):
-=======
-    def test_input_mapping_source_not_found_error(self, azure_open_ai_connection: AzureOpenAIConnection, pf: PFClient):
->>>>>>> 9e1fd741
+    def test_input_mapping_source_not_found_error(self, azure_open_ai_connection: AzureOpenAIConnection, pf):
         # input_mapping source not found error won't create run
         name = str(uuid.uuid4())
         data_path = f"{DATAS_DIR}/webClassification3.jsonl"
