--- conflicted
+++ resolved
@@ -979,25 +979,6 @@
         out, _ = capfd.readouterr()
         assert "Run is canceled." in out
 
-<<<<<<< HEAD
-    # Will remove this test before PR is merged
-    @pytest.mark.skip(reason="C# executor is not ready")
-    def test_csharp_flow(self, pf):
-        image_flow_path = "D:/csharp_flow/flow.dag.yaml"
-        data_path = "D:/inputs.jsonl"
-
-        result = pf.run(
-            flow=image_flow_path,
-            data=data_path,
-            column_mapping={
-                "question": "${data.question}",
-            },
-        )
-        run = pf.runs.get(name=result.name)
-        assert run.status == "Completed", run.name
-        # no error when processing lines
-        assert "error" not in run._to_dict(), run.name
-=======
     def test_specify_run_output_path(self, pf: PFClient, mocker: MockerFixture) -> None:
         # mock to imitate user specify config run.output_path
         specified_run_output_path = (Path.home() / PROMPT_FLOW_DIR_NAME / ".mock").resolve().as_posix()
@@ -1044,4 +1025,21 @@
             local_storage = LocalStorageOperations(run=run)
             expected_output_path_prefix = (Path.home() / PROMPT_FLOW_DIR_NAME / ".runs" / run.name).resolve().as_posix()
             assert local_storage.outputs_folder.as_posix().startswith(expected_output_path_prefix)
->>>>>>> a2a3306c
+
+    # Will remove this test before PR is merged
+    @pytest.mark.skip(reason="C# executor is not ready")
+    def test_csharp_flow(self, pf):
+        image_flow_path = "D:/csharp_flow/flow.dag.yaml"
+        data_path = "D:/inputs.jsonl"
+
+        result = pf.run(
+            flow=image_flow_path,
+            data=data_path,
+            column_mapping={
+                "question": "${data.question}",
+            },
+        )
+        run = pf.runs.get(name=result.name)
+        assert run.status == "Completed", run.name
+        # no error when processing lines
+        assert "error" not in run._to_dict(), run.name