--- conflicted
+++ resolved
@@ -5,13 +5,8 @@
 
 import pytest
 
-<<<<<<< HEAD
-from promptflow._sdk._configuration import Configuration
-=======
-from promptflow._sdk._configuration import ConfigFileNotFound, Configuration, InvalidConfigFile, InvalidConfigValue
+from promptflow._sdk._configuration import Configuration, InvalidConfigValue
 from promptflow._sdk._constants import FLOW_DIRECTORY_MACRO_IN_CONFIG
-from promptflow._utils.context_utils import _change_working_dir
->>>>>>> a2a3306c
 
 CONFIG_DATA_ROOT = Path(__file__).parent.parent.parent / "test_configs" / "configs"
 
@@ -39,34 +34,7 @@
 
     def test_config_instance(self, config):
         new_config = Configuration.get_instance()
-<<<<<<< HEAD
         assert new_config is config
-=======
-        assert new_config is config
-
-    def test_get_workspace_from_config(self):
-        # New instance instead of get_instance() to avoid side effect
-        conf = Configuration(overrides={"connection.provider": "azureml"})
-        # Test config within flow folder
-        target_folder = CONFIG_DATA_ROOT / "mock_flow1"
-        with _change_working_dir(target_folder):
-            config1 = conf.get_connection_provider()
-        assert config1 == "azureml:" + RESOURCE_ID_FORMAT.format("sub1", "rg1", AZUREML_RESOURCE_PROVIDER, "ws1")
-        # Test config using flow parent folder
-        target_folder = CONFIG_DATA_ROOT / "mock_flow2"
-        with _change_working_dir(target_folder):
-            config2 = conf.get_connection_provider()
-        assert config2 == "azureml:" + RESOURCE_ID_FORMAT.format(
-            "sub_default", "rg_default", AZUREML_RESOURCE_PROVIDER, "ws_default"
-        )
-        # Test config not found
-        with pytest.raises(ConfigFileNotFound):
-            Configuration._get_workspace_from_config(path=CONFIG_DATA_ROOT.parent)
-        # Test empty config
-        target_folder = CONFIG_DATA_ROOT / "mock_flow_empty_config"
-        with pytest.raises(InvalidConfigFile):
-            with _change_working_dir(target_folder):
-                conf.get_connection_provider()
 
     def test_set_invalid_run_output_path(self, config: Configuration) -> None:
         expected_error_message = (
@@ -81,5 +49,4 @@
         # override
         with pytest.raises(InvalidConfigValue) as e:
             Configuration(overrides={Configuration.RUN_OUTPUT_PATH: FLOW_DIRECTORY_MACRO_IN_CONFIG})
-        assert expected_error_message in str(e)
->>>>>>> a2a3306c
+        assert expected_error_message in str(e)