# ---------------------------------------------------------
# Copyright (c) Microsoft Corporation. All rights reserved.
# ---------------------------------------------------------

import logging
import os
import uuid
from concurrent.futures import ThreadPoolExecutor
from pathlib import Path
from typing import Callable
from unittest.mock import patch

import jwt
import pytest
from azure.ai.ml import MLClient
from azure.ai.ml.constants._common import AZUREML_RESOURCE_PROVIDER, RESOURCE_ID_FORMAT
from azure.ai.ml.entities import Data
from azure.core.exceptions import ResourceNotFoundError
from pytest_mock import MockerFixture

from promptflow._telemetry.telemetry import TELEMETRY_ENABLED
from promptflow._utils.utils import environment_variable_overwrite
from promptflow.azure import PFClient

from ._azure_utils import get_cred
from .recording_utilities import PFAzureIntegrationTestRecording, get_pf_client_for_replay, is_live, is_replay

FLOWS_DIR = "./tests/test_configs/flows"
DATAS_DIR = "./tests/test_configs/datas"


@pytest.fixture
def tenant_id() -> str:
    if is_replay():
        return ""
    credential = get_cred()
    access_token = credential.get_token("https://management.azure.com/.default")
    decoded_token = jwt.decode(access_token.token, options={"verify_signature": False})
    return decoded_token["tid"]


@pytest.fixture
def ml_client(
    subscription_id: str,
    resource_group_name: str,
    workspace_name: str,
) -> MLClient:
    """return a machine learning client using default e2e testing workspace"""

    return MLClient(
        credential=get_cred(),
        subscription_id=subscription_id,
        resource_group_name=resource_group_name,
        workspace_name=workspace_name,
        cloud="AzureCloud",
    )


@pytest.fixture
<<<<<<< HEAD
def remote_client() -> PFClient:
=======
def remote_client(subscription_id: str, resource_group_name: str, workspace_name: str) -> PFClient:
>>>>>>> a8d9b958
    if is_replay():
        yield get_pf_client_for_replay()
    else:
        # enable telemetry for CI
        with environment_variable_overwrite(TELEMETRY_ENABLED, "true"):
            yield PFClient(
                credential=get_cred(),
                subscription_id=subscription_id,
                resource_group_name=resource_group_name,
                workspace_name=workspace_name,
            )


@pytest.fixture()
def remote_workspace_resource_id(subscription_id: str, resource_group_name: str, workspace_name: str) -> str:
    return "azureml:" + RESOURCE_ID_FORMAT.format(
        subscription_id, resource_group_name, AZUREML_RESOURCE_PROVIDER, workspace_name
    )


<<<<<<< HEAD
@pytest.fixture
def remote_client_int() -> PFClient:
    if is_replay():
        yield get_pf_client_for_replay()
    else:
        # enable telemetry for non-playback CI
        with environment_variable_overwrite(TELEMETRY_ENABLED, "true"):
            client = MLClient(
                credential=get_cred(),
                subscription_id="96aede12-2f73-41cb-b983-6d11a904839b",
                resource_group_name="promptflow",
                workspace_name="promptflow-int",
            )
            yield PFClient(ml_client=client)


=======
>>>>>>> a8d9b958
@pytest.fixture()
def pf(remote_client: PFClient) -> PFClient:
    yield remote_client


@pytest.fixture
def remote_web_classification_data(remote_client: PFClient) -> Data:
    data_name, data_version = "webClassification1", "1"
    try:
        return remote_client.ml_client.data.get(name=data_name, version=data_version)
    except ResourceNotFoundError:
        return remote_client.ml_client.data.create_or_update(
            Data(name=data_name, version=data_version, path=f"{DATAS_DIR}/webClassification1.jsonl", type="uri_file")
        )


@pytest.fixture
def runtime(runtime_name: str) -> str:
    return runtime_name


PROMPTFLOW_ROOT = Path(__file__) / "../../.."
MODEL_ROOT = Path(PROMPTFLOW_ROOT / "tests/test_configs/flows")


@pytest.fixture
def flow_serving_client_remote_connection(mocker: MockerFixture, remote_workspace_resource_id):
    from promptflow._sdk._serving.app import create_app as create_serving_app

    model_path = (Path(MODEL_ROOT) / "basic-with-connection").resolve().absolute().as_posix()
    mocker.patch.dict(os.environ, {"PROMPTFLOW_PROJECT_PATH": model_path})
    mocker.patch.dict(os.environ, {"USER_AGENT": "test-user-agent"})
    app = create_serving_app(
        config={"connection.provider": remote_workspace_resource_id},
        environment_variables={"API_TYPE": "${azure_open_ai_connection.api_type}"},
    )
    app.config.update(
        {
            "TESTING": True,
        }
    )
    return app.test_client()


@pytest.fixture(scope="function")
def vcr_recording(request: pytest.FixtureRequest, tenant_id: str) -> PFAzureIntegrationTestRecording:
    """Fixture to record or replay network traffic.

    If the test mode is "record" or "replay", this fixture will locate a YAML (recording) file
    based on the test file, class and function name, write to (record) or read from (replay) the file.
    """
    recording = PFAzureIntegrationTestRecording.from_test_case(
        test_class=request.cls,
        test_func_name=request.node.name,
        tenant_id=tenant_id,
    )
    if not is_live():
        recording.enter_vcr()
        request.addfinalizer(recording.exit_vcr)
    yield recording


@pytest.fixture
def randstr(vcr_recording: PFAzureIntegrationTestRecording) -> Callable[[str], str]:
    """Return a random UUID."""

    def generate_random_string(variable_name: str) -> str:
        random_string = str(uuid.uuid4())
        return vcr_recording.get_or_record_variable(variable_name, random_string)

    return generate_random_string


# we expect this fixture only work when running live test without recording
# when recording, we don't want to record any application insights secrets
# when replaying, we also don't need this
@pytest.fixture(autouse=not is_live())
def mock_appinsights_log_handler(mocker: MockerFixture) -> None:
    dummy_logger = logging.getLogger("dummy")
    mocker.patch("promptflow._telemetry.telemetry.get_telemetry_logger", return_value=dummy_logger)
    return


@pytest.fixture
def single_worker_thread_pool() -> None:
    """Mock to use one thread for thread pool executor.

    VCR.py cannot record network traffic in other threads, and we have multi-thread operations
    during resolving the flow. Mock it using one thread to make VCR.py work.
    """

    def single_worker_thread_pool_executor(*args, **kwargs):
        return ThreadPoolExecutor(max_workers=1)

    with patch(
        "promptflow.azure.operations._run_operations.ThreadPoolExecutor",
        new=single_worker_thread_pool_executor,
    ):
        yield


@pytest.fixture
def mock_set_headers_with_user_aml_token(mocker: MockerFixture) -> None:
    """Mock set aml-user-token operation.

    There will be requests fetching cloud metadata during retrieving AML token, which will break during replay.
    As the logic comes from azure-ai-ml, changes in Prompt Flow can hardly affect it, mock it here.
    """
    mocker.patch("promptflow.azure._restclient.flow_service_caller.FlowServiceCaller._set_headers_with_user_aml_token")
    return


@pytest.fixture
def mock_get_azure_pf_client(mocker: MockerFixture, remote_client: PFClient) -> None:
    """Mock PF Azure client to avoid network traffic during replay test."""
    mocker.patch(
        "promptflow._cli._pf_azure._run._get_azure_pf_client",
        return_value=remote_client,
    )
    mocker.patch(
        "promptflow._cli._pf_azure._flow._get_azure_pf_client",
        return_value=remote_client,
    )
    yield<|MERGE_RESOLUTION|>--- conflicted
+++ resolved
@@ -57,11 +57,7 @@
 
 
 @pytest.fixture
-<<<<<<< HEAD
-def remote_client() -> PFClient:
-=======
 def remote_client(subscription_id: str, resource_group_name: str, workspace_name: str) -> PFClient:
->>>>>>> a8d9b958
     if is_replay():
         yield get_pf_client_for_replay()
     else:
@@ -82,25 +78,6 @@
     )
 
 
-<<<<<<< HEAD
-@pytest.fixture
-def remote_client_int() -> PFClient:
-    if is_replay():
-        yield get_pf_client_for_replay()
-    else:
-        # enable telemetry for non-playback CI
-        with environment_variable_overwrite(TELEMETRY_ENABLED, "true"):
-            client = MLClient(
-                credential=get_cred(),
-                subscription_id="96aede12-2f73-41cb-b983-6d11a904839b",
-                resource_group_name="promptflow",
-                workspace_name="promptflow-int",
-            )
-            yield PFClient(ml_client=client)
-
-
-=======
->>>>>>> a8d9b958
 @pytest.fixture()
 def pf(remote_client: PFClient) -> PFClient:
     yield remote_client
