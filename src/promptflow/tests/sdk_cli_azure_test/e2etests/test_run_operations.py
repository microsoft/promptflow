--- conflicted
+++ resolved
@@ -609,7 +609,6 @@
             # request id should be included in FlowRequestException
             assert f"request id: {remote_client.runs._service_caller._request_id}" in str(e.value)
 
-<<<<<<< HEAD
     def test_input_output_portal_url_parser(self, remote_client):
         runs_op = remote_client.runs
 
@@ -651,7 +650,7 @@
                 resource_group="fake_resource_group",
                 workspace_name="fake_workspace_name",
             )
-=======
+
     def test_get_detail_against_partial_fail_run(self, remote_client, pf, runtime) -> None:
         run = pf.run(
             flow=f"{FLOWS_DIR}/partial_fail",
@@ -660,5 +659,4 @@
         )
         pf.runs.stream(run=run.name)
         detail = remote_client.get_details(run=run.name)
-        assert len(detail) == 3
->>>>>>> 686e0a8e
+        assert len(detail) == 3