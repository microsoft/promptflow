--- conflicted
+++ resolved
@@ -8,11 +8,8 @@
 import pytest
 
 from promptflow._sdk._constants import FlowType
-<<<<<<< HEAD
+from promptflow._sdk._errors import FlowOperationError
 from promptflow.azure import PFClient
-=======
-from promptflow._sdk._errors import FlowOperationError
->>>>>>> a8d9b958
 
 from .._azure_utils import DEFAULT_TEST_TIMEOUT, PYTEST_TIMEOUT_METHOD
 
@@ -34,24 +31,14 @@
         flow_display_name = f"{flow_source.name}_{uuid.uuid4()}"
         description = "test flow"
         tags = {"owner": "sdk"}
-<<<<<<< HEAD
         result = pf.flows.create_or_update(
-            flow=flow_source, name=flow_name, type=FlowType.STANDARD, description=description, tags=tags
-=======
-        result = remote_client.flows.create_or_update(
             flow=flow_source, display_name=flow_display_name, type=FlowType.STANDARD, description=description, tags=tags
->>>>>>> a8d9b958
         )
         remote_flow_dag_path = result.path
 
         # make sure the flow is created successfully
-<<<<<<< HEAD
         assert pf.flows._storage_client._check_file_share_file_exist(remote_flow_dag_path) is True
-        assert result.name == flow_name
-=======
-        assert remote_client.flows._storage_client._check_file_share_file_exist(remote_flow_dag_path) is True
         assert result.display_name == flow_display_name
->>>>>>> a8d9b958
         assert result.type == FlowType.STANDARD
         assert result.tags == tags
         assert result.path.endswith(f"/promptflow/{flow_display_name}/flow.dag.yaml")
