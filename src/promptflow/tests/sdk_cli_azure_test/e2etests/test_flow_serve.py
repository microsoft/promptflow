--- conflicted
+++ resolved
@@ -1,10 +1,6 @@
 import json
 
 import pytest
-<<<<<<< HEAD
-=======
-from sdk_cli_azure_test.recording_utilities import is_live
->>>>>>> d4299948
 
 testdata = """The event sourcing pattern involves using an append-only store to record the full series
 of actions on that data. The Azure Cosmos DB change feed is a great choice as a central data store in
@@ -16,13 +12,9 @@
 change feed. You can even have multiple change feed consumers subscribe to the same container's change feed."""
 
 
-<<<<<<< HEAD
-@pytest.mark.skipif(condition=not pytest.is_live, reason="serving tests, only run in live mode.")
-=======
 @pytest.mark.skipif(
-    condition=not is_live(), reason="serving tests, only run in live mode as replay do not have az login."
+    condition=not pytest.is_live, reason="serving tests, only run in live mode as replay do not have az login."
 )
->>>>>>> d4299948
 @pytest.mark.usefixtures("flow_serving_client_remote_connection")
 @pytest.mark.e2etest
 def test_local_serving_api_with_remote_connection(flow_serving_client_remote_connection):
