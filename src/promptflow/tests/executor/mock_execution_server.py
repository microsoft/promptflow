import asyncio
import json
<<<<<<< HEAD
import random
=======
from functools import partial
>>>>>>> ec8512a9

from aiohttp import web


def run_executor_server(port, has_error=False):
    app = web.Application()
    app.router.add_get("/health", _handle_health)

    handle_execution_with_customization = partial(_handle_execution, has_error=has_error)
    app.router.add_post("/Execution", handle_execution_with_customization)

    print(f"Starting server on port {port}")
    web.run_app(app, host="localhost", port=port)


async def _handle_health(request: web.Request):
    return web.Response(text="Healthy")


async def _handle_execution(request: web.Request, has_error=False):
    try:
        request = await request.json()
<<<<<<< HEAD
        response_data = _get_line_result_dict(request)
        await asyncio.sleep(random.uniform(0, 10))
        return web.json_response(response_data)
=======
        return _get_execution_result(request, has_error=has_error)
>>>>>>> ec8512a9
    except json.JSONDecodeError:
        return web.Response(status=400, text="Bad Request: Invalid JSON")


def _get_execution_result(request: dict, has_error=False):
    run_id = request.get("run_id", "dummy_run_id")
    index = request.get("line_number", 1)
    inputs = request.get("inputs", {"question": "Hello world!"})

    if has_error and index == 1:
        # simulate error
        line_result_dict = {
            "error": {
                "message": "error for tests",
                "messageFormat": "",
                "messageParameters": {},
                "referenceCode": None,
                "debugInfo": {
                    "type": "Exception",
                    "message": "error for tests",
                    "stackTrace": "...",
                    "innerException": None,
                },
                "additionalInfo": None,
                "code": "UserError",
                "innerError": {"code": "Exception", "innerError": None},
            },
        }
        return web.json_response(line_result_dict, status=500)

    line_result_dict = {
        "output": {"answer": "Hello world!"},
        "aggregation_inputs": {},
        "run_info": {
            "run_id": run_id,
            "status": "Completed",
            "inputs": inputs,
            "output": {"answer": "Hello world!"},
            "parent_run_id": run_id,
            "root_run_id": run_id,
            "start_time": "2023-11-24T06:03:20.2685529Z",
            "end_time": "2023-11-24T06:03:20.2688869Z",
            "index": index,
            "system_metrics": {"duration": "00:00:00.0003340", "total_tokens": 0},
            "result": {"answer": "Hello world!"},
        },
        "node_run_infos": {
            "get_answer": {
                "node": "get_answer",
                "flow_run_id": run_id,
                "parent_run_id": run_id,
                "run_id": "dummy_node_run_id",
                "status": "Completed",
                "inputs": inputs,
                "output": "Hello world!",
                "start_time": "2023-11-24T06:03:20.2688262Z",
                "end_time": "2023-11-24T06:03:20.268858Z",
                "index": index,
                "system_metrics": {"duration": "00:00:00.0000318", "total_tokens": 0},
                "result": "Hello world!",
            }
        },
    }
    return web.json_response(line_result_dict)<|MERGE_RESOLUTION|>--- conflicted
+++ resolved
@@ -1,10 +1,7 @@
 import asyncio
 import json
-<<<<<<< HEAD
 import random
-=======
 from functools import partial
->>>>>>> ec8512a9
 
 from aiohttp import web
 
@@ -27,13 +24,9 @@
 async def _handle_execution(request: web.Request, has_error=False):
     try:
         request = await request.json()
-<<<<<<< HEAD
-        response_data = _get_line_result_dict(request)
+        response_data = _get_execution_result(request, has_error=has_error)
         await asyncio.sleep(random.uniform(0, 10))
         return web.json_response(response_data)
-=======
-        return _get_execution_result(request, has_error=has_error)
->>>>>>> ec8512a9
     except json.JSONDecodeError:
         return web.Response(status=400, text="Bad Request: Invalid JSON")
 
