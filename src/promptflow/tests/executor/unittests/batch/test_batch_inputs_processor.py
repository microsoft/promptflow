import json
from pathlib import Path
<<<<<<< HEAD
from tempfile import mkdtemp
=======
>>>>>>> 1c6b55f1

import pytest

from promptflow._core._errors import UnexpectedError
from promptflow._utils.utils import dump_list_to_jsonl
from promptflow.batch._batch_inputs_processor import BatchInputsProcessor, apply_inputs_mapping
from promptflow.batch._errors import EmptyInputsData, InputMappingError
from promptflow.contracts.flow import FlowInputDefinition
from promptflow.contracts.tool import ValueType


@pytest.mark.unittest
class TestBatchInputsProcessor:
    def test_process_batch_inputs(self):
        data = [
            {"question": "What's promptflow?"},
            {"question": "Do you like promptflow?"},
        ]
        data_file = Path(mkdtemp()) / "data.jsonl"
        dump_list_to_jsonl(data_file, data)
        input_dirs = {"data": data_file}
        inputs_mapping = {"question": "${data.question}"}
        batch_inputs = BatchInputsProcessor("", {}).process_batch_inputs(input_dirs, inputs_mapping)
        assert batch_inputs == [
            {"line_number": 0, "question": "What's promptflow?"},
            {"line_number": 1, "question": "Do you like promptflow?"},
        ]

    def test_process_batch_inputs_error(self):
        data_file = Path(mkdtemp()) / "data.jsonl"
        data_file.touch()
        input_dirs = {"data": data_file}
        inputs_mapping = {"question": "${data.question}"}
        with pytest.raises(EmptyInputsData) as e:
            BatchInputsProcessor("", {}).process_batch_inputs(input_dirs, inputs_mapping)
        expected_error_message = (
            "Couldn't find any inputs data at the given input paths. "
            "Please review the provided path and consider resubmitting."
        )
        assert expected_error_message in e.value.message

    def test_resolve_data_from_input_path(self):
        inputs_dir = Path(mkdtemp())
        # data.jsonl
        data = [
            {"question": "What's promptflow?"},
            {"question": "Do you like promptflow?"},
        ]
        data_file = inputs_dir / "data.jsonl"
        dump_list_to_jsonl(data_file, data)
        # inputs.json
        inputs_file = inputs_dir / "inputs.json"
        with open(inputs_file, "w") as file:
            file.write(json.dumps(data))

        result = BatchInputsProcessor("", {})._resolve_data_from_input_path(inputs_dir)
        assert result == data + data

        # if has max_lines_count
        result = BatchInputsProcessor("", {}, max_lines_count=1)._resolve_data_from_input_path(inputs_dir)
        assert result == [
            {"question": "What's promptflow?"},
        ]

    @pytest.mark.parametrize(
        "inputs, inputs_mapping, expected",
        [
            (
                {"data.test": {"question": "longer input key has lower priority."}, "line_number": 0},
                {
                    "question": "${data.test.question}",  # Question from the data
                    "value": 1,
                },
                {"question": "longer input key has lower priority.", "value": 1, "line_number": 0},
            ),
            (
                {
                    # Missing line_number is also valid data.
                    "data.test": {"question": "longer input key has lower priority."},
                    "data": {"test.question": "Shorter input key has higher priority."},
                },
                {
                    "question": "${data.test.question}",  # Question from the data
                    "deployment_name": "text-davinci-003",  # literal value
                },
                {
                    "question": "Shorter input key has higher priority.",
                    "deployment_name": "text-davinci-003",
                },
            ),
        ],
    )
    def test_apply_inputs_mapping(self, inputs, inputs_mapping, expected):
        result = apply_inputs_mapping(inputs, inputs_mapping)
        assert expected == result, "Expected: {}, Actual: {}".format(expected, result)

    @pytest.mark.parametrize(
        "inputs, inputs_mapping, error_code, error_message",
        [
            (
                {
                    "baseline": {"answer": 123, "question": "dummy"},
                },
                {
                    "question": "${baseline.output}",
                    "answer": "${data.output}",
                },
                InputMappingError,
                "Couldn't find these mapping relations: ${baseline.output}, ${data.output}. "
                "Please make sure your input mapping keys and values match your YAML input section and input data.",
            ),
        ],
    )
    def test_apply_inputs_mapping_error(self, inputs, inputs_mapping, error_code, error_message):
        with pytest.raises(error_code) as e:
            apply_inputs_mapping(inputs, inputs_mapping)
        assert error_message in str(e.value), "Expected: {}, Actual: {}".format(error_message, str(e.value))

    @pytest.mark.parametrize(
        "inputs, expected",
        [
            (
                {
                    "data": [{"question": "q1", "answer": "ans1"}, {"question": "q2", "answer": "ans2"}],
                    "output": [{"answer": "output_ans1"}, {"answer": "output_ans2"}],
                },
                [
                    # Get 2 lines data.
                    {
                        "data": {"question": "q1", "answer": "ans1"},
                        "output": {"answer": "output_ans1"},
                        "line_number": 0,
                    },
                    {
                        "data": {"question": "q2", "answer": "ans2"},
                        "output": {"answer": "output_ans2"},
                        "line_number": 1,
                    },
                ],
            ),
            (
                {
                    "data": [{"question": "q1", "answer": "ans1"}, {"question": "q2", "answer": "ans2"}],
                    "output": [{"answer": "output_ans2", "line_number": 1}],
                },
                [
                    # Only one line valid data.
                    {
                        "data": {"question": "q2", "answer": "ans2"},
                        "output": {"answer": "output_ans2", "line_number": 1},
                        "line_number": 1,
                    },
                ],
            ),
        ],
    )
    def test_merge_input_dicts_by_line(self, inputs, expected):
        result = BatchInputsProcessor("", {})._merge_input_dicts_by_line(inputs)
        json.dumps(result)
        assert expected == result, "Expected: {}, Actual: {}".format(expected, result)

    @pytest.mark.parametrize(
        "inputs, error_code, error_message",
        [
            (
                {
                    "baseline": [],
                },
                InputMappingError,
                "The input for batch run is incorrect. Input from key 'baseline' is an empty list, which means we "
                "cannot generate a single line input for the flow run. Please rectify the input and try again.",
            ),
            (
                {
                    "data": [{"question": "q1", "answer": "ans1"}, {"question": "q2", "answer": "ans2"}],
                    "baseline": [{"answer": "baseline_ans2"}],
                },
                InputMappingError,
                "The input for batch run is incorrect. Line numbers are not aligned. Some lists have dictionaries "
                "missing the 'line_number' key, and the lengths of these lists are different. List lengths are: "
                "{'data': 2, 'baseline': 1}. Please make sure these lists have the same length "
                "or add 'line_number' key to each dictionary.",
            ),
        ],
    )
    def test_merge_input_dicts_by_line_error(self, inputs, error_code, error_message):
        with pytest.raises(error_code) as e:
            BatchInputsProcessor("", {})._merge_input_dicts_by_line(inputs)
        assert error_message == str(e.value), "Expected: {}, Actual: {}".format(error_message, str(e.value))

    @pytest.mark.parametrize("inputs_mapping", [{"question": "${data.question}"}, {}])
    def test_complete_inputs_mapping_by_default_value(self, inputs_mapping):
        inputs = {
            "question": None,
            "groundtruth": None,
            "input_with_default_value": FlowInputDefinition(type=ValueType.BOOL, default=False),
        }
        updated_inputs_mapping = BatchInputsProcessor("", inputs)._complete_inputs_mapping_by_default_value(
            inputs_mapping
        )
        assert "input_with_default_value" not in updated_inputs_mapping
        assert updated_inputs_mapping == {"question": "${data.question}", "groundtruth": "${data.groundtruth}"}

    @pytest.mark.parametrize(
        "inputs, inputs_mapping, expected",
        [
            (
                # Use default mapping generated from flow inputs.
                {
                    "data": [{"question": "q1", "groundtruth": "ans1"}, {"question": "q2", "groundtruth": "ans2"}],
                },
                {},
                [
                    {
                        "question": "q1",
                        "groundtruth": "ans1",
                        "line_number": 0,
                    },
                    {
                        "question": "q2",
                        "groundtruth": "ans2",
                        "line_number": 1,
                    },
                ],
            ),
            (
                # Partially use default mapping generated from flow inputs.
                {
                    "data": [{"question": "q1", "groundtruth": "ans1"}, {"question": "q2", "groundtruth": "ans2"}],
                },
                {
                    "question": "${data.question}",
                },
                [
                    {
                        "question": "q1",
                        "groundtruth": "ans1",
                        "line_number": 0,
                    },
                    {
                        "question": "q2",
                        "groundtruth": "ans2",
                        "line_number": 1,
                    },
                ],
            ),
            (
                {
                    "data": [
                        {"question": "q1", "answer": "ans1", "line_number": 5},
                        {"question": "q2", "answer": "ans2", "line_number": 6},
                    ],
                    "baseline": [
                        {"answer": "baseline_ans1", "line_number": 5},
                        {"answer": "baseline_ans2", "line_number": 7},
                    ],
                },
                {
                    "question": "${data.question}",  # Question from the data
                    "groundtruth": "${data.answer}",  # Answer from the data
                    "baseline": "${baseline.answer}",  # Answer from the baseline
                    "deployment_name": "text-davinci-003",  # literal value
                    "line_number": "${data.question}",  # line_number mapping should be ignored
                },
                [
                    {
                        "question": "q1",
                        "groundtruth": "ans1",
                        "baseline": "baseline_ans1",
                        "deployment_name": "text-davinci-003",
                        "line_number": 5,
                    },
                ],
            ),
        ],
    )
    def test_validate_and_apply_inputs_mapping(self, inputs, inputs_mapping, expected):
        flow_inputs = {"question": None, "groundtruth": None}
        result = BatchInputsProcessor("", flow_inputs)._validate_and_apply_inputs_mapping(inputs, inputs_mapping)
        assert expected == result, "Expected: {}, Actual: {}".format(expected, result)

    def test_validate_and_apply_inputs_mapping_empty_input(self):
        inputs = {
            "data": [{"question": "q1", "answer": "ans1"}, {"question": "q2", "answer": "ans2"}],
            "baseline": [{"answer": "baseline_ans1"}, {"answer": "baseline_ans2"}],
        }
        result = BatchInputsProcessor("", {})._validate_and_apply_inputs_mapping(inputs, {})
        assert result == [
            {"line_number": 0},
            {"line_number": 1},
        ], "Empty flow inputs and inputs_mapping should return list with empty dicts."

    @pytest.mark.parametrize(
        "inputs_mapping, error_code",
        [
            (
                {"question": "${question}"},
                InputMappingError,
            ),
        ],
    )
    def test_validate_and_apply_inputs_mapping_error(self, inputs_mapping, error_code):
        flow_inputs = {"question": None}
        with pytest.raises(error_code) as _:
            BatchInputsProcessor("", flow_inputs)._validate_and_apply_inputs_mapping(
                inputs={}, inputs_mapping=inputs_mapping
            )

    @pytest.mark.parametrize(
        "inputs, inputs_mapping, error_code, error_message",
        [
            (
                {
                    "data": [{"question": "q1", "answer": "ans1"}, {"question": "q2", "answer": "ans2"}],
                },
                None,
                UnexpectedError,
                "The input for batch run is incorrect. Please make sure to set up a proper input mapping "
                "before proceeding. If you need additional help, feel free to contact support for further assistance.",
            ),
        ],
    )
    def test_inputs_mapping_for_all_lines_error(self, inputs, inputs_mapping, error_code, error_message):
        with pytest.raises(error_code) as e:
            BatchInputsProcessor("", {})._apply_inputs_mapping_for_all_lines(inputs, inputs_mapping)
        assert error_message == str(e.value), "Expected: {}, Actual: {}".format(error_message, str(e.value))

    @pytest.mark.parametrize(
        "data_path",
        [
            "./tests/test_configs/datas/load_data_cases/10k.jsonl",
            "./tests/test_configs/datas/load_data_cases/10k",
        ],
    )
    def test_resolve_data_from_input_path(self, data_path):
        result = BatchInputsProcessor("", {})._resolve_data_from_input_path(Path(data_path))
        assert isinstance(result, list)
        assert len(result) == 10000

        # specify max_rows_count
        max_rows_count = 5
        head_results = BatchInputsProcessor(
            working_dir="",
            flow_inputs={},
            max_lines_count=max_rows_count,
        )._resolve_data_from_input_path(Path(data_path))
        assert isinstance(head_results, list)
        assert len(head_results) == max_rows_count
        assert result[:max_rows_count] == head_results<|MERGE_RESOLUTION|>--- conflicted
+++ resolved
@@ -1,9 +1,6 @@
 import json
 from pathlib import Path
-<<<<<<< HEAD
 from tempfile import mkdtemp
-=======
->>>>>>> 1c6b55f1
 
 import pytest
 
@@ -69,6 +66,29 @@
         ]
 
     @pytest.mark.parametrize(
+        "data_path",
+        [
+            "./tests/test_configs/datas/load_data_cases/10k.jsonl",
+            "./tests/test_configs/datas/load_data_cases/10k",
+        ],
+    )
+    def test_resolve_data_from_input_path_with_large_data(self, data_path):
+        result = BatchInputsProcessor("", {})._resolve_data_from_input_path(Path(data_path))
+        assert isinstance(result, list)
+        assert len(result) == 10000
+
+        # specify max_rows_count
+        max_rows_count = 5
+        head_results = BatchInputsProcessor(
+            working_dir="",
+            flow_inputs={},
+            max_lines_count=max_rows_count,
+        )._resolve_data_from_input_path(Path(data_path))
+        assert isinstance(head_results, list)
+        assert len(head_results) == max_rows_count
+        assert result[:max_rows_count] == head_results
+
+    @pytest.mark.parametrize(
         "inputs, inputs_mapping, expected",
         [
             (
@@ -329,27 +349,4 @@
     def test_inputs_mapping_for_all_lines_error(self, inputs, inputs_mapping, error_code, error_message):
         with pytest.raises(error_code) as e:
             BatchInputsProcessor("", {})._apply_inputs_mapping_for_all_lines(inputs, inputs_mapping)
-        assert error_message == str(e.value), "Expected: {}, Actual: {}".format(error_message, str(e.value))
-
-    @pytest.mark.parametrize(
-        "data_path",
-        [
-            "./tests/test_configs/datas/load_data_cases/10k.jsonl",
-            "./tests/test_configs/datas/load_data_cases/10k",
-        ],
-    )
-    def test_resolve_data_from_input_path(self, data_path):
-        result = BatchInputsProcessor("", {})._resolve_data_from_input_path(Path(data_path))
-        assert isinstance(result, list)
-        assert len(result) == 10000
-
-        # specify max_rows_count
-        max_rows_count = 5
-        head_results = BatchInputsProcessor(
-            working_dir="",
-            flow_inputs={},
-            max_lines_count=max_rows_count,
-        )._resolve_data_from_input_path(Path(data_path))
-        assert isinstance(head_results, list)
-        assert len(head_results) == max_rows_count
-        assert result[:max_rows_count] == head_results+        assert error_message == str(e.value), "Expected: {}, Actual: {}".format(error_message, str(e.value))