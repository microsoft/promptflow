<<<<<<< HEAD
import json
=======
import importlib
>>>>>>> f3967121
import textwrap
from pathlib import Path
from unittest.mock import patch

import pytest
from mock import MagicMock

from promptflow import tool
from promptflow._core._errors import InputTypeMismatch, InvalidSource, PackageToolNotFoundError
from promptflow._core.tools_manager import (
    BuiltinsManager,
    ToolLoader,
    collect_package_tools,
    collect_package_tools_and_connections,
)
<<<<<<< HEAD
from promptflow.contracts.flow import Node, ToolSource, ToolSourceType
from promptflow.contracts.tool import Tool, ToolFuncCallScenario, ToolType
=======
from promptflow._utils.yaml_utils import load_yaml_string
from promptflow.contracts.flow import InputAssignment, InputValueType, Node, ToolSource, ToolSourceType
from promptflow.contracts.tool import Tool, ToolType
>>>>>>> f3967121
from promptflow.exceptions import UserErrorException


@pytest.fixture
def mock_entry_point():
    from ...package_tools.custom_llm_tool_multi_inputs_without_index.list import list_package_tools

    entry_point = MagicMock()
    entry_point.load.return_value = list_package_tools
    entry_point.dist.metadata.return_value = "TestCustomLLMTool"
    entry_point.dist.version.return_value = "0.0.1"
    return entry_point


@pytest.mark.unittest
class TestToolLoader:
    def test_load_tool_for_node_with_invalid_node(self):
        tool_loader = ToolLoader(working_dir="test_working_dir")
        node: Node = Node(name="test", tool="test_tool", inputs={}, type=ToolType.PYTHON)
        with pytest.raises(UserErrorException, match="Node test does not have source defined."):
            tool_loader.load_tool_for_node(node)

        node: Node = Node(
            name="test", tool="test_tool", inputs={}, type=ToolType.PYTHON, source=ToolSource(type="invalid_type")
        )
        with pytest.raises(
            NotImplementedError, match="Tool source type invalid_type for python tool is not supported yet."
        ):
            tool_loader.load_tool_for_node(node)

        node: Node = Node(
            name="test", tool="test_tool", inputs={}, type=ToolType.CUSTOM_LLM, source=ToolSource(type="invalid_type")
        )
        with pytest.raises(
            NotImplementedError, match="Tool source type invalid_type for custom_llm tool is not supported yet."
        ):
            tool_loader.load_tool_for_node(node)

        node: Node = Node(
            name="test", tool="test_tool", inputs={}, type="invalid_type", source=ToolSource(type=ToolSourceType.Code)
        )
        with pytest.raises(NotImplementedError, match="Tool type invalid_type is not supported yet."):
            tool_loader.load_tool_for_node(node)

    def test_load_tool_for_package_node(self, mocker):
        package_tools = {"test_tool": Tool(name="test_tool", type=ToolType.PYTHON, inputs={}).serialize()}
        mocker.patch("promptflow._core.tools_manager.collect_package_tools", return_value=package_tools)
        tool_loader = ToolLoader(
            working_dir="test_working_dir", package_tool_keys=["promptflow._core.tools_manager.collect_package_tools"]
        )
        node: Node = Node(
            name="test",
            tool="test_tool",
            inputs={},
            type=ToolType.PYTHON,
            source=ToolSource(type=ToolSourceType.Package, tool="test_tool"),
        )
        tool = tool_loader.load_tool_for_node(node)
        assert tool.name == "test_tool"

        node: Node = Node(
            name="test",
            tool="test_tool",
            inputs={},
            type=ToolType.PYTHON,
            source=ToolSource(type=ToolSourceType.Package, tool="invalid_tool"),
        )
        msg = (
            "Package tool 'invalid_tool' is not found in the current environment. "
            "All available package tools are: ['test_tool']."
        )
        with pytest.raises(PackageToolNotFoundError) as ex:
            tool_loader.load_tool_for_node(node)
            assert str(ex.value) == msg

    def test_load_tool_for_package_node_with_legacy_tool_id(self, mocker):
        package_tools = {
            "new_tool_1": Tool(
                name="new tool 1", type=ToolType.PYTHON, inputs={}, deprecated_tools=["old_tool_1"]
            ).serialize(),
            "new_tool_2": Tool(
                name="new tool 1", type=ToolType.PYTHON, inputs={}, deprecated_tools=["old_tool_2"]
            ).serialize(),
            "old_tool_2": Tool(name="old tool 2", type=ToolType.PYTHON, inputs={}).serialize(),
        }
        mocker.patch("promptflow._core.tools_manager.collect_package_tools", return_value=package_tools)
        tool_loader = ToolLoader(working_dir="test_working_dir", package_tool_keys=list(package_tools.keys()))
        node_with_legacy_tool: Node = Node(
            name="test_legacy_tool",
            tool="old_tool_1",
            inputs={},
            type=ToolType.PYTHON,
            source=ToolSource(type=ToolSourceType.Package, tool="old_tool_1"),
        )
        assert tool_loader.load_tool_for_node(node_with_legacy_tool).name == "new tool 1"

        node_with_legacy_tool_but_in_package_tools: Node = Node(
            name="test_legacy_tool_but_in_package_tools",
            tool="old_tool_2",
            inputs={},
            type=ToolType.PYTHON,
            source=ToolSource(type=ToolSourceType.Package, tool="old_tool_2"),
        )
        assert tool_loader.load_tool_for_node(node_with_legacy_tool_but_in_package_tools).name == "old tool 2"

    def test_load_tool_for_script_node(self):
        working_dir = Path(__file__).parent
        tool_loader = ToolLoader(working_dir=working_dir)
        file = "test_tools_manager.py"
        node: Node = Node(
            name="test",
            tool="sample_tool",
            inputs={},
            type=ToolType.PYTHON,
            source=ToolSource(type=ToolSourceType.Code, path=file),
        )
        tool = tool_loader.load_tool_for_node(node)
        assert tool.name == "sample_tool"

    @pytest.mark.parametrize(
        "source_path, error_message",
        [
            (None, "Load tool failed for node 'test'. The source path is 'None'."),
            ("invalid_file.py", "Load tool failed for node 'test'. Tool file 'invalid_file.py' can not be found."),
        ],
    )
    def test_load_tool_for_script_node_exception(self, source_path, error_message):
        working_dir = Path(__file__).parent
        tool_loader = ToolLoader(working_dir=working_dir)
        node: Node = Node(
            name="test",
            tool="sample_tool",
            inputs={},
            type=ToolType.PYTHON,
            source=ToolSource(type=ToolSourceType.Code, path=source_path),
        )
        with pytest.raises(InvalidSource) as ex:
            tool_loader.load_tool_for_script_node(node)
        assert str(ex.value) == error_message


# This tool is for testing tools_manager.ToolLoader.load_tool_for_script_node
@tool
def sample_tool(input: str):
    return input


@pytest.mark.unittest
class TestToolsManager:
    def test_collect_package_tools_if_node_source_tool_is_legacy(self):
        legacy_node_source_tools = ["content_safety_text.tools.content_safety_text_tool.analyze_text"]
        package_tools = collect_package_tools(legacy_node_source_tools)
        assert "promptflow.tools.azure_content_safety.analyze_text" in package_tools.keys()

    def test_collect_package_tools_set_defaut_input_index(self, mocker, mock_entry_point):
        entry_point = mock_entry_point
        entry_points = (entry_point,)
        mocker.patch("promptflow._core.tools_manager._get_entry_points_by_group", return_value=entry_points)
        mocker.patch.object(importlib, "import_module", return_value=MagicMock())
        tool = "custom_llm_tool.TestCustomLLMTool.call"
        package_tools = collect_package_tools([tool])
        inputs_order = [
            "connection",
            "deployment_name",
            "api",
            "temperature",
            "top_p",
            "max_tokens",
            "stop",
            "presence_penalty",
            "frequency_penalty",
        ]
        for index, input_name in enumerate(inputs_order):
            assert package_tools[tool]["inputs"][input_name]["ui_hints"]["index"] == index

    def test_collect_package_tools_and_connections_set_defaut_input_index(self, mocker, mock_entry_point):
        entry_point = mock_entry_point
        entry_points = (entry_point,)
        mocker.patch("promptflow._core.tools_manager._get_entry_points_by_group", return_value=entry_points)
        mocker.patch.object(importlib, "import_module", return_value=MagicMock())
        tool = "custom_llm_tool.TestCustomLLMTool.call"
        package_tools, _, _ = collect_package_tools_and_connections([tool])
        inputs_order = [
            "connection",
            "deployment_name",
            "api",
            "temperature",
            "top_p",
            "max_tokens",
            "stop",
            "presence_penalty",
            "frequency_penalty",
        ]
        for index, input_name in enumerate(inputs_order):
            assert package_tools[tool]["inputs"][input_name]["ui_hints"]["index"] == index

    def test_collect_package_tools_and_connections(self, install_custom_tool_pkg):
        keys = ["my_tool_package.tools.my_tool_2.MyTool.my_tool"]
        tools, specs, templates = collect_package_tools_and_connections(keys)
        assert len(tools) == 1
        assert specs == {
            "my_tool_package.connections.MyFirstConnection": {
                "connectionCategory": "CustomKeys",
                "flowValueType": "CustomConnection",
                "connectionType": "MyFirstConnection",
                "ConnectionTypeDisplayName": "MyFirstConnection",
                "configSpecs": [
                    {"name": "api_key", "displayName": "Api Key", "configValueType": "Secret", "isOptional": False},
                    {"name": "api_base", "displayName": "Api Base", "configValueType": "str", "isOptional": True},
                ],
                "module": "my_tool_package.connections",
                "package": "test-custom-tools",
                "package_version": "0.0.2",
            }
        }

        expected_template = {
            "$schema": "https://azuremlschemas.azureedge.net/promptflow/latest/CustomStrongTypeConnection.schema.json",
            "name": "to_replace_with_connection_name",
            "type": "custom",
            "custom_type": "MyFirstConnection",
            "module": "my_tool_package.connections",
            "package": "test-custom-tools",
            "package_version": "0.0.2",
            "configs": {"api_base": "This is my first connection."},
            "secrets": {"api_key": "to_replace_with_api_key"},
        }
        loaded_yaml = load_yaml_string(templates["my_tool_package.connections.MyFirstConnection"])
        assert loaded_yaml == expected_template

        keys = ["my_tool_package.tools.my_tool_with_custom_strong_type_connection.my_tool"]
        tools, specs, templates = collect_package_tools_and_connections(keys)
        assert len(templates) == 1
        expected_template = """
            name: "to_replace_with_connection_name"
            type: custom
            custom_type: MyCustomConnection
            module: my_tool_package.tools.my_tool_with_custom_strong_type_connection
            package: test-custom-tools
            package_version: 0.0.2
            configs:
              api_url: "This is a fake api url."  # String type. The api url.
            secrets:      # must-have
              api_key: "to_replace_with_api_key"  # String type. The api key.
            """

        content = templates["my_tool_package.tools.my_tool_with_custom_strong_type_connection.MyCustomConnection"]
        expected_template_str = textwrap.dedent(expected_template)
        assert expected_template_str in content

    def test_gen_dynamic_list(self, mocked_ws_triple, mock_module_with_list_func):
        from promptflow._sdk._utils import _gen_dynamic_list

        func_path = "my_tool_package.tools.tool_with_dynamic_list_input.my_list_func"
        func_kwargs = {"prefix": "My"}
        result = _gen_dynamic_list({"func_path": func_path, "func_kwargs": func_kwargs})
        assert len(result) == 2

        # test gen_dynamic_list with ws_triple.
        with patch("promptflow._cli._utils.get_workspace_triad_from_local", return_value=mocked_ws_triple):
            result = _gen_dynamic_list({"func_path": func_path, "func_kwargs": func_kwargs})
            assert len(result) == 2

<<<<<<< HEAD
    def test_retrieve_tool_func_result_dynamic_list_scenario(
        self,
        mocked_ws_triple,
        mock_module_with_for_retrieve_tool_func_result
    ):
        from promptflow._sdk._utils import _retrieve_tool_func_result

        func_path = "my_tool_package.tools.tool_with_dynamic_list_input.my_list_func"
        func_kwargs = {"prefix": "My"}
        result = _retrieve_tool_func_result(
            ToolFuncCallScenario.DYNAMIC_LIST,
            {"func_path": func_path, "func_kwargs": func_kwargs}
        )
        assert len(result) == 2

        # test gen_dynamic_list with ws_triple.
        with patch(
            "promptflow._cli._utils.get_workspace_triad_from_local",
            return_value=mocked_ws_triple
        ):
            result = _retrieve_tool_func_result(ToolFuncCallScenario.DYNAMIC_LIST, {
                                                "func_path": func_path, "func_kwargs": func_kwargs})

    @pytest.mark.parametrize(
        "func_call_scenario, func_path, func_kwargs, expected",
        [
            (
                ToolFuncCallScenario.DYNAMIC_LIST,
                "my_tool_package.tools.tool_with_dynamic_list_input.my_list_func",
                {"prefix": "My"},
                list
            ),
            (
                ToolFuncCallScenario.GENERATED_BY,
                "my_tool_package.tools.tool_with_generated_by_input.generated_by_func",
                {"index_type": "Azure Cognitive Search"},
                str
            ),
            (
                ToolFuncCallScenario.REVERSE_GENERATED_BY,
                "my_tool_package.tools.tool_with_generated_by_input.reverse_generated_by_func",
                {
                    "index_json": json.dumps({
                        "index_type": "Azure Cognitive Search",
                        "index": "index_1"
                    })
                },
                dict
            )
        ]
    )
    def test_retrieve_tool_func_result(
        self,
        func_call_scenario,
        func_path,
        func_kwargs,
        expected,
        mocked_ws_triple,
        mock_module_with_for_retrieve_tool_func_result
    ):
        from promptflow._sdk._utils import _retrieve_tool_func_result

        result = _retrieve_tool_func_result(func_call_scenario, {"func_path": func_path, "func_kwargs": func_kwargs})
        assert isinstance(result["result"], expected)

        # test gen_dynamic_list with ws_triple.
        with patch("promptflow._cli._utils.get_workspace_triad_from_local", return_value=mocked_ws_triple):
            result = _retrieve_tool_func_result(
                func_call_scenario, {"func_path": func_path, "func_kwargs": func_kwargs})
            assert isinstance(result["result"], expected)

    @pytest.mark.parametrize(
        "func_call_scenario, func_path, func_kwargs, expected",
        [
            (
                "dummy_senario",
                "my_tool_package.tools.tool_with_generated_by_input.reverse_generated_by_func",
                {
                    "index_json": json.dumps({
                        "index_type": "Azure Cognitive Search",
                        "index": "index_1"
                    })
                },
                f"Invalid tool func call scenario: dummy_senario. "
                f"Available scenarios are {ToolFuncCallScenario.__members__.values()}"
            ),
            (
                ToolFuncCallScenario.REVERSE_GENERATED_BY,
                "my_tool_package.tools.tool_with_generated_by_input.generated_by_func",
                {"index_type": "Azure Cognitive Search"},
                "ToolFuncCallScenario reverse_generated_by response must be a dict."
            )
        ]
    )
    def test_retrieve_tool_func_result_error(
        self,
        func_call_scenario,
        func_path,
        func_kwargs,
        expected,
        mocked_ws_triple,
        mock_module_with_for_retrieve_tool_func_result
    ):
        from promptflow._sdk._utils import _retrieve_tool_func_result
        with pytest.raises(Exception) as e:
            _retrieve_tool_func_result(func_call_scenario, {"func_path": func_path, "func_kwargs": func_kwargs})
        assert (expected in str(e.value))
=======

@pytest.mark.unittest
class TestBuiltinsManager:
    def test_load_tool_from_module(
        self,
    ):
        # Test case 1: When class_name is None
        module = MagicMock()
        tool_name = "test_tool"
        module_name = "test_module"
        class_name = None
        method_name = "test_method"
        node_inputs = {"input1": InputAssignment(value_type=InputValueType.LITERAL, value="value1")}

        # Mock the behavior of the module and class
        module.test_method = MagicMock()

        # Call the method
        api, init_inputs = BuiltinsManager._load_tool_from_module(
            module, tool_name, module_name, class_name, method_name, node_inputs
        )

        # Assertions
        assert api == module.test_method
        assert init_inputs == {}

        # Non literal input for init parameter will raise exception.
        module = MagicMock()
        tool_name = "test_tool"
        module_name = "test_module"
        class_name = "TestClass"
        method_name = "test_method"
        node_inputs = {"input1": InputAssignment(value_type=InputValueType.FLOW_INPUT, value="value1")}

        # Mock the behavior of the module and class
        module.TestClass = MagicMock()
        module.TestClass.get_initialize_inputs = MagicMock(return_value=["input1"])
        module.TestClass.get_required_initialize_inputs = MagicMock(return_value=["input1"])
        module.TestClass.test_method = MagicMock()

        # Call the method
        with pytest.raises(InputTypeMismatch) as ex:
            BuiltinsManager._load_tool_from_module(module, tool_name, module_name, class_name, method_name, node_inputs)
        expected_message = (
            "Invalid input for 'test_tool': Initialization input 'input1' requires a literal value, "
            "but ${flow.value1} was received."
        )
        assert expected_message == str(ex.value)
>>>>>>> f3967121
<|MERGE_RESOLUTION|>--- conflicted
+++ resolved
@@ -1,8 +1,5 @@
-<<<<<<< HEAD
+import importlib
 import json
-=======
-import importlib
->>>>>>> f3967121
 import textwrap
 from pathlib import Path
 from unittest.mock import patch
@@ -18,14 +15,9 @@
     collect_package_tools,
     collect_package_tools_and_connections,
 )
-<<<<<<< HEAD
-from promptflow.contracts.flow import Node, ToolSource, ToolSourceType
-from promptflow.contracts.tool import Tool, ToolFuncCallScenario, ToolType
-=======
 from promptflow._utils.yaml_utils import load_yaml_string
 from promptflow.contracts.flow import InputAssignment, InputValueType, Node, ToolSource, ToolSourceType
-from promptflow.contracts.tool import Tool, ToolType
->>>>>>> f3967121
+from promptflow.contracts.tool import Tool, ToolFuncCallScenario, ToolType
 from promptflow.exceptions import UserErrorException
 
 
@@ -289,7 +281,7 @@
             result = _gen_dynamic_list({"func_path": func_path, "func_kwargs": func_kwargs})
             assert len(result) == 2
 
-<<<<<<< HEAD
+
     def test_retrieve_tool_func_result_dynamic_list_scenario(
         self,
         mocked_ws_triple,
@@ -397,7 +389,7 @@
         with pytest.raises(Exception) as e:
             _retrieve_tool_func_result(func_call_scenario, {"func_path": func_path, "func_kwargs": func_kwargs})
         assert (expected in str(e.value))
-=======
+
 
 @pytest.mark.unittest
 class TestBuiltinsManager:
@@ -445,5 +437,4 @@
             "Invalid input for 'test_tool': Initialization input 'input1' requires a literal value, "
             "but ${flow.value1} was received."
         )
-        assert expected_message == str(ex.value)
->>>>>>> f3967121
+        assert expected_message == str(ex.value)