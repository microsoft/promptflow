--- conflicted
+++ resolved
@@ -100,13 +100,9 @@
     @pytest.mark.parametrize(
         "flow_dir, entry, path",
         [
-<<<<<<< HEAD
             ("dummy_flow_with_trace", "flow_with_trace:my_flow", "flow_with_trace.py"),
             ("dummy_flow_with_trace", "flow_with_trace:my_flow", None),
-=======
-            ("dummy_flow_with_trace", "flow_with_trace.py", "flow_with_trace:my_flow"),
-            ("flow_with_dataclass_output", "flow_with_dataclass.py", "flow_with_dataclass:my_flow"),
->>>>>>> 30a25623
+            ("flow_with_dataclass_output", "flow_with_dataclass:my_flow", "flow_with_dataclass.py"),
         ]
     )
     def test_generate_flow_meta(self, flow_dir, entry, path):
