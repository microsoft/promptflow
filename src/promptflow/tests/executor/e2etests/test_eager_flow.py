from pathlib import Path
from tempfile import mkdtemp

import pytest

from promptflow._constants import OUTPUT_FILE_NAME
from promptflow.batch._batch_engine import BatchEngine
<<<<<<< HEAD
from promptflow.batch._result import BatchResult, LineResult
from promptflow.contracts.run_info import Status
from promptflow.executor._errors import InvalidFlowEntry
from promptflow.executor._script_executor import ScriptExecutor
from promptflow.executor.flow_executor import FlowExecutor
=======
from promptflow.batch._result import BatchResult
>>>>>>> 2d01e107

from ..utils import (
    EAGER_FLOW_ROOT,
    get_bulk_inputs_from_jsonl,
    get_flow_folder,
    get_flow_inputs_file,
    get_yaml_file,
    load_jsonl,
)

SAMPLE_FLOW = "web_classification_no_variants"
SAMPLE_EVAL_FLOW = "classification_accuracy_evaluation"
SAMPLE_FLOW_WITH_PARTIAL_FAILURE = "python_tool_partial_failure"


def validate_batch_result(batch_result: BatchResult, flow_folder, output_dir, ensure_output):
    assert isinstance(batch_result, BatchResult)
    nlines = len(get_bulk_inputs_from_jsonl(flow_folder, root=EAGER_FLOW_ROOT))
    assert batch_result.total_lines == nlines
    assert batch_result.completed_lines == nlines
    assert batch_result.start_time < batch_result.end_time
    assert batch_result.system_metrics.duration > 0

    outputs = load_jsonl(output_dir / OUTPUT_FILE_NAME)
    assert len(outputs) == nlines
    for i, output in enumerate(outputs):
        assert isinstance(output, dict)
        assert "line_number" in output, f"line_number is not in {i}th output {output}"
        assert output["line_number"] == i, f"line_number is not correct in {i}th output {output}"
        assert ensure_output(output)


@pytest.mark.usefixtures("dev_connections")
@pytest.mark.e2etest
class TestEagerFlow:
    @pytest.mark.parametrize(
<<<<<<< HEAD
        "flow_folder, inputs, ensure_output",
        [
            ("dummy_flow_with_trace", {"text": "text", "models": ["model"]}, lambda x: x == "dummy_output"),
            (
                "flow_with_dataclass_output",
                {"text": "text", "models": ["model"]},
                lambda x: is_dataclass(x) and x.text == "text" and x.models == ["model"],
            ),
        ],
    )
    def test_flow_run(self, flow_folder, inputs, ensure_output):
        flow_file = get_yaml_file(flow_folder, root=EAGER_FLOW_ROOT)

        # Test submitting eager flow to script executor
        executor = ScriptExecutor(flow_file=flow_file)
        line_result = executor.exec_line(inputs=inputs, index=0)
        assert isinstance(line_result, LineResult)
        assert ensure_output(line_result.output)

        # Test submitting eager flow to flow executor
        executor = FlowExecutor.create(flow_file=flow_file, connections={})
        line_result = executor.exec_line(inputs=inputs, index=0)
        assert isinstance(line_result, LineResult)
        assert ensure_output(line_result.output)

    def test_flow_run_with_invalid_case(self):
        flow_folder = "dummy_flow_with_exception"
        flow_file = get_yaml_file(flow_folder, root=EAGER_FLOW_ROOT)
        executor = ScriptExecutor(flow_file=flow_file)
        line_result = executor.exec_line(inputs={"text": "text"}, index=0)

        assert isinstance(line_result, LineResult)
        assert line_result.output is None
        assert line_result.run_info.status == Status.Failed
        assert "dummy exception" in line_result.run_info.error["message"]

    def test_flow_run_with_invalid_entry(self):
        flow_folder = "dummy_flow_with_invalid_entry"
        flow_file = get_yaml_file(flow_folder, root=EAGER_FLOW_ROOT)
        with pytest.raises(InvalidFlowEntry) as e:
            ScriptExecutor(flow_file=flow_file)
        assert "Invalid entry" in e.value.message

    @pytest.mark.parametrize(
        "flow_folder, inputs_mapping, ensure_output",
=======
        "flow_folder, inputs_mapping, ensure_output, init_kwargs",
>>>>>>> 2d01e107
        [
            (
                "dummy_flow_with_trace",
                {"text": "${data.text}", "models": "${data.models}"},
                lambda x: "output" in x and x["output"] == "dummy_output",
                None,
            ),
            (
                "flow_with_dataclass_output",
                {"text": "${data.text}", "models": "${data.models}"},
                lambda x: x["text"] == "text" and isinstance(x["models"], list),
                None,
            ),
            (
                "basic_callable_class",
                {"func_input": "${data.func_input}"},
                lambda x: x["obj_input"] == "obj_input" and x["func_input"] == "func_input",
                {"obj_input": "obj_input"},
            ),
        ],
    )
    def test_batch_run(self, flow_folder, inputs_mapping, ensure_output, init_kwargs):
        batch_engine = BatchEngine(
            get_yaml_file(flow_folder, root=EAGER_FLOW_ROOT),
            get_flow_folder(flow_folder, root=EAGER_FLOW_ROOT),
            init_kwargs=init_kwargs,
        )
        input_dirs = {"data": get_flow_inputs_file(flow_folder, root=EAGER_FLOW_ROOT)}
        output_dir = Path(mkdtemp())
        batch_result = batch_engine.run(input_dirs, inputs_mapping, output_dir)
        validate_batch_result(batch_result, flow_folder, output_dir, ensure_output)

    def test_batch_run_with_invalid_case(self):
        flow_folder = "dummy_flow_with_exception"
        batch_engine = BatchEngine(
            get_yaml_file(flow_folder, root=EAGER_FLOW_ROOT),
            get_flow_folder(flow_folder, root=EAGER_FLOW_ROOT),
        )
        input_dirs = {"data": get_flow_inputs_file(flow_folder, root=EAGER_FLOW_ROOT)}
        output_dir = Path(mkdtemp())
        batch_result = batch_engine.run(input_dirs, {"text": "${data.text}"}, output_dir)

        assert isinstance(batch_result, BatchResult)
        nlines = len(get_bulk_inputs_from_jsonl(flow_folder, root=EAGER_FLOW_ROOT))
        assert batch_result.total_lines == nlines
        assert batch_result.failed_lines == nlines
        assert batch_result.start_time < batch_result.end_time
        assert batch_result.system_metrics.duration > 0

    @pytest.mark.parametrize(
        "worker_count, ensure_output",
        [
            # batch run with 1 worker
            # obj id in each line run should be the same
            (
                1,
                lambda outputs: len(outputs) == 4 and outputs[0]["obj_id"] == outputs[1]["obj_id"],
            ),
            # batch run with 2 workers
            (
                2,
                # there will be at most 2 instances be created.
                lambda outputs: len(outputs) == 4 and len(set([o["obj_id"] for o in outputs])) <= 2,
            ),
        ],
    )
    def test_batch_run_with_init_multiple_workers(self, worker_count, ensure_output):
        flow_folder = "basic_callable_class"
        init_kwargs = {"obj_input": "obj_input"}

        input_dirs = {"data": get_flow_inputs_file(flow_folder, root=EAGER_FLOW_ROOT)}
        output_dir = Path(mkdtemp())

        batch_engine = BatchEngine(
            get_yaml_file(flow_folder, root=EAGER_FLOW_ROOT),
            get_flow_folder(flow_folder, root=EAGER_FLOW_ROOT),
            init_kwargs=init_kwargs,
            worker_count=worker_count,
        )

        batch_engine.run(input_dirs, {"func_input": "${data.func_input}"}, output_dir)
        outputs = load_jsonl(output_dir / OUTPUT_FILE_NAME)
        assert ensure_output(outputs), outputs<|MERGE_RESOLUTION|>--- conflicted
+++ resolved
@@ -5,15 +5,7 @@
 
 from promptflow._constants import OUTPUT_FILE_NAME
 from promptflow.batch._batch_engine import BatchEngine
-<<<<<<< HEAD
-from promptflow.batch._result import BatchResult, LineResult
-from promptflow.contracts.run_info import Status
-from promptflow.executor._errors import InvalidFlowEntry
-from promptflow.executor._script_executor import ScriptExecutor
-from promptflow.executor.flow_executor import FlowExecutor
-=======
 from promptflow.batch._result import BatchResult
->>>>>>> 2d01e107
 
 from ..utils import (
     EAGER_FLOW_ROOT,
@@ -50,55 +42,7 @@
 @pytest.mark.e2etest
 class TestEagerFlow:
     @pytest.mark.parametrize(
-<<<<<<< HEAD
-        "flow_folder, inputs, ensure_output",
-        [
-            ("dummy_flow_with_trace", {"text": "text", "models": ["model"]}, lambda x: x == "dummy_output"),
-            (
-                "flow_with_dataclass_output",
-                {"text": "text", "models": ["model"]},
-                lambda x: is_dataclass(x) and x.text == "text" and x.models == ["model"],
-            ),
-        ],
-    )
-    def test_flow_run(self, flow_folder, inputs, ensure_output):
-        flow_file = get_yaml_file(flow_folder, root=EAGER_FLOW_ROOT)
-
-        # Test submitting eager flow to script executor
-        executor = ScriptExecutor(flow_file=flow_file)
-        line_result = executor.exec_line(inputs=inputs, index=0)
-        assert isinstance(line_result, LineResult)
-        assert ensure_output(line_result.output)
-
-        # Test submitting eager flow to flow executor
-        executor = FlowExecutor.create(flow_file=flow_file, connections={})
-        line_result = executor.exec_line(inputs=inputs, index=0)
-        assert isinstance(line_result, LineResult)
-        assert ensure_output(line_result.output)
-
-    def test_flow_run_with_invalid_case(self):
-        flow_folder = "dummy_flow_with_exception"
-        flow_file = get_yaml_file(flow_folder, root=EAGER_FLOW_ROOT)
-        executor = ScriptExecutor(flow_file=flow_file)
-        line_result = executor.exec_line(inputs={"text": "text"}, index=0)
-
-        assert isinstance(line_result, LineResult)
-        assert line_result.output is None
-        assert line_result.run_info.status == Status.Failed
-        assert "dummy exception" in line_result.run_info.error["message"]
-
-    def test_flow_run_with_invalid_entry(self):
-        flow_folder = "dummy_flow_with_invalid_entry"
-        flow_file = get_yaml_file(flow_folder, root=EAGER_FLOW_ROOT)
-        with pytest.raises(InvalidFlowEntry) as e:
-            ScriptExecutor(flow_file=flow_file)
-        assert "Invalid entry" in e.value.message
-
-    @pytest.mark.parametrize(
-        "flow_folder, inputs_mapping, ensure_output",
-=======
         "flow_folder, inputs_mapping, ensure_output, init_kwargs",
->>>>>>> 2d01e107
         [
             (
                 "dummy_flow_with_trace",
