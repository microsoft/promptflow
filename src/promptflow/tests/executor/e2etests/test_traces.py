--- conflicted
+++ resolved
@@ -294,88 +294,20 @@
         inputs,
         expected_span_length,
     ):
-<<<<<<< HEAD
-        execute_function_in_subprocess(assert_otel_traces, dev_connections, flow_file, inputs, expected_span_length)
-
-
-def assert_otel_traces(dev_connections, flow_file, inputs, expected_span_length):
-    memory_exporter = prepare_memory_exporter()
-
-    executor = FlowExecutor.create(get_yaml_file(flow_file), dev_connections)
-    line_run_id = str(uuid.uuid4())
-    resp = executor.exec_line(inputs, run_id=line_run_id)
-    assert isinstance(resp, LineResult)
-    assert isinstance(resp.output, dict)
-
-    span_list = memory_exporter.get_finished_spans()
-    # TODO: add flow level span
-    assert len(span_list) == expected_span_length, f"Got {len(span_list)} spans."
-    root_spans = [span for span in span_list if span.parent is None]
-    assert len(root_spans) == 1
-    root_span = root_spans[0]
-    assert root_span.attributes["span_type"] == TraceType.FLOW
-    for span in span_list:
-        assert span.status.status_code == StatusCode.OK
-        assert isinstance(span.name, str)
-        assert span.attributes["line_run_id"] == line_run_id
-        assert span.attributes["framework"] == "promptflow"
-        if span.parent is None:
-            expected_span_type = TraceType.FLOW
-        elif span.parent.span_id == root_span.context.span_id:
-            expected_span_type = TraceType.TOOL
-        elif span.attributes.get("function", "") in OPEN_AI_FUNCTION_NAMES:
-            expected_span_type = TraceType.LLM
-        else:
-            expected_span_type = TraceType.FUNCTION
-        msg = f"span_type: {span.attributes['span_type']}, expected: {expected_span_type}"
-        assert span.attributes["span_type"] == expected_span_type, msg
-        if span != root_span:  # Non-root spans should have a parent
-            assert span.attributes["function"]
-        inputs = json.loads(span.attributes["inputs"])
-        output = json.loads(span.attributes["output"])
-        assert isinstance(inputs, dict)
-        assert output is not None
-    validate_openai_tokens(span_list)
-
-
-def validate_openai_tokens(span_list):
-    span_dict = {span.context.span_id: span for span in span_list}
-    token_dict = {}
-    for span in span_list:
-        if span.attributes.get("function", "") in OPEN_AI_FUNCTION_NAMES:
-            tokens = {token_name: span.attributes.get(token_name, 0) for token_name in TOKEN_NAMES}
-            current_span_id = span.context.span_id
-            while True:
-                # parent_span_id = current_span.parent.span_id
-                if current_span_id in token_dict:
-                    token_dict[current_span_id] = {
-                        key: token_dict[current_span_id].get(key, 0) + tokens[key] for key in tokens
-                    }
-                else:
-                    token_dict[current_span_id] = tokens
-                parent_cxt = getattr(span_dict[current_span_id], "parent", None)
-                if parent_cxt is None:
-                    break
-                current_span_id = parent_cxt.span_id
-    for span in span_list:
-        span_id = span.context.span_id
-        if span_id in token_dict:
-            for token_name in TOKEN_NAMES:
-                assert span.attributes[token_name] == token_dict[span.context.span_id][token_name]
-=======
-        execute_function_in_subprocess(self.assert_otel_traces, flow_file)
-
-    def assert_otel_traces(self, flow_file):
+        execute_function_in_subprocess(self.assert_otel_traces, dev_connections, flow_file, inputs, expected_span_length)
+
+    def assert_otel_traces(self, dev_connections, flow_file, inputs, expected_span_length):
         memory_exporter = prepare_memory_exporter()
 
-        executor = FlowExecutor.create(get_yaml_file(flow_file), {})
+        executor = FlowExecutor.create(get_yaml_file(flow_file), dev_connections)
         line_run_id = str(uuid.uuid4())
-        inputs = {"user_id": 1}
         resp = executor.exec_line(inputs, run_id=line_run_id)
-        assert resp.output == {"output": "Hello, User 1!"}
+        assert isinstance(resp, LineResult)
+        assert isinstance(resp.output, dict)
 
         span_list = memory_exporter.get_finished_spans()
-        assert len(span_list) == 5, f"Got {len(span_list)} spans."  # 1 + 4 spans in total
+        # TODO: add flow level span
+        assert len(span_list) == expected_span_length, f"Got {len(span_list)} spans."
         root_spans = [span for span in span_list if span.parent is None]
         assert len(root_spans) == 1
         root_span = root_spans[0]
@@ -385,11 +317,14 @@
             assert isinstance(span.name, str)
             assert span.attributes["line_run_id"] == line_run_id
             assert span.attributes["framework"] == "promptflow"
-            expected_span_type = TraceType.FUNCTION
             if span.parent is None:
                 expected_span_type = TraceType.FLOW
             elif span.parent.span_id == root_span.context.span_id:
                 expected_span_type = TraceType.TOOL
+            elif span.attributes.get("function", "") in OPEN_AI_FUNCTION_NAMES:
+                expected_span_type = TraceType.LLM
+            else:
+                expected_span_type = TraceType.FUNCTION
             msg = f"span_type: {span.attributes['span_type']}, expected: {expected_span_type}"
             assert span.attributes["span_type"] == expected_span_type, msg
             if span != root_span:  # Non-root spans should have a parent
@@ -398,6 +333,32 @@
             output = json.loads(span.attributes["output"])
             assert isinstance(inputs, dict)
             assert output is not None
+        self.validate_openai_tokens(span_list)
+
+    def validate_openai_tokens(self, span_list):
+        span_dict = {span.context.span_id: span for span in span_list}
+        token_dict = {}
+        for span in span_list:
+            if span.attributes.get("function", "") in OPEN_AI_FUNCTION_NAMES:
+                tokens = {token_name: span.attributes.get(token_name, 0) for token_name in TOKEN_NAMES}
+                current_span_id = span.context.span_id
+                while True:
+                    # parent_span_id = current_span.parent.span_id
+                    if current_span_id in token_dict:
+                        token_dict[current_span_id] = {
+                            key: token_dict[current_span_id].get(key, 0) + tokens[key] for key in tokens
+                        }
+                    else:
+                        token_dict[current_span_id] = tokens
+                    parent_cxt = getattr(span_dict[current_span_id], "parent", None)
+                    if parent_cxt is None:
+                        break
+                    current_span_id = parent_cxt.span_id
+        for span in span_list:
+            span_id = span.context.span_id
+            if span_id in token_dict:
+                for token_name in TOKEN_NAMES:
+                    assert span.attributes[token_name] == token_dict[span.context.span_id][token_name]
 
     def test_flow_with_traced_function(self):
         execute_function_in_subprocess(self.assert_otel_traces_run_flow_then_traced_function)
@@ -434,5 +395,4 @@
             assert "line_run_id" not in span.attributes  # The traced function is not part of the flow
         assert (
             sub_level_span.parent.span_id == top_level_span.context.span_id
-        )  # sub_level_span is a child of top_level_span
->>>>>>> 89181eb2
+        )