--- conflicted
+++ resolved
@@ -121,27 +121,72 @@
     @pytest.mark.parametrize(
         "flow_folder",
         [
-<<<<<<< HEAD
+            ONE_LINE_OF_BULK_TEST_TIMEOUT,
+        ],
+    )
+    def test_batch_timeout(self, flow_folder):
+        mem_run_storage = MemoryRunStorage()
+        batch_engine = BatchEngine(
+            get_yaml_file(flow_folder),
+            get_flow_folder(flow_folder),
+            connections={},
+            storage=mem_run_storage,
+        )
+        batch_engine._batch_timeout_sec = 5
+
+        input_dirs = {"data": get_flow_inputs_file(flow_folder, file_name="samples.json")}
+        output_dir = Path(mkdtemp())
+        inputs_mapping = {"idx": "${data.idx}"}
+        batch_results = batch_engine.run(input_dirs, inputs_mapping, output_dir)
+
+        assert isinstance(batch_results, BatchResult)
+        # assert the line status in batch result
+        assert batch_results.status == Status.Completed
+        assert batch_results.total_lines == 3
+        assert batch_results.completed_lines == 2
+        assert batch_results.failed_lines == 1
+        # TODO: Currently, the node status is incomplete.
+        # We will assert the correct result after refining the implementation of batch timeout.
+        assert batch_results.node_status == {
+            "my_python_tool_with_failed_line.completed": 2,
+            "my_python_tool.completed": 3,
+        }
+
+        # assert the error summary in batch result
+        assert batch_results.error_summary.failed_user_error_lines == 1
+        assert batch_results.error_summary.failed_system_error_lines == 0
+        assert isinstance(batch_results.error_summary.error_list[0], LineError)
+        assert batch_results.error_summary.error_list[0].line_number == 2
+        assert batch_results.error_summary.error_list[0].error["code"] == "UserError"
+        assert batch_results.error_summary.error_list[0].error["referenceCode"] == "Batch"
+        assert batch_results.error_summary.error_list[0].error["innerError"]["code"] == "BatchExecutionTimeoutError"
+        assert (
+            batch_results.error_summary.error_list[0].error["message"]
+            == "Line 2 execution terminated due to the total batch run exceeding the batch timeout (5s)."
+        )
+
+        # assert mem_run_storage persists run infos correctly
+        assert len(mem_run_storage._flow_runs) == 3, "Flow runs are persisted in memory storage."
+        # TODO: Currently, the node status is incomplete.
+        # We will assert the correct result after refining the implementation of batch timeout.
+        assert len(mem_run_storage._node_runs) == 5, "Node runs are persisted in memory storage."
+        
+    @pytest.mark.parametrize(
+        "flow_folder",
+        [
             "async_tools",
         ],
     )
     def test_async_batch_with_timeout(self, flow_folder, dev_connections):
         # set line timeout to 1 second for testing
-=======
-            ONE_LINE_OF_BULK_TEST_TIMEOUT,
-        ],
-    )
-    def test_batch_timeout(self, flow_folder):
->>>>>>> a9501088
-        mem_run_storage = MemoryRunStorage()
-        batch_engine = BatchEngine(
-            get_yaml_file(flow_folder),
-            get_flow_folder(flow_folder),
-<<<<<<< HEAD
+        mem_run_storage = MemoryRunStorage()
+        batch_engine = BatchEngine(
+            get_yaml_file(flow_folder),
+            get_flow_folder(flow_folder),
             connections=dev_connections,
             storage=mem_run_storage,
-            line_timeout_sec=5,
-        )
+        )
+        batch_engine._line_timeout_sec = 5
         # prepare input file and output dir
         input_dirs = {"data": get_flow_inputs_file(flow_folder, file_name="input.json")}
         output_dir = Path(mkdtemp())
@@ -175,47 +220,3 @@
             assert isinstance(line_error, LineError)
             assert line_error.error["message"] == f"Line {i} execution timeout for exceeding 5 seconds"
             assert line_error.error["code"] == "UserError"
-
-=======
-            connections={},
-            storage=mem_run_storage,
-        )
-        batch_engine._batch_timeout_sec = 5
-
-        input_dirs = {"data": get_flow_inputs_file(flow_folder, file_name="samples.json")}
-        output_dir = Path(mkdtemp())
-        inputs_mapping = {"idx": "${data.idx}"}
-        batch_results = batch_engine.run(input_dirs, inputs_mapping, output_dir)
->>>>>>> a9501088
-
-        assert isinstance(batch_results, BatchResult)
-        # assert the line status in batch result
-        assert batch_results.status == Status.Completed
-        assert batch_results.total_lines == 3
-        assert batch_results.completed_lines == 2
-        assert batch_results.failed_lines == 1
-        # TODO: Currently, the node status is incomplete.
-        # We will assert the correct result after refining the implementation of batch timeout.
-        assert batch_results.node_status == {
-            "my_python_tool_with_failed_line.completed": 2,
-            "my_python_tool.completed": 3,
-        }
-
-        # assert the error summary in batch result
-        assert batch_results.error_summary.failed_user_error_lines == 1
-        assert batch_results.error_summary.failed_system_error_lines == 0
-        assert isinstance(batch_results.error_summary.error_list[0], LineError)
-        assert batch_results.error_summary.error_list[0].line_number == 2
-        assert batch_results.error_summary.error_list[0].error["code"] == "UserError"
-        assert batch_results.error_summary.error_list[0].error["referenceCode"] == "Batch"
-        assert batch_results.error_summary.error_list[0].error["innerError"]["code"] == "BatchExecutionTimeoutError"
-        assert (
-            batch_results.error_summary.error_list[0].error["message"]
-            == "Line 2 execution terminated due to the total batch run exceeding the batch timeout (5s)."
-        )
-
-        # assert mem_run_storage persists run infos correctly
-        assert len(mem_run_storage._flow_runs) == 3, "Flow runs are persisted in memory storage."
-        # TODO: Currently, the node status is incomplete.
-        # We will assert the correct result after refining the implementation of batch timeout.
-        assert len(mem_run_storage._node_runs) == 5, "Node runs are persisted in memory storage."