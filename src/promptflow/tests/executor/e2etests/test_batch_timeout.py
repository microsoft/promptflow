from pathlib import Path
from tempfile import mkdtemp

import pytest

from promptflow.batch import BatchEngine
from promptflow.batch._result import BatchResult, LineError
from promptflow.contracts.run_info import Status

from ..utils import MemoryRunStorage, get_flow_folder, get_flow_inputs_file, get_yaml_file

SAMPLE_FLOW = "web_classification_no_variants"
ONE_LINE_OF_BULK_TEST_TIMEOUT = "one_line_of_bulktest_timeout"


@pytest.mark.usefixtures("use_secrets_config_file", "dev_connections")
@pytest.mark.e2etest
class TestBatchTimeout:
    @pytest.mark.parametrize(
        "flow_folder",
        [
            ONE_LINE_OF_BULK_TEST_TIMEOUT,
        ],
    )
    def test_batch_with_line_timeout(self, flow_folder, dev_connections):
        # set line timeout to 1 second for testing
        mem_run_storage = MemoryRunStorage()
        batch_engine = BatchEngine(
            get_yaml_file(flow_folder),
            get_flow_folder(flow_folder),
            connections=dev_connections,
            storage=mem_run_storage,
        )
        batch_engine._line_timeout_sec = 5
        # prepare input file and output dir
        input_dirs = {"data": get_flow_inputs_file(flow_folder, file_name="samples_all_timeout.json")}
        output_dir = Path(mkdtemp())
        inputs_mapping = {"idx": "${data.idx}"}
        batch_results = batch_engine.run(input_dirs, inputs_mapping, output_dir)
        assert isinstance(batch_results, BatchResult)
        assert batch_results.completed_lines == 0
        assert batch_results.failed_lines == 2
        assert batch_results.total_lines == 2
        assert batch_results.node_status == {
            "my_python_tool_with_failed_line.canceled": 2,
            "my_python_tool.completed": 2,
        }

        # assert mem_run_storage persists run infos correctly
        assert len(mem_run_storage._flow_runs) == 2, "Flow runs are persisted in memory storage."
        assert len(mem_run_storage._node_runs) == 4, "Node runs are persisted in memory storage."
        msg = "Tool execution is canceled because of the error: Line execution timeout after 5 seconds."
        for run in mem_run_storage._node_runs.values():
            if run.node == "my_python_tool_with_failed_line":
                assert run.status == Status.Canceled
                assert run.error["message"] == msg
            else:
                assert run.status == Status.Completed
        assert batch_results.status == Status.Completed
        assert batch_results.total_lines == 2
        assert batch_results.completed_lines == 0
        assert batch_results.failed_lines == 2
        assert batch_results.error_summary.failed_user_error_lines == 2
        assert batch_results.error_summary.failed_system_error_lines == 0
        for i, line_error in enumerate(batch_results.error_summary.error_list):
            assert isinstance(line_error, LineError)
            assert line_error.error["message"] == f"Line {i} execution timeout for exceeding 5 seconds"
            assert line_error.error["code"] == "UserError"

    @pytest.mark.parametrize(
        "flow_folder",
        [
            ONE_LINE_OF_BULK_TEST_TIMEOUT,
        ],
    )
    def test_batch_with_one_line_timeout(self, flow_folder, dev_connections):
        mem_run_storage = MemoryRunStorage()
        batch_engine = BatchEngine(
            get_yaml_file(flow_folder),
            get_flow_folder(flow_folder),
            connections=dev_connections,
            storage=mem_run_storage,
        )
        batch_engine._line_timeout_sec = 5
        # set line timeout to 5 seconds for testing
        # prepare input file and output dir
        input_dirs = {"data": get_flow_inputs_file(flow_folder, file_name="samples.json")}
        output_dir = Path(mkdtemp())
        inputs_mapping = {"idx": "${data.idx}"}
        batch_results = batch_engine.run(input_dirs, inputs_mapping, output_dir)

        assert isinstance(batch_results, BatchResult)
        # assert the line status in batch result
        assert batch_results.status == Status.Completed
        assert batch_results.total_lines == 3
        assert batch_results.completed_lines == 2
        assert batch_results.failed_lines == 1
        assert batch_results.node_status == {
            "my_python_tool_with_failed_line.completed": 2,
            "my_python_tool_with_failed_line.canceled": 1,
            "my_python_tool.completed": 3,
        }

        # assert the error summary in batch result
        assert batch_results.error_summary.failed_user_error_lines == 1
        assert batch_results.error_summary.failed_system_error_lines == 0
        assert isinstance(batch_results.error_summary.error_list[0], LineError)
        assert batch_results.error_summary.error_list[0].line_number == 2
        assert batch_results.error_summary.error_list[0].error["code"] == "UserError"
        assert batch_results.error_summary.error_list[0].error["referenceCode"] == "Executor"
        assert batch_results.error_summary.error_list[0].error["innerError"]["code"] == "LineExecutionTimeoutError"
        assert (
            batch_results.error_summary.error_list[0].error["message"]
            == "Line 2 execution timeout for exceeding 5 seconds"
        )

        # assert mem_run_storage persists run infos correctly
        assert len(mem_run_storage._flow_runs) == 3, "Flow runs are persisted in memory storage."
        assert len(mem_run_storage._node_runs) == 6, "Node runs are persisted in memory storage."

    @pytest.mark.parametrize(
        "flow_folder",
        [
            ONE_LINE_OF_BULK_TEST_TIMEOUT,
        ],
    )
    def test_batch_timeout(self, flow_folder):
        mem_run_storage = MemoryRunStorage()
        batch_engine = BatchEngine(
            get_yaml_file(flow_folder),
            get_flow_folder(flow_folder),
            connections={},
            storage=mem_run_storage,
        )
        batch_engine._batch_timeout_sec = 5
<<<<<<< HEAD
        batch_engine._line_timeout_sec = 10
=======
>>>>>>> 1c8d5685

        input_dirs = {"data": get_flow_inputs_file(flow_folder, file_name="samples.json")}
        output_dir = Path(mkdtemp())
        inputs_mapping = {"idx": "${data.idx}"}
        batch_results = batch_engine.run(input_dirs, inputs_mapping, output_dir)

        assert isinstance(batch_results, BatchResult)
        # assert the line status in batch result
        assert batch_results.status == Status.Completed
        assert batch_results.total_lines == 3
        assert batch_results.completed_lines == 2
        assert batch_results.failed_lines == 1
<<<<<<< HEAD
=======
        # TODO: Currently, the node status is incomplete.
        # We will assert the correct result after refining the implementation of batch timeout.
        assert batch_results.node_status == {
            "my_python_tool_with_failed_line.completed": 2,
            "my_python_tool.completed": 3,
        }
>>>>>>> 1c8d5685

        # assert the error summary in batch result
        assert batch_results.error_summary.failed_user_error_lines == 1
        assert batch_results.error_summary.failed_system_error_lines == 0
        assert isinstance(batch_results.error_summary.error_list[0], LineError)
        assert batch_results.error_summary.error_list[0].line_number == 2
        assert batch_results.error_summary.error_list[0].error["code"] == "UserError"
        assert batch_results.error_summary.error_list[0].error["referenceCode"] == "Batch"
        assert batch_results.error_summary.error_list[0].error["innerError"]["code"] == "BatchExecutionTimeoutError"
        assert (
            batch_results.error_summary.error_list[0].error["message"]
<<<<<<< HEAD
            == "Processing of line 2 exceeded the batch timeout of 5 seconds."
=======
            == "Line 2 execution terminated due to the total batch run exceeding the batch timeout (5s)."
>>>>>>> 1c8d5685
        )

        # assert mem_run_storage persists run infos correctly
        assert len(mem_run_storage._flow_runs) == 3, "Flow runs are persisted in memory storage."
<<<<<<< HEAD
        assert len(mem_run_storage._node_runs) == 6, "Node runs are persisted in memory storage."
=======
        # TODO: Currently, the node status is incomplete.
        # We will assert the correct result after refining the implementation of batch timeout.
        assert len(mem_run_storage._node_runs) == 5, "Node runs are persisted in memory storage."
>>>>>>> 1c8d5685
<|MERGE_RESOLUTION|>--- conflicted
+++ resolved
@@ -133,10 +133,6 @@
             storage=mem_run_storage,
         )
         batch_engine._batch_timeout_sec = 5
-<<<<<<< HEAD
-        batch_engine._line_timeout_sec = 10
-=======
->>>>>>> 1c8d5685
 
         input_dirs = {"data": get_flow_inputs_file(flow_folder, file_name="samples.json")}
         output_dir = Path(mkdtemp())
@@ -149,15 +145,12 @@
         assert batch_results.total_lines == 3
         assert batch_results.completed_lines == 2
         assert batch_results.failed_lines == 1
-<<<<<<< HEAD
-=======
         # TODO: Currently, the node status is incomplete.
         # We will assert the correct result after refining the implementation of batch timeout.
         assert batch_results.node_status == {
             "my_python_tool_with_failed_line.completed": 2,
             "my_python_tool.completed": 3,
         }
->>>>>>> 1c8d5685
 
         # assert the error summary in batch result
         assert batch_results.error_summary.failed_user_error_lines == 1
@@ -169,19 +162,11 @@
         assert batch_results.error_summary.error_list[0].error["innerError"]["code"] == "BatchExecutionTimeoutError"
         assert (
             batch_results.error_summary.error_list[0].error["message"]
-<<<<<<< HEAD
-            == "Processing of line 2 exceeded the batch timeout of 5 seconds."
-=======
             == "Line 2 execution terminated due to the total batch run exceeding the batch timeout (5s)."
->>>>>>> 1c8d5685
         )
 
         # assert mem_run_storage persists run infos correctly
         assert len(mem_run_storage._flow_runs) == 3, "Flow runs are persisted in memory storage."
-<<<<<<< HEAD
-        assert len(mem_run_storage._node_runs) == 6, "Node runs are persisted in memory storage."
-=======
         # TODO: Currently, the node status is incomplete.
         # We will assert the correct result after refining the implementation of batch timeout.
-        assert len(mem_run_storage._node_runs) == 5, "Node runs are persisted in memory storage."
->>>>>>> 1c8d5685
+        assert len(mem_run_storage._node_runs) == 5, "Node runs are persisted in memory storage."