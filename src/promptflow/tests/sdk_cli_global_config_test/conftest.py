--- conflicted
+++ resolved
@@ -17,11 +17,7 @@
 @pytest.fixture(scope="session")
 def global_config():
     config = Configuration.get_instance()
-<<<<<<< HEAD
-    if config.config and Configuration.CONNECTION_PROVIDER in config.config:
-=======
     if Configuration.CONNECTION_PROVIDER in config._config:
->>>>>>> 0b8cac44
         return
     config.set_config(
         Configuration.CONNECTION_PROVIDER,
