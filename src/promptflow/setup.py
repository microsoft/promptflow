--- conflicted
+++ resolved
@@ -102,12 +102,7 @@
     scripts=["pf", "pf.bat"],
     entry_points={
         "console_scripts": [
-<<<<<<< HEAD
-            "pfazure = promptflow._cli._pf_azure.entry:main",
-=======
             "pfazure = promptflow.azure._cli.entry:main",
-            "pfs = promptflow._sdk._service.entry:main",
->>>>>>> aa8c3c20
         ],
     },
     include_package_data=True,
