--- conflicted
+++ resolved
@@ -5,11 +5,8 @@
 import datetime
 import hashlib
 import json
-<<<<<<< HEAD
 import math
-=======
 import multiprocessing
->>>>>>> beee3db9
 import os
 import platform
 import re
@@ -1195,7 +1192,6 @@
         return "Error"
 
 
-<<<<<<< HEAD
 def cache_result_with_expire(result_type=None, expire_time=math.inf):
     """Cache the result of a function with an expire time(seconds)."""
 
@@ -1218,7 +1214,8 @@
         return wrapper
 
     return decorator
-=======
+
+
 def _generate_meta_from_file(working_dir, source_path, entry, meta_dict, exception_list):
     with _change_working_dir(working_dir), inject_sys_path(working_dir):
         try:
@@ -1309,7 +1306,6 @@
             json.dump(flow_meta, f, indent=4)
 
     return flow_meta
->>>>>>> beee3db9
 
 
 def extract_workspace_triad_from_trace_provider(trace_provider: str) -> AzureMLWorkspaceTriad:
