# ---------------------------------------------------------
# Copyright (c) Microsoft Corporation. All rights reserved.
# ---------------------------------------------------------
import collections
import datetime
import hashlib
import json
import os
import platform
import re
import shutil
import stat
import sys
import tempfile
import uuid
import zipfile
from contextlib import contextmanager
from enum import Enum
from functools import partial
from os import PathLike
from pathlib import Path
from typing import Any, Dict, List, Optional, Set, Tuple, Union
from urllib.parse import urlparse

import keyring
import pydash
from cryptography.fernet import Fernet
from filelock import FileLock
from jinja2 import Template
from keyring.errors import NoKeyringError
from marshmallow import ValidationError

import promptflow
from promptflow._constants import EXTENSION_UA, PF_NO_INTERACTIVE_LOGIN, PF_USER_AGENT, USER_AGENT, FlowEntryRegex
from promptflow._sdk._constants import (
    AZURE_WORKSPACE_REGEX_FORMAT,
    DAG_FILE_NAME,
    DEFAULT_ENCODING,
    FLOW_TOOLS_JSON,
    FLOW_TOOLS_JSON_GEN_TIMEOUT,
    HOME_PROMPT_FLOW_DIR,
    KEYRING_ENCRYPTION_KEY_NAME,
    KEYRING_ENCRYPTION_LOCK_PATH,
    KEYRING_SYSTEM,
    NODE,
    NODE_VARIANTS,
    NODES,
    PROMPT_FLOW_DIR_NAME,
    REFRESH_CONNECTIONS_DIR_LOCK_PATH,
    REGISTRY_URI_PREFIX,
    REMOTE_URI_PREFIX,
    USE_VARIANTS,
    VARIANTS,
    AzureMLWorkspaceTriad,
    CommonYamlFields,
)
from promptflow._sdk._errors import (
    DecryptConnectionError,
    GenerateFlowToolsJsonError,
    StoreConnectionEncryptionKeyError,
    UnsecureConnectionError,
)
from promptflow._sdk._vendor import IgnoreFile, get_ignore_file, get_upload_files_from_folder
from promptflow._utils.context_utils import _change_working_dir, inject_sys_path
from promptflow._utils.dataclass_serializer import serialize
from promptflow._utils.logger_utils import get_cli_sdk_logger
from promptflow._utils.utils import _match_reference
from promptflow._utils.yaml_utils import dump_yaml, load_yaml, load_yaml_string
from promptflow.contracts.tool import ToolType
from promptflow.core._utils import generate_flow_meta as _generate_flow_meta
from promptflow.exceptions import ErrorTarget, UserErrorException

logger = get_cli_sdk_logger()


def find_type_in_override(params_override: Optional[list] = None) -> Optional[str]:
    params_override = params_override or []
    for override in params_override:
        if CommonYamlFields.TYPE in override:
            return override[CommonYamlFields.TYPE]
    return None


# region Encryption

CUSTOMIZED_ENCRYPTION_KEY_IN_KEY_RING = None
ENCRYPTION_KEY_IN_KEY_RING = None


@contextmanager
def use_customized_encryption_key(encryption_key: str):
    global CUSTOMIZED_ENCRYPTION_KEY_IN_KEY_RING

    CUSTOMIZED_ENCRYPTION_KEY_IN_KEY_RING = encryption_key
    yield
    CUSTOMIZED_ENCRYPTION_KEY_IN_KEY_RING = None


def set_encryption_key(encryption_key: Union[str, bytes]):
    if isinstance(encryption_key, bytes):
        encryption_key = encryption_key.decode("utf-8")
    keyring.set_password("promptflow", "encryption_key", encryption_key)


_encryption_key_lock = FileLock(KEYRING_ENCRYPTION_LOCK_PATH)


def get_encryption_key(generate_if_not_found: bool = False) -> str:
    global CUSTOMIZED_ENCRYPTION_KEY_IN_KEY_RING
    global ENCRYPTION_KEY_IN_KEY_RING
    if CUSTOMIZED_ENCRYPTION_KEY_IN_KEY_RING is not None:
        return CUSTOMIZED_ENCRYPTION_KEY_IN_KEY_RING
    if ENCRYPTION_KEY_IN_KEY_RING is not None:
        return ENCRYPTION_KEY_IN_KEY_RING

    def _get_from_keyring():
        try:
            # Cache encryption key as mac will pop window to ask for permission when calling get_password
            return keyring.get_password(KEYRING_SYSTEM, KEYRING_ENCRYPTION_KEY_NAME)
        except NoKeyringError as e:
            raise StoreConnectionEncryptionKeyError(
                "System keyring backend service not found in your operating system. "
                "See https://pypi.org/project/keyring/ to install requirement for different operating system, "
                "or 'pip install keyrings.alt' to use the third-party backend. Reach more detail about this error at "
                "https://microsoft.github.io/promptflow/how-to-guides/faq.html#connection-creation-failed-with-storeconnectionencryptionkeyerror"  # noqa: E501
            ) from e

    ENCRYPTION_KEY_IN_KEY_RING = _get_from_keyring()
    if ENCRYPTION_KEY_IN_KEY_RING is not None or not generate_if_not_found:
        return ENCRYPTION_KEY_IN_KEY_RING
    _encryption_key_lock.acquire()
    # Note: we access the keyring twice, as global var can't share across processes.
    ENCRYPTION_KEY_IN_KEY_RING = _get_from_keyring()
    if ENCRYPTION_KEY_IN_KEY_RING is not None:
        return ENCRYPTION_KEY_IN_KEY_RING
    try:
        ENCRYPTION_KEY_IN_KEY_RING = Fernet.generate_key().decode("utf-8")
        keyring.set_password(KEYRING_SYSTEM, KEYRING_ENCRYPTION_KEY_NAME, ENCRYPTION_KEY_IN_KEY_RING)
    finally:
        _encryption_key_lock.release()
    return ENCRYPTION_KEY_IN_KEY_RING


def encrypt_secret_value(secret_value):
    encryption_key = get_encryption_key(generate_if_not_found=True)
    fernet_client = Fernet(encryption_key)
    token = fernet_client.encrypt(secret_value.encode("utf-8"))
    return token.decode("utf-8")


def decrypt_secret_value(connection_name, encrypted_secret_value):
    encryption_key = get_encryption_key()
    if encryption_key is None:
        raise Exception("Encryption key not found in keyring.")
    fernet_client = Fernet(encryption_key)
    try:
        return fernet_client.decrypt(encrypted_secret_value.encode("utf-8")).decode("utf-8")
    except Exception as e:
        if len(encrypted_secret_value) < 57:
            # This is to workaround old custom secrets that are not encrypted with Fernet.
            # Fernet token: https://github.com/fernet/spec/blob/master/Spec.md
            # Format: Version ‖ Timestamp ‖ IV ‖ Ciphertext ‖ HMAC
            # Version: 8 bits, Timestamp: 64 bits, IV: 128 bits, HMAC: 256 bits,
            # Ciphertext variable length, multiple of 128 bits
            # So the minimum length of a Fernet token is 57 bytes
            raise UnsecureConnectionError(
                f"Please delete and re-create connection {connection_name} "
                f"due to a security issue in the old sdk version."
            )
        raise DecryptConnectionError(
            f"Decrypt connection {connection_name} secret failed: {str(e)}. "
            f"If you have ever changed your encryption key manually, "
            f"please revert it back to the original one, or delete all connections and re-create them."
        )


# endregion


def decorate_validation_error(schema: Any, pretty_error: str, additional_message: str = "") -> str:
    return f"Validation for {schema.__name__} failed:\n\n {pretty_error} \n\n {additional_message}"


def load_from_dict(schema: Any, data: Dict, context: Dict, additional_message: str = "", **kwargs):
    try:
        return schema(context=context).load(data, **kwargs)
    except ValidationError as e:
        pretty_error = json.dumps(e.normalized_messages(), indent=2)
        raise ValidationError(decorate_validation_error(schema, pretty_error, additional_message))


def strip_quotation(value):
    """
    To avoid escaping chars in command args, args will be surrounded in quotas.
    Need to remove the pair of quotation first.
    """
    if value.startswith('"') and value.endswith('"'):
        return value[1:-1]
    elif value.startswith("'") and value.endswith("'"):
        return value[1:-1]
    else:
        return value


def parse_variant(variant: str) -> Tuple[str, str]:
    variant_regex = r"\${([^.]+).([^}]+)}"
    match = re.match(variant_regex, strip_quotation(variant))
    if match:
        return match.group(1), match.group(2)
    else:
        error = ValueError(
            f"Invalid variant format: {variant}, variant should be in format of ${{TUNING_NODE.VARIANT}}"
        )
        raise UserErrorException(
            target=ErrorTarget.CONTROL_PLANE_SDK,
            message=str(error),
            error=error,
        )


# !!! Attention!!!: Please make sure you have contact with PRS team before changing the interface.
def get_used_connection_names_from_environment_variables():
    """The function will get all potential related connection names from current environment variables.
    for example, if part of env var is
    {
      "ENV_VAR_1": "${my_connection.key}",
      "ENV_VAR_2": "${my_connection.key2}",
      "ENV_VAR_3": "${my_connection2.key}",
    }
    The function will return {"my_connection", "my_connection2"}.
    """
    return get_used_connection_names_from_dict(os.environ)


def get_used_connection_names_from_dict(connection_dict: dict):
    connection_names = set()
    for key, val in connection_dict.items():
        connection_name, _ = _match_reference(val)
        if connection_name:
            connection_names.add(connection_name)

    return connection_names


# !!! Attention!!!: Please make sure you have contact with PRS team before changing the interface.
def update_environment_variables_with_connections(built_connections):
    """The function will result env var value ${my_connection.key} to the real connection keys."""
    return update_dict_value_with_connections(built_connections, os.environ)


def _match_env_reference(val: str):
    try:
        val = val.strip()
        m = re.match(r"^\$\{env:(.+)}$", val)
        if not m:
            return None
        name = m.groups()[0]
        return name
    except Exception:
        # for exceptions when val is not a string, return
        return None


def override_connection_config_with_environment_variable(connections: Dict[str, dict]):
    """
    The function will use relevant environment variable to override connection configurations. For instance, if there
    is a custom connection named 'custom_connection' with a configuration key called 'chat_deployment_name,' the
    function will attempt to retrieve 'chat_deployment_name' from the environment variable
    'CUSTOM_CONNECTION_CHAT_DEPLOYMENT_NAME' by default. If the environment variable is not set, it will use the
    original value as a fallback.
    """
    for connection_name, connection in connections.items():
        values = connection.get("value", {})
        for key, val in values.items():
            connection_name = connection_name.replace(" ", "_")
            env_name = f"{connection_name}_{key}".upper()
            if env_name not in os.environ:
                continue
            values[key] = os.environ[env_name]
            logger.info(f"Connection {connection_name}'s {key} is overridden with environment variable {env_name}")
    return connections


def resolve_connections_environment_variable_reference(connections: Dict[str, dict]):
    """The function will resolve connection secrets env var reference like api_key: ${env:KEY}"""
    for connection in connections.values():
        values = connection.get("value", {})
        for key, val in values.items():
            if not _match_env_reference(val):
                continue
            env_name = _match_env_reference(val)
            if env_name not in os.environ:
                raise UserErrorException(f"Environment variable {env_name} is not found.")
            values[key] = os.environ[env_name]
    return connections


def update_dict_value_with_connections(built_connections, connection_dict: dict):
    for key, val in connection_dict.items():
        connection_name, connection_key = _match_reference(val)
        if connection_name is None:
            continue
        if connection_name not in built_connections:
            continue
        if connection_key not in built_connections[connection_name]["value"]:
            continue
        connection_dict[key] = built_connections[connection_name]["value"][connection_key]


def render_jinja_template(template_path, *, trim_blocks=True, keep_trailing_newline=True, **kwargs):
    with open(template_path, "r", encoding=DEFAULT_ENCODING) as f:
        template = Template(f.read(), trim_blocks=trim_blocks, keep_trailing_newline=keep_trailing_newline)
    return template.render(**kwargs)


def print_yellow_warning(message):
    from colorama import Fore, init

    init(autoreset=True)
    print(Fore.YELLOW + message)


def print_red_error(message):
    from colorama import Fore, init

    init(autoreset=True)
    print(Fore.RED + message)


def safe_parse_object_list(obj_list, parser, message_generator):
    results = []
    for obj in obj_list:
        try:
            results.append(parser(obj))
        except Exception as e:
            extended_message = f"{message_generator(obj)} Error: {type(e).__name__}, {str(e)}"
            print_yellow_warning(extended_message)
    return results


def _sanitize_python_variable_name(name: str):
    from promptflow._utils.utils import _sanitize_python_variable_name

    return _sanitize_python_variable_name(name)


def _get_additional_includes(yaml_path):
    flow_dag = load_yaml(yaml_path)
    return flow_dag.get("additional_includes", [])


def _is_folder_to_compress(path: Path) -> bool:
    """Check if the additional include needs to compress corresponding folder as a zip.

    For example, given additional include /mnt/c/hello.zip
      1) if a file named /mnt/c/hello.zip already exists, return False (simply copy)
      2) if a folder named /mnt/c/hello exists, return True (compress as a zip and copy)

    :param path: Given path in additional include.
    :type path: Path
    :return: If the path need to be compressed as a zip file.
    :rtype: bool
    """
    if path.suffix != ".zip":
        return False
    # if zip file exists, simply copy as other additional includes
    if path.exists():
        return False
    # remove .zip suffix and check whether the folder exists
    stem_path = path.parent / path.stem
    return stem_path.is_dir()


def _resolve_folder_to_compress(base_path: Path, include: str, dst_path: Path) -> None:
    """resolve the zip additional include, need to compress corresponding folder."""
    zip_additional_include = (base_path / include).resolve()
    folder_to_zip = zip_additional_include.parent / zip_additional_include.stem
    zip_file = dst_path / zip_additional_include.name
    with zipfile.ZipFile(zip_file, "w") as zf:
        zf.write(folder_to_zip, os.path.relpath(folder_to_zip, folder_to_zip.parent))  # write root in zip
        for root, _, files in os.walk(folder_to_zip, followlinks=True):
            for file in files:
                file_path = os.path.join(folder_to_zip, file)
                zf.write(file_path, os.path.relpath(file_path, folder_to_zip.parent))


@contextmanager
def _merge_local_code_and_additional_includes(code_path: Path):
    # TODO: unify variable names: flow_dir_path, flow_dag_path, flow_path

    def additional_includes_copy(src, relative_path, target_dir):
        if src.is_file():
            dst = Path(target_dir) / relative_path
            dst.parent.mkdir(parents=True, exist_ok=True)
            if dst.exists():
                logger.warning(
                    "Found duplicate file in additional includes, "
                    f"additional include file {src} will overwrite {relative_path}"
                )
            shutil.copy2(src, dst)
        else:
            for name in src.glob("*"):
                additional_includes_copy(name, Path(relative_path) / name.name, target_dir)

    if code_path.is_dir():
        yaml_path = (Path(code_path) / DAG_FILE_NAME).resolve()
        code_path = code_path.resolve()
    else:
        yaml_path = code_path.resolve()
        code_path = code_path.parent.resolve()

    with tempfile.TemporaryDirectory() as temp_dir:
        shutil.copytree(code_path.resolve().as_posix(), temp_dir, dirs_exist_ok=True)
        for item in _get_additional_includes(yaml_path):
            src_path = Path(item)
            if not src_path.is_absolute():
                src_path = (code_path / item).resolve()

            if _is_folder_to_compress(src_path):
                _resolve_folder_to_compress(code_path, item, Path(temp_dir))
                # early continue as the folder is compressed as a zip file
                continue

            if not src_path.exists():
                error = ValueError(f"Unable to find additional include {item}")
                raise UserErrorException(
                    target=ErrorTarget.CONTROL_PLANE_SDK,
                    message=str(error),
                    error=error,
                )

            additional_includes_copy(src_path, relative_path=src_path.name, target_dir=temp_dir)
        yield temp_dir


def incremental_print(log: str, printed: int, fileout) -> int:
    count = 0
    for line in log.splitlines():
        if count >= printed:
            fileout.write(line + "\n")
            printed += 1
        count += 1
    return printed


def get_promptflow_sdk_version() -> str:
    try:
        return promptflow.__version__
    except AttributeError:
        # if promptflow is installed from source, it does not have __version__ attribute
        return "0.0.1"


def print_pf_version():
    print("promptflow\t\t\t {}".format(get_promptflow_sdk_version()))
    print()
    print("Executable '{}'".format(os.path.abspath(sys.executable)))
    print("Python ({}) {}".format(platform.system(), sys.version))


class PromptflowIgnoreFile(IgnoreFile):
    # TODO add more files to this list.
    IGNORE_FILE = [".runs", "__pycache__"]

    def __init__(self, prompt_flow_path: Union[Path, str]):
        super(PromptflowIgnoreFile, self).__init__(prompt_flow_path)
        self._path = Path(prompt_flow_path)
        self._ignore_tools_json = False

    @property
    def base_path(self) -> Path:
        return self._path

    def _get_ignore_list(self):
        """Get ignore list from ignore file contents."""
        if not self.exists():
            return []

        base_ignore = get_ignore_file(self.base_path)
        result = self.IGNORE_FILE + base_ignore._get_ignore_list()
        if self._ignore_tools_json:
            result.append(f"{PROMPT_FLOW_DIR_NAME}/{FLOW_TOOLS_JSON}")
        return result


def _construct_tool_dict(tools: List[Tuple[str, str]]) -> Dict[str, Dict[str, str]]:
    """Construct tool dict from tool list.

    :param tools: tool list, like [('test.py', 'python'), ('test.jinja2', 'llm')]
    :return: tool dict, like
    {
        'test.py': {
            'tool_type': 'python'
        },
        'test.jinja2': {
            'tool_type': 'llm'
        }
    }
    """
    return {source: {"tool_type": tool_type} for source, tool_type in tools}


def _generate_tool_meta(
    flow_directory: Path,
    tools: List[Tuple[str, str]],
    raise_error: bool,
    timeout: int,
    *,
    include_errors_in_output: bool = False,
    load_in_subprocess: bool = True,
) -> Dict[str, dict]:
    """Generate tool meta from files.

    :param flow_directory: flow directory
    :param tools: tool list
    :param raise_error: whether raise error when generate meta failed
    :param timeout: timeout for generate meta
    :param include_errors_in_output: whether include errors in output
    :param load_in_subprocess: whether load tool meta with subprocess to prevent system path disturb. Default is True.
        If set to False, will load tool meta in sync mode and timeout need to be handled outside current process.
    :return: tool meta dict
    """
    from promptflow._core.tool_meta_generator import generate_tool_meta, generate_tool_meta_in_subprocess

    tools = _construct_tool_dict(tools)
    if load_in_subprocess:
        # use multiprocess generate to avoid system path disturb
        tool_dict, exception_dict = generate_tool_meta_in_subprocess(flow_directory, tools, logger, timeout=timeout)
    else:
        #  There is no built-in method to forcefully stop a running thread/coroutine in Python
        #  because abruptly stopping a thread can cause issues like resource leaks,
        #  deadlocks, or inconsistent states.
        #  Caller needs to handle the timeout outside current process.
        logger.warning(
            "Generate meta in current process and timeout won't take effect. "
            "Please handle timeout manually outside current process."
        )
        tool_dict, exception_dict = generate_tool_meta(flow_directory, tools)
    res = {source: tool for source, tool in tool_dict.items()}

    for source in res:
        # remove name in tool meta
        res[source].pop("name")
        # convert string Enum to string
        if isinstance(res[source]["type"], Enum):
            res[source]["type"] = res[source]["type"].value
        # not all tools have inputs, so check first
        if "inputs" in res[source]:
            for tool_input in res[source]["inputs"]:
                tool_input_type = res[source]["inputs"][tool_input]["type"]
                for i in range(len(tool_input_type)):
                    if isinstance(tool_input_type[i], Enum):
                        tool_input_type[i] = tool_input_type[i].value

    # collect errors and print warnings, exception_dict is a dict of source and error dict
    errors = {source: error_dict.get("message", "unknown exception") for source, error_dict in exception_dict.items()}
    for source in errors:
        if include_errors_in_output:
            res[source] = errors[source]
        else:
            logger.warning(f"Generate meta for source {source!r} failed: {errors[source]}.")
    if raise_error and len(errors) > 0:
        error_message = "Generate meta failed, detail error(s):\n" + json.dumps(errors, indent=4)
        raise GenerateFlowToolsJsonError(error_message)
    return res


def _retrieve_tool_func_result(func_call_scenario: str, function_config: Dict):
    """Retrieve tool func result according to func_call_scenario.

    :param func_call_scenario: function call scenario
    :param function_config: function config in tool meta. Should contain'func_path' and 'func_kwargs'.
    :return: func call result according to func_call_scenario.
    """
    from promptflow._core.tools_manager import retrieve_tool_func_result

    func_path = function_config.get("func_path", "")
    func_kwargs = function_config.get("func_kwargs", {})
    # May call azure control plane api in the custom function to list Azure resources.
    # which may need Azure workspace triple.
    # TODO: move this method to a common place.
    from promptflow._cli._utils import get_workspace_triad_from_local

    workspace_triad = get_workspace_triad_from_local()
    if workspace_triad.subscription_id and workspace_triad.resource_group_name and workspace_triad.workspace_name:
        result = retrieve_tool_func_result(func_call_scenario, func_path, func_kwargs, workspace_triad._asdict())
    # if no workspace triple available, just skip.
    else:
        result = retrieve_tool_func_result(func_call_scenario, func_path, func_kwargs)

    result_with_log = {"result": result, "logs": {}}
    return result_with_log


def _gen_dynamic_list(function_config: Dict) -> List:
    """Generate dynamic list for a tool input.

    :param function_config: function config in tool meta. Should contain'func_path' and 'func_kwargs'.
    :return: a list of tool input dynamic enums.
    """
    from promptflow._core.tools_manager import gen_dynamic_list

    func_path = function_config.get("func_path", "")
    func_kwargs = function_config.get("func_kwargs", {})
    # May call azure control plane api in the custom function to list Azure resources.
    # which may need Azure workspace triple.
    # TODO: move this method to a common place.
    from promptflow._cli._utils import get_workspace_triad_from_local

    workspace_triad = get_workspace_triad_from_local()
    if workspace_triad.subscription_id and workspace_triad.resource_group_name and workspace_triad.workspace_name:
        return gen_dynamic_list(func_path, func_kwargs, workspace_triad._asdict())
    # if no workspace triple available, just skip.
    else:
        return gen_dynamic_list(func_path, func_kwargs)


def _generate_package_tools(keys: Optional[List[str]] = None) -> dict:
    from promptflow._core.tools_manager import collect_package_tools

    return collect_package_tools(keys=keys)


def _update_involved_tools_and_packages(
    _node,
    _node_path,
    *,
    tools: List,
    used_packages: Set,
    source_path_mapping: Dict[str, List[str]],
):
    source, tool_type = pydash.get(_node, "source.path", None), _node.get("type", None)

    used_packages.add(pydash.get(_node, "source.tool", None))

    if source is None or tool_type is None:
        return

    # for custom LLM tool, its source points to the used prompt template so handle it as prompt tool
    if tool_type == ToolType.CUSTOM_LLM:
        tool_type = ToolType.PROMPT

    if pydash.get(_node, "source.type") not in ["code", "package_with_prompt"]:
        return
    pair = (source, tool_type.lower())
    if pair not in tools:
        tools.append(pair)

    source_path_mapping[source].append(f"{_node_path}.source.path")


def _get_involved_code_and_package(
    data: dict,
) -> Tuple[List[Tuple[str, str]], Set[str], Dict[str, List[str]]]:
    tools = []  # List[Tuple[source_file, tool_type]]
    used_packages = set()
    source_path_mapping = collections.defaultdict(list)

    for node_i, node in enumerate(data[NODES]):
        _update_involved_tools_and_packages(
            node,
            f"{NODES}.{node_i}",
            tools=tools,
            used_packages=used_packages,
            source_path_mapping=source_path_mapping,
        )

        # understand DAG to parse variants
        # TODO: should we allow source to appear both in node and node variants?
        if node.get(USE_VARIANTS) is True:
            node_variants = data[NODE_VARIANTS][node["name"]]
            for variant_id in node_variants[VARIANTS]:
                node_with_variant = node_variants[VARIANTS][variant_id][NODE]
                _update_involved_tools_and_packages(
                    node_with_variant,
                    f"{NODE_VARIANTS}.{node['name']}.{VARIANTS}.{variant_id}.{NODE}",
                    tools=tools,
                    used_packages=used_packages,
                    source_path_mapping=source_path_mapping,
                )
    if None in used_packages:
        used_packages.remove(None)
    return tools, used_packages, source_path_mapping


def generate_flow_tools_json(
    flow_directory: Union[str, Path],
    dump: bool = True,
    raise_error: bool = True,
    timeout: int = FLOW_TOOLS_JSON_GEN_TIMEOUT,
    *,
    include_errors_in_output: bool = False,
    target_source: str = None,
    used_packages_only: bool = False,
    source_path_mapping: Dict[str, List[str]] = None,
) -> dict:
    """Generate flow.tools.json for a flow directory.

    :param flow_directory: path to flow directory.
    :param dump: whether to dump to .promptflow/flow.tools.json, default value is True.
    :param raise_error: whether to raise the error, default value is True.
    :param timeout: timeout for generation, default value is 60 seconds.
    :param include_errors_in_output: whether to include error messages in output, default value is False.
    :param target_source: the source name to filter result, default value is None. Note that we will update system path
        in coroutine if target_source is provided given it's expected to be from a specific cli call.
    :param used_packages_only: whether to only include used packages, default value is False.
    :param source_path_mapping: if specified, record yaml paths for each source.
    """
    flow_directory = Path(flow_directory).resolve()
    # parse flow DAG
    data = load_yaml(flow_directory / DAG_FILE_NAME)

    tools, used_packages, _source_path_mapping = _get_involved_code_and_package(data)

    # update passed in source_path_mapping if specified
    if source_path_mapping is not None:
        source_path_mapping.update(_source_path_mapping)

    # filter tools by target_source if specified
    if target_source is not None:
        tools = list(filter(lambda x: x[0] == target_source, tools))

    # generate content
    # TODO: remove type in tools (input) and code (output)
    flow_tools = {
        "code": _generate_tool_meta(
            flow_directory,
            tools,
            raise_error=raise_error,
            timeout=timeout,
            include_errors_in_output=include_errors_in_output,
            # we don't need to protect system path according to the target usage when target_source is specified
            load_in_subprocess=target_source is None,
        ),
        # specified source may only appear in code tools
        "package": {}
        if target_source is not None
        else _generate_package_tools(keys=list(used_packages) if used_packages_only else None),
    }

    if dump:
        # dump as flow.tools.json
        promptflow_folder = flow_directory / PROMPT_FLOW_DIR_NAME
        promptflow_folder.mkdir(exist_ok=True)
        with open(promptflow_folder / FLOW_TOOLS_JSON, mode="w", encoding=DEFAULT_ENCODING) as f:
            json.dump(flow_tools, f, indent=4)

    return flow_tools


class ClientUserAgentUtil:
    """SDK/CLI side user agent utilities."""

    @classmethod
    def _get_context(cls):
        from promptflow._core.operation_context import OperationContext

        return OperationContext.get_instance()

    @classmethod
    def get_user_agent(cls):
        from promptflow._core.operation_context import OperationContext

        context = cls._get_context()
        # directly get from context since client side won't need promptflow/xxx.
        return context.get(OperationContext.USER_AGENT_KEY, "").strip()

    @classmethod
    def append_user_agent(cls, user_agent: Optional[str]):
        if not user_agent:
            return
        context = cls._get_context()
        context.append_user_agent(user_agent)

    @classmethod
    def update_user_agent_from_env_var(cls):
        # this is for backward compatibility: we should use PF_USER_AGENT in newer versions.
        for env_name in [USER_AGENT, PF_USER_AGENT]:
            if env_name in os.environ:
                cls.append_user_agent(os.environ[env_name])

    @classmethod
    def update_user_agent_from_config(cls):
        """Update user agent from config. 1p customer will set it. We'll add PFCustomer_ as prefix."""
        from promptflow._sdk._configuration import Configuration

        config = Configuration.get_instance()
        user_agent = config.get_user_agent()
        if user_agent:
            cls.append_user_agent(user_agent)


def setup_user_agent_to_operation_context(user_agent):
    """Setup user agent to OperationContext.
    For calls from extension, ua will be like: prompt-flow-extension/ promptflow-cli/ promptflow-sdk/
    For calls from CLI, ua will be like: promptflow-cli/ promptflow-sdk/
    For calls from SDK, ua will be like: promptflow-sdk/
    For 1p customer call which set user agent in config, ua will be like: PFCustomer_XXX/
    """
    # add user added UA after SDK/CLI
    ClientUserAgentUtil.append_user_agent(user_agent)
    ClientUserAgentUtil.update_user_agent_from_env_var()
    ClientUserAgentUtil.update_user_agent_from_config()
    return ClientUserAgentUtil.get_user_agent()


def call_from_extension() -> bool:
    """Return true if current request is from extension."""
    ClientUserAgentUtil.update_user_agent_from_env_var()
    user_agent = ClientUserAgentUtil.get_user_agent()
    return EXTENSION_UA in user_agent


def generate_random_string(length: int = 6) -> str:
    import random
    import string

    return "".join(random.choice(string.ascii_lowercase) for _ in range(length))


def copy_tree_respect_template_and_ignore_file(source: Path, target: Path, render_context: dict = None):
    def is_template(path: str):
        return path.endswith(".jinja2")

    for source_path, target_path in get_upload_files_from_folder(
        path=source,
        ignore_file=PromptflowIgnoreFile(prompt_flow_path=source),
    ):
        (target / target_path).parent.mkdir(parents=True, exist_ok=True)
        if render_context is None or not is_template(source_path):
            shutil.copy(source_path, target / target_path)
        else:
            (target / target_path[: -len(".jinja2")]).write_bytes(
                # always use unix line ending
                render_jinja_template(source_path, **render_context)
                .encode("utf-8")
                .replace(b"\r\n", b"\n"),
            )


def get_local_connections_from_executable(
    executable, client, connections_to_ignore: List[str] = None, connections_to_add: List[str] = None
):
    """Get local connections from executable.

    executable: The executable flow object.
    client: Local client to get connections.
    connections_to_ignore: The connection names to ignore when getting connections.
    connections_to_add: The connection names to add when getting connections.
    """

    connection_names = executable.get_connection_names()
    if connections_to_add:
        connection_names.update(connections_to_add)
    connections_to_ignore = connections_to_ignore or []
    result = {}
    for n in connection_names:
        if n not in connections_to_ignore:
            conn = client.connections.get(name=n, with_secrets=True)
            result[n] = conn._to_execution_connection_dict()
    return result


def _generate_connections_dir():
    # Get Python executable path
    python_path = sys.executable

    # Hash the Python executable path
    hash_object = hashlib.sha1(python_path.encode())
    hex_dig = hash_object.hexdigest()

    # Generate the connections system path using the hash
    connections_dir = (HOME_PROMPT_FLOW_DIR / "envs" / hex_dig / "connections").resolve()
    return connections_dir


_refresh_connection_dir_lock = FileLock(REFRESH_CONNECTIONS_DIR_LOCK_PATH)


# This function is used by extension to generate the connection files every time collect tools.
def refresh_connections_dir(connection_spec_files, connection_template_yamls):
    connections_dir = _generate_connections_dir()

    # Use lock to prevent concurrent access
    with _refresh_connection_dir_lock:
        if os.path.isdir(connections_dir):
            shutil.rmtree(connections_dir)
        os.makedirs(connections_dir)

        if connection_spec_files and connection_template_yamls:
            for connection_name, content in connection_spec_files.items():
                file_name = connection_name + ".spec.json"
                with open(connections_dir / file_name, "w", encoding=DEFAULT_ENCODING) as f:
                    json.dump(content, f, indent=2)

            # use YAML to dump template file in order to keep the comments
            for connection_name, content in connection_template_yamls.items():
                yaml_data = load_yaml_string(content)
                file_name = connection_name + ".template.yaml"
                with open(connections_dir / file_name, "w", encoding=DEFAULT_ENCODING) as f:
                    dump_yaml(yaml_data, f)


def dump_flow_result(flow_folder, prefix, flow_result=None, node_result=None, custom_path=None):
    """Dump flow result for extension.

    :param flow_folder: The flow folder.
    :param prefix: The file prefix.
    :param flow_result: The flow result returned by exec_line.
    :param node_result: The node result when test node returned by load_and_exec_node.
    :param custom_path: The custom path to dump flow result.
    """
    if flow_result:
        flow_serialize_result = {
            "flow_runs": [serialize(flow_result.run_info)],
            "node_runs": [serialize(run) for run in flow_result.node_run_infos.values()],
        }
    else:
        flow_serialize_result = {
            "flow_runs": [],
            "node_runs": [serialize(node_result)],
        }

    dump_folder = Path(flow_folder) / PROMPT_FLOW_DIR_NAME if custom_path is None else Path(custom_path)
    dump_folder.mkdir(parents=True, exist_ok=True)

    with open(dump_folder / f"{prefix}.detail.json", "w", encoding=DEFAULT_ENCODING) as f:
        json.dump(flow_serialize_result, f, indent=2, ensure_ascii=False)
    if node_result:
        metrics = flow_serialize_result["node_runs"][0]["metrics"]
        output = flow_serialize_result["node_runs"][0]["output"]
    else:
        metrics = flow_serialize_result["flow_runs"][0]["metrics"]
        output = flow_serialize_result["flow_runs"][0]["output"]
    if metrics:
        with open(dump_folder / f"{prefix}.metrics.json", "w", encoding=DEFAULT_ENCODING) as f:
            json.dump(metrics, f, indent=2, ensure_ascii=False)
    if output:
        with open(dump_folder / f"{prefix}.output.json", "w", encoding=DEFAULT_ENCODING) as f:
            json.dump(output, f, indent=2, ensure_ascii=False)


def read_write_by_user():
    return stat.S_IRUSR | stat.S_IWUSR


def remove_empty_element_from_dict(obj: dict) -> dict:
    """Remove empty element from dict, e.g. {"a": 1, "b": {}} -> {"a": 1}"""
    new_dict = {}
    for key, value in obj.items():
        if isinstance(value, dict):
            value = remove_empty_element_from_dict(value)
        if value is not None:
            new_dict[key] = value
    return new_dict


def is_github_codespaces():
    # Ref:
    # https://docs.github.com/en/codespaces/developing-in-a-codespace/default-environment-variables-for-your-codespace
    return os.environ.get("CODESPACES", None) == "true"


def interactive_credential_disabled():
    return os.environ.get(PF_NO_INTERACTIVE_LOGIN, "false").lower() == "true"


def is_from_cli():
    from promptflow._cli._user_agent import USER_AGENT as CLI_UA

    return CLI_UA in ClientUserAgentUtil.get_user_agent()


def is_url(value: Union[PathLike, str]) -> bool:
    try:
        result = urlparse(str(value))
        return all([result.scheme, result.netloc])
    except ValueError:
        return False


def is_remote_uri(obj) -> bool:
    # return True if it's supported remote uri
    if isinstance(obj, str):
        if obj.startswith(REMOTE_URI_PREFIX):
            # azureml: started, azureml:name:version, azureml://xxx
            return True
        elif is_url(obj):
            return True
    return False


def parse_remote_flow_pattern(flow: object) -> str:
    # Check if the input matches the correct pattern
    flow_name = None
    error_message = (
        f"Invalid remote flow pattern, got {flow!r} while expecting "
        f"a remote workspace flow like '{REMOTE_URI_PREFIX}<flow-name>', or a remote registry flow like "
        f"'{REMOTE_URI_PREFIX}//registries/<registry-name>/models/<flow-name>/versions/<version>'"
    )
    if not isinstance(flow, str) or not flow.startswith(REMOTE_URI_PREFIX):
        raise UserErrorException(error_message)

    # check for registry flow pattern
    if flow.startswith(REGISTRY_URI_PREFIX):
        pattern = r"azureml://registries/.*?/models/(?P<name>.*?)/versions/(?P<version>.*?)$"
        match = re.match(pattern, flow)
        if not match or len(match.groups()) != 2:
            raise UserErrorException(error_message)
        flow_name, _ = match.groups()
    # check for workspace flow pattern
    elif flow.startswith(REMOTE_URI_PREFIX):
        pattern = r"azureml:(?P<name>.*?)$"
        match = re.match(pattern, flow)
        if not match or len(match.groups()) != 1:
            raise UserErrorException(error_message)
        flow_name = match.groups()[0]
    return flow_name


# extract open read/write as partial to centralize the encoding
read_open = partial(open, mode="r", encoding=DEFAULT_ENCODING)
write_open = partial(open, mode="w", encoding=DEFAULT_ENCODING)
# nan, inf and -inf are not JSON serializable according to https://docs.python.org/3/library/json.html#json.loads
# `parse_constant` will be called to handle these values
# similar idea for below `json_load` and its parameter `parse_const_as_str`
json_loads_parse_const_as_str = partial(json.loads, parse_constant=lambda x: str(x))


# extract some file operations inside this file
def json_load(file, parse_const_as_str: bool = False) -> str:
    with read_open(file) as f:
        if parse_const_as_str is True:
            return json.load(f, parse_constant=lambda x: str(x))
        else:
            return json.load(f)


def json_dump(obj, file) -> None:
    with write_open(file) as f:
        json.dump(obj, f, ensure_ascii=False)


def pd_read_json(file) -> "DataFrame":
    import pandas as pd

    with read_open(file) as f:
        return pd.read_json(f, orient="records", lines=True)


def get_mac_address() -> str:
    """Obtain all MAC addresses, then sort and concatenate them."""
    try:
        import psutil

        mac_address = []
        net_addresses = psutil.net_if_addrs()
        # Obtain all MAC addresses, then sort and concatenate them
        net_address_list = sorted(net_addresses.items())  # sort by name
        for name, net_address in net_address_list:
            for net_interface in net_address:
                if net_interface.family == psutil.AF_LINK and net_interface.address != "00-00-00-00-00-00":
                    mac_address.append(net_interface.address)

        return ":".join(mac_address)
    except Exception as e:
        logger.debug(f"get mac id error: {str(e)}")
        return ""


def get_system_info() -> Tuple[str, str, str]:
    """Get the host name, system, and machine."""
    try:
        import platform

        return platform.node(), platform.system(), platform.machine()
    except Exception as e:
        logger.debug(f"get host name error: {str(e)}")
        return "", "", ""


def gen_uuid_by_compute_info() -> Union[str, None]:
    mac_address = get_mac_address()
    host_name, system, machine = get_system_info()
    if mac_address:
        # Use sha256 convert host_name+system+machine to a fixed length string
        # and concatenate it after the mac address to ensure that the concatenated string is unique.
        system_info_hash = hashlib.sha256((host_name + system + machine).encode()).hexdigest()
        compute_info_hash = hashlib.sha256((mac_address + system_info_hash).encode()).hexdigest()
        return str(uuid.uuid5(uuid.NAMESPACE_OID, compute_info_hash))
    return str(uuid.uuid4())


def convert_time_unix_nano_to_timestamp(time_unix_nano: str) -> str:
    nanoseconds = int(time_unix_nano)
    seconds = nanoseconds / 1_000_000_000
    timestamp = datetime.datetime.utcfromtimestamp(seconds)
    return timestamp.isoformat()


def parse_kv_from_pb_attribute(attribute: Dict) -> Tuple[str, str]:
    attr_key = attribute["key"]
    # suppose all values are flattened here
    # so simply regard the first value as the attribute value
    attr_value = list(attribute["value"].values())[0]
    return attr_key, attr_value


def flatten_pb_attributes(attributes: List[Dict]) -> Dict:
    flattened_attributes = {}
    for attribute in attributes:
        attr_key, attr_value = parse_kv_from_pb_attribute(attribute)
        flattened_attributes[attr_key] = attr_value
    return flattened_attributes


def parse_otel_span_status_code(value: int) -> str:
    # map int value to string
    # https://github.com/open-telemetry/opentelemetry-specification/blob/v1.22.0/specification/trace/api.md#set-status
    # https://github.com/open-telemetry/opentelemetry-python/blob/v1.22.0/opentelemetry-api/src/opentelemetry/trace/status.py#L22-L32
    if value == 0:
        return "Unset"
    elif value == 1:
        return "Ok"
    else:
        return "Error"


def _generate_meta_from_file(working_dir, source_path, entry, meta_dict, exception_list):
    from promptflow._core.tool_meta_generator import generate_flow_meta_dict_by_file

    with _change_working_dir(working_dir), inject_sys_path(working_dir):
        try:
            result = generate_flow_meta_dict_by_file(
                path=source_path,
                entry=entry,
            )
            meta_dict.update(result)
        except Exception as e:
            exception_list.append(str(e))


def extract_workspace_triad_from_trace_provider(trace_provider: str) -> AzureMLWorkspaceTriad:
    match = re.match(AZURE_WORKSPACE_REGEX_FORMAT, trace_provider)
    if not match or len(match.groups()) != 5:
        raise ValueError(
            "Malformed trace provider string, expected azureml://subscriptions/<subscription_id>/"
            "resourceGroups/<resource_group>/providers/Microsoft.MachineLearningServices/"
            f"workspaces/<workspace_name>, got {trace_provider}"
        )
    subscription_id = match.group(1)
    resource_group_name = match.group(3)
    workspace_name = match.group(5)
    return AzureMLWorkspaceTriad(subscription_id, resource_group_name, workspace_name)


def overwrite_null_std_logger():
    # For the process started in detach mode, stdout/stderr will be none.
    # To avoid exception to stdout/stderr calls in the dependency package, point stdout/stderr to devnull.
    if sys.stdout is None:
        sys.stdout = open(os.devnull, "w")
    if sys.stderr is None:
        sys.stderr = sys.stdout


<<<<<<< HEAD
def is_eager_flow_entry(entry: str):
    """Returns True if entry is eager flow's entry (in python)."""
    return isinstance(entry, str) and re.match(FlowEntryRegex.Python, entry)


@contextmanager
def generate_yaml_entry(entry: Union[str, PathLike], code: Path):
    """Generate yaml entry to run."""
    if is_eager_flow_entry(entry=entry):
        with create_temp_eager_flow_yaml(entry, code) as flow_yaml_path:
            yield flow_yaml_path
    else:
        yield entry


@contextmanager
def create_temp_eager_flow_yaml(entry: Union[str, PathLike], code: Path):
    """Create a temporary flow.dag.yaml in code folder"""
    # directly return the entry if it's a file

    flow_yaml_path = code / DAG_FILE_NAME
    existing_content = None
    try:
        if flow_yaml_path.exists():
            logger.warning(f"Found existing {flow_yaml_path.as_posix()}, will not respect it in runtime.")
            with open(flow_yaml_path, "r", encoding=DEFAULT_ENCODING) as f:
                existing_content = f.read()
        with open(flow_yaml_path, "w", encoding=DEFAULT_ENCODING) as f:
            dump_yaml({"entry": entry}, f)
        yield flow_yaml_path
    finally:
        # delete the file or recover the content
        if flow_yaml_path.exists():
            if existing_content:
                with open(flow_yaml_path, "w", encoding=DEFAULT_ENCODING) as f:
                    f.write(existing_content)
            else:
                try:
                    flow_yaml_path.unlink()
                except Exception as e:
                    logger.warning(f"Failed to delete generated: {flow_yaml_path.as_posix()}, error: {e}")
=======
generate_flow_meta = _generate_flow_meta
>>>>>>> d9eaa62e
<|MERGE_RESOLUTION|>--- conflicted
+++ resolved
@@ -1163,7 +1163,6 @@
         sys.stderr = sys.stdout
 
 
-<<<<<<< HEAD
 def is_eager_flow_entry(entry: str):
     """Returns True if entry is eager flow's entry (in python)."""
     return isinstance(entry, str) and re.match(FlowEntryRegex.Python, entry)
@@ -1205,6 +1204,6 @@
                     flow_yaml_path.unlink()
                 except Exception as e:
                     logger.warning(f"Failed to delete generated: {flow_yaml_path.as_posix()}, error: {e}")
-=======
-generate_flow_meta = _generate_flow_meta
->>>>>>> d9eaa62e
+
+
+generate_flow_meta = _generate_flow_meta