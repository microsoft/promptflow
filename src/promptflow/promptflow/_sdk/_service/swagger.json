{
    "swagger": "2.0",
    "basePath": "/v1.0",
    "paths": {
        "/Connections/": {
            "get": {
                "responses": {
                    "200": {
                        "description": "Success",
                        "schema": {
                            "type": "array",
                            "items": {
                                "$ref": "#/definitions/Connection"
                            }
                        }
                    }
                },
                "description": "List all connection",
                "operationId": "get_connection_list",
                "tags": [
                    "Connections"
                ]
            }
        },
        "/Connections/{name}": {
            "parameters": [
                {
                    "in": "path",
                    "description": "The connection name.",
                    "name": "name",
                    "required": true,
                    "type": "string"
                }
            ],
            "put": {
                "responses": {
                    "200": {
                        "description": "Connection details",
                        "schema": {
                            "$ref": "#/definitions/ConnectionDict"
                        }
                    }
                },
<<<<<<< HEAD
                "description": "Get connection",
                "operationId": "get_connection",
                "parameters": [
                    {
                        "name": "with_secrets",
                        "in": "query",
                        "type": "boolean",
                        "default": false
=======
                "description": "Update connection",
                "operationId": "put_connection",
                "parameters": [
                    {
                        "name": "connection_dict",
                        "in": "query",
                        "type": "string",
                        "required": true
>>>>>>> 3c4bcdb5
                    }
                ],
                "tags": [
                    "Connections"
                ]
            },
            "get": {
                "responses": {
                    "200": {
                        "description": "Connection details",
                        "schema": {
                            "$ref": "#/definitions/ConnectionDict"
                        }
                    }
                },
                "description": "Get connection",
                "operationId": "get_connection",
                "tags": [
                    "Connections"
                ]
            },
            "delete": {
                "responses": {
                    "200": {
                        "description": "Success"
                    }
                },
                "description": "Delete connection",
                "operationId": "delete_connection",
                "tags": [
                    "Connections"
                ]
            },
            "post": {
                "responses": {
                    "200": {
                        "description": "Connection details",
                        "schema": {
                            "$ref": "#/definitions/ConnectionDict"
                        }
                    }
                },
                "description": "Create connection",
                "operationId": "post_connection",
                "parameters": [
                    {
                        "name": "connection_dict",
                        "in": "query",
                        "type": "string",
                        "required": true
                    }
                ],
                "tags": [
                    "Connections"
                ]
            }
        },
        "/Connections/{name}/listsecrets": {
            "parameters": [
                {
                    "name": "name",
                    "in": "path",
                    "required": true,
                    "type": "string"
                }
            ],
            "get": {
                "responses": {
                    "200": {
                        "description": "Connection details with secret",
                        "schema": {
                            "$ref": "#/definitions/ConnectionDict"
                        }
                    }
                },
                "description": "Get connection with secret",
                "operationId": "get_connection_with_secret",
                "tags": [
                    "Connections"
                ]
            }
        },
        "/Runs/": {
            "get": {
                "responses": {
                    "200": {
                        "description": "Success",
                        "schema": {
                            "type": "array",
                            "items": {
                                "$ref": "#/definitions/RunDict"
                            }
                        }
                    }
                },
                "description": "List all runs",
                "operationId": "get_run_list",
                "tags": [
                    "Runs"
                ]
            }
        },
        "/Runs/submit": {
            "post": {
                "responses": {
                    "200": {
                        "description": "Submit run info",
                        "schema": {
                            "$ref": "#/definitions/RunDict"
                        }
                    }
                },
                "description": "Submit run",
                "operationId": "post_run_submit",
                "tags": [
                    "Runs"
                ]
            }
        },
        "/Runs/{name}": {
            "parameters": [
                {
                    "name": "name",
                    "in": "path",
                    "required": true,
                    "type": "string"
                }
            ],
            "get": {
                "responses": {
                    "200": {
                        "description": "Get run info",
                        "schema": {
                            "$ref": "#/definitions/RunDict"
                        }
                    }
                },
                "description": "Get run",
                "operationId": "get_run",
                "tags": [
                    "Runs"
                ]
            },
            "put": {
                "responses": {
                    "200": {
                        "description": "Update run info",
                        "schema": {
                            "$ref": "#/definitions/RunDict"
                        }
                    }
                },
                "description": "Update run",
                "operationId": "put_run",
                "parameters": [
                    {
                        "name": "display_name",
                        "in": "query",
                        "type": "string"
                    },
                    {
                        "name": "description",
                        "in": "query",
                        "type": "string"
                    },
                    {
                        "name": "tags",
                        "in": "query",
                        "type": "string"
                    }
                ],
                "tags": [
                    "Runs"
                ]
            }
        },
        "/Runs/{name}/childRuns": {
            "parameters": [
                {
                    "name": "name",
                    "in": "path",
                    "required": true,
                    "type": "string"
                }
            ],
            "get": {
                "responses": {
                    "200": {
                        "description": "Success",
                        "schema": {
                            "type": "array",
                            "items": {
                                "$ref": "#/definitions/RunDict"
                            }
                        }
                    }
                },
                "description": "Get child runs",
                "operationId": "get_flow_child_runs",
                "tags": [
                    "Runs"
                ]
            }
        },
        "/Runs/{name}/nodeRuns/{node_name}": {
            "parameters": [
                {
                    "name": "name",
                    "in": "path",
                    "required": true,
                    "type": "string"
                },
                {
                    "name": "node_name",
                    "in": "path",
                    "required": true,
                    "type": "string"
                }
            ],
            "get": {
                "responses": {
                    "200": {
                        "description": "Success",
                        "schema": {
                            "type": "array",
                            "items": {
                                "$ref": "#/definitions/RunDict"
                            }
                        }
                    }
                },
                "description": "Get node runs info",
                "operationId": "get_flow_node_runs",
                "tags": [
                    "Runs"
                ]
            }
        }
    },
    "info": {
        "title": "Prompt Flow Service",
        "version": "1.0"
    },
    "produces": [
        "application/json"
    ],
    "consumes": [
        "application/json"
    ],
    "tags": [
        {
            "name": "Connections",
            "description": "Connections Management"
        },
        {
            "name": "Runs",
            "description": "Runs Management"
        }
    ],
    "definitions": {
        "Connection": {
            "properties": {
                "name": {
                    "type": "string"
                },
                "type": {
                    "type": "string"
                },
                "module": {
                    "type": "string"
                },
                "expiry_time": {
                    "type": "string",
                    "format": "date-time"
                },
                "created_date": {
                    "type": "string",
                    "format": "date-time"
                },
                "last_modified_date": {
                    "type": "string",
                    "format": "date-time"
                }
            },
            "type": "object"
        },
        "ConnectionDict": {
            "additionalProperties": true,
            "type": "object"
        },
        "RunDict": {
            "additionalProperties": true,
            "type": "object"
        }
    },
    "responses": {
        "ParseError": {
            "description": "When a mask can't be parsed"
        },
        "MaskError": {
            "description": "When any error occurs on mask"
        }
    }
}<|MERGE_RESOLUTION|>--- conflicted
+++ resolved
@@ -41,7 +41,29 @@
                         }
                     }
                 },
-<<<<<<< HEAD
+                "description": "Update connection",
+                "operationId": "put_connection",
+                "parameters": [
+                    {
+                        "name": "connection_dict",
+                        "in": "query",
+                        "type": "string",
+                        "required": true
+                    }
+                ],
+                "tags": [
+                    "Connections"
+                ]
+            },
+            "get": {
+                "responses": {
+                    "200": {
+                        "description": "Connection details",
+                        "schema": {
+                            "$ref": "#/definitions/ConnectionDict"
+                        }
+                    }
+                },
                 "description": "Get connection",
                 "operationId": "get_connection",
                 "parameters": [
@@ -50,33 +72,8 @@
                         "in": "query",
                         "type": "boolean",
                         "default": false
-=======
-                "description": "Update connection",
-                "operationId": "put_connection",
-                "parameters": [
-                    {
-                        "name": "connection_dict",
-                        "in": "query",
-                        "type": "string",
-                        "required": true
->>>>>>> 3c4bcdb5
                     }
                 ],
-                "tags": [
-                    "Connections"
-                ]
-            },
-            "get": {
-                "responses": {
-                    "200": {
-                        "description": "Connection details",
-                        "schema": {
-                            "$ref": "#/definitions/ConnectionDict"
-                        }
-                    }
-                },
-                "description": "Get connection",
-                "operationId": "get_connection",
                 "tags": [
                     "Connections"
                 ]
