--- conflicted
+++ resolved
@@ -57,14 +57,8 @@
         self._dump_file_prefix = "chat" if self._is_chat_flow else "flow"
 
     def _init_connections(self, connection_provider):
-<<<<<<< HEAD
         executable = self.flow_entity._init_executable()
         self._is_chat_flow, _, _ = FlowOperations._is_chat_flow(executable)
-        if connection_provider == "local":
-            logger.info("Getting connections from local pf client...")
-            # Note: The connection here could be local or workspace, depends on the connection.provider in pf.yaml.
-            self.connections = get_local_connections_from_executable(executable=executable)
-=======
         connection_provider = "local" if connection_provider is None else connection_provider
         if isinstance(connection_provider, str):
             logger.info(f"Getting connections from pf client with provider {connection_provider}...")
@@ -73,7 +67,6 @@
                 executable=self.flow_entity._init_executable(),
                 client=PFClient(config={"connection.provider": connection_provider}),
             )
->>>>>>> e247f714
         elif isinstance(connection_provider, Callable):
             logger.info("Getting connections from custom connection provider...")
             connection_list = connection_provider()
