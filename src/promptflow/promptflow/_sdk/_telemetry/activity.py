--- conflicted
+++ resolved
@@ -184,7 +184,6 @@
             raise exception
 
 
-<<<<<<< HEAD
 def extract_telemetry_info(self, *args, **kwargs):
     """Extract pf telemetry info from given telemetry mix-in instance."""
     result = {}
@@ -196,8 +195,6 @@
     return result
 
 
-=======
->>>>>>> 84eabc5a
 def update_activity_name(activity_name, kwargs=None, args=None):
     """Update activity name according to kwargs. For flow test, we want to know if it's node test."""
     if activity_name == "pf.flows.test":
@@ -241,19 +238,16 @@
 
             logger = get_telemetry_logger()
 
-<<<<<<< HEAD
             if "activity_name" not in kwargs:
                 custom_dimensions.update(extract_telemetry_info(self, *args, **kwargs, activity_name=activity_name))
             else:
                 custom_dimensions.update(extract_telemetry_info(self, *args, **kwargs))
-=======
+
             if isinstance(self, TelemetryMixin):
-                custom_dimensions.update(self._get_telemetry_values())
                 user_agent = self._get_user_agent_override()
             else:
                 user_agent = None
 
->>>>>>> 84eabc5a
             # update activity name according to kwargs.
             _activity_name = update_activity_name(activity_name, kwargs=kwargs)
             with log_activity(
