# ---------------------------------------------------------
# Copyright (c) Microsoft Corporation. All rights reserved.
# ---------------------------------------------------------

import datetime
import json
import logging
import uuid
from os import PathLike
from pathlib import Path
from typing import Any, Dict, List, Optional, Union

from dateutil import parser as date_parser

from promptflow._sdk._configuration import Configuration
from promptflow._sdk._constants import (
    BASE_PATH_CONTEXT_KEY,
    DEFAULT_VARIANT,
<<<<<<< HEAD
    FLOW_RESOURCE_ID_PREFIX,
    PARAMS_OVERRIDE_KEY,
    REGISTRY_URI_PREFIX,
    REMOTE_URI_PREFIX,
=======
    FLOW_DIRECTORY_MACRO_IN_CONFIG,
    LOGGER_NAME,
    PARAMS_OVERRIDE_KEY,
    PROMPT_FLOW_DIR_NAME,
>>>>>>> a2a3306c
    RUN_MACRO,
    TIMESTAMP_MACRO,
    VARIANT_ID_MACRO,
    AzureRunTypes,
    FlowRunProperties,
    RestRunTypes,
    RunDataKeys,
    RunInfoSources,
    RunStatus,
    RunTypes,
)
from promptflow._sdk._errors import InvalidRunError, InvalidRunStatusError
from promptflow._sdk._orm import RunInfo as ORMRun
from promptflow._sdk._utils import (
    _sanitize_python_variable_name,
    is_remote_uri,
    parse_remote_flow_pattern,
    parse_variant,
)
from promptflow._sdk.entities._yaml_translatable import YAMLTranslatableMixin
from promptflow._sdk.schemas._run import RunSchema
from promptflow._utils.flow_utils import get_flow_lineage_id
from promptflow.exceptions import UserErrorException

AZURE_RUN_TYPE_2_RUN_TYPE = {
    AzureRunTypes.BATCH: RunTypes.BATCH,
    AzureRunTypes.EVALUATION: RunTypes.EVALUATION,
    AzureRunTypes.PAIRWISE_EVALUATE: RunTypes.PAIRWISE_EVALUATE,
}

REST_RUN_TYPE_2_RUN_TYPE = {
    RestRunTypes.BATCH: RunTypes.BATCH,
    RestRunTypes.EVALUATION: RunTypes.EVALUATION,
    RestRunTypes.PAIRWISE_EVALUATE: RunTypes.PAIRWISE_EVALUATE,
}


class Run(YAMLTranslatableMixin):
    """Flow run entity.

    :param flow: Path of the flow directory.
    :type flow: Path
    :param name: Name of the run.
    :type name: Optional[str]
    :param data: Input data for the run. Local path or remote uri(starts with azureml: or public URL) are supported. Note: remote uri is only supported for cloud run. # noqa: E501
    :type data: Optional[str]
    :param variant: Variant of the run.
    :type variant: Optional[str]
    :param run: Parent run or run ID.
    :type run: Optional[Union[Run, str]]
    :param column_mapping: Column mapping for the run. Optional since it's not stored in the database.
    :type column_mapping: Optional[dict]
    :param display_name: Display name of the run.
    :type display_name: Optional[str]
    :param description: Description of the run.
    :type description: Optional[str]
    :param tags: Tags of the run.
    :type tags: Optional[List[Dict[str, str]]]
    :param created_on: Date and time the run was created.
    :type created_on: Optional[datetime.datetime]
    :param start_time: Date and time the run started.
    :type start_time: Optional[datetime.datetime]
    :param end_time: Date and time the run ended.
    :type end_time: Optional[datetime.datetime]
    :param status: Status of the run.
    :type status: Optional[str]
    :param environment_variables: Environment variables for the run.
    :type environment_variables: Optional[Dict[str, str]]
    :param connections: Connections for the run.
    :type connections: Optional[Dict[str, Dict]]
    :param properties: Properties of the run.
    :type properties: Optional[Dict[str, Any]]
    :param kwargs: Additional keyword arguments.
    :type kwargs: Optional[dict]
    """

    def __init__(
        self,
        flow: Union[Path, str],
        name: Optional[str] = None,
        # input fields are optional since it's not stored in DB
        data: Optional[str] = None,
        variant: Optional[str] = None,
        run: Optional[Union["Run", str]] = None,
        column_mapping: Optional[dict] = None,
        display_name: Optional[str] = None,
        description: Optional[str] = None,
        tags: Optional[List[Dict[str, str]]] = None,
        *,
        created_on: Optional[datetime.datetime] = None,
        start_time: Optional[datetime.datetime] = None,
        end_time: Optional[datetime.datetime] = None,
        status: Optional[str] = None,
        environment_variables: Optional[Dict[str, str]] = None,
        connections: Optional[Dict[str, Dict]] = None,
        properties: Optional[Dict[str, Any]] = None,
        **kwargs,
    ):
        # TODO: remove when RUN CRUD don't depend on this
        self.type = RunTypes.BATCH
        self.data = data
        self.column_mapping = column_mapping
        self.display_name = display_name
        self.description = description
        self.tags = tags
        self.variant = variant
        self.run = run
        self._created_on = created_on or datetime.datetime.now()
        self._status = status or RunStatus.NOT_STARTED
        self.environment_variables = environment_variables or {}
        self.connections = connections or {}
        self._properties = properties or {}
        self._is_archived = kwargs.get("is_archived", False)
        self._run_source = kwargs.get("run_source", RunInfoSources.LOCAL)
        self._start_time = start_time
        self._end_time = end_time
        self._duration = kwargs.get("duration", None)
        self._portal_url = kwargs.get(RunDataKeys.PORTAL_URL, None)
        self._creation_context = kwargs.get("creation_context", None)
        # init here to make sure those fields initialized in all branches.
        self.flow = flow
        self._use_remote_flow = is_remote_uri(flow)
        self._experiment_name = None
        self._lineage_id = None
<<<<<<< HEAD
        if self._use_remote_flow:
            self._flow_name = parse_remote_flow_pattern(flow)
            self._experiment_name = self._flow_name
            self._lineage_id = self._flow_name
        if self._run_source == RunInfoSources.LOCAL and not self._use_remote_flow:
=======
        # default run name: flow directory name + timestamp
        self.name = name or self._generate_run_name()
        if self._run_source == RunInfoSources.LOCAL:
>>>>>>> a2a3306c
            self.flow = Path(flow).resolve().absolute()
            flow_dir = self._get_flow_dir()
            # sanitize flow_dir to avoid invalid experiment name
            self._experiment_name = _sanitize_python_variable_name(flow_dir.name)
            self._lineage_id = get_flow_lineage_id(flow_dir=flow_dir)
<<<<<<< HEAD
            self._flow_name = flow_dir.name
=======
            self._output_path = Path(
                kwargs.get("output_path", self._generate_output_path(config=kwargs.get("config", None)))
            )
>>>>>>> a2a3306c
        elif self._run_source == RunInfoSources.INDEX_SERVICE:
            self._metrics = kwargs.get("metrics", {})
            self._experiment_name = kwargs.get("experiment_name", None)
        elif self._run_source == RunInfoSources.RUN_HISTORY:
            self._error = kwargs.get("error", None)
            self._data_portal_url = kwargs.get("data_portal_url", None)
            self._input_run_portal_url = kwargs.get("input_run_portal_url", None)
            self._output = kwargs.get("output", None)
            self._output_portal_url = kwargs.get("output_portal_url", None)
        self._runtime = kwargs.get("runtime", None)
        self._resources = kwargs.get("resources", None)

    @property
    def created_on(self) -> str:
        return self._created_on.isoformat()

    @property
    def status(self) -> str:
        return self._status

    @property
    def properties(self) -> Dict[str, str]:
        if self._run_source == RunInfoSources.LOCAL:
            # show posix path to avoid windows path escaping
            result = {
<<<<<<< HEAD
                FlowRunProperties.FLOW_PATH: Path(self.flow).as_posix() if not self._use_remote_flow else self.flow,
                FlowRunProperties.OUTPUT_PATH: Path(get_run_output_path(self)).as_posix(),
=======
                FlowRunProperties.FLOW_PATH: Path(self.flow).as_posix(),
                FlowRunProperties.OUTPUT_PATH: self._output_path.as_posix(),
>>>>>>> a2a3306c
            }
            if self.run:
                run_name = self.run.name if isinstance(self.run, Run) else self.run
                result[FlowRunProperties.RUN] = run_name
            if self.variant:
                result[FlowRunProperties.NODE_VARIANT] = self.variant
            return {
                **result,
                **self._properties,
            }
        return self._properties

    @classmethod
    def _from_orm_object(cls, obj: ORMRun) -> "Run":
        properties_json = json.loads(str(obj.properties))
        return Run(
            name=str(obj.name),
            flow=Path(properties_json[FlowRunProperties.FLOW_PATH]),
            output_path=properties_json[FlowRunProperties.OUTPUT_PATH],
            run=properties_json.get(FlowRunProperties.RUN, None),
            variant=properties_json.get(FlowRunProperties.NODE_VARIANT, None),
            display_name=obj.display_name,
            description=str(obj.description) if obj.description else None,
            tags=json.loads(str(obj.tags)) if obj.tags else None,
            # keyword arguments
            created_on=datetime.datetime.fromisoformat(str(obj.created_on)),
            start_time=datetime.datetime.fromisoformat(str(obj.start_time)) if obj.start_time else None,
            end_time=datetime.datetime.fromisoformat(str(obj.end_time)) if obj.end_time else None,
            status=str(obj.status),
            data=Path(obj.data).resolve().absolute().as_posix() if obj.data else None,
            properties={FlowRunProperties.SYSTEM_METRICS: properties_json.get(FlowRunProperties.SYSTEM_METRICS, {})},
        )

    @classmethod
    def _from_index_service_entity(cls, run_entity: dict) -> "Run":
        """Convert run entity from index service to run object."""
        start_time = run_entity["properties"].get("startTime", None)
        end_time = run_entity["properties"].get("endTime", None)
        duration = run_entity["properties"].get("duration", None)
        return Run(
            name=run_entity["properties"]["runId"],
            flow=Path(f"azureml://flows/{run_entity['properties']['experimentName']}"),
            type=AZURE_RUN_TYPE_2_RUN_TYPE[run_entity["properties"]["runType"]],
            created_on=date_parser.parse(run_entity["properties"]["creationContext"]["createdTime"]),
            status=run_entity["annotations"]["status"],
            display_name=run_entity["annotations"]["displayName"],
            description=run_entity["annotations"]["description"],
            tags=run_entity["annotations"]["tags"],
            properties=run_entity["properties"]["userProperties"],
            is_archived=run_entity["annotations"]["archived"],
            run_source=RunInfoSources.INDEX_SERVICE,
            metrics=run_entity["annotations"]["metrics"],
            start_time=date_parser.parse(start_time) if start_time else None,
            end_time=date_parser.parse(end_time) if end_time else None,
            duration=duration,
            portal_url=run_entity[RunDataKeys.PORTAL_URL],
            creation_context=run_entity["properties"]["creationContext"],
            experiment_name=run_entity["properties"]["experimentName"],
        )

    @classmethod
    def _from_run_history_entity(cls, run_entity: dict) -> "Run":
        """Convert run entity from run history service to run object."""
        flow_name = run_entity["properties"].get("azureml.promptflow.flow_name", None)
        start_time = run_entity.get("startTimeUtc", None)
        end_time = run_entity.get("endTimeUtc", None)
        duration = run_entity.get("duration", None)
        return Run(
            name=run_entity["runId"],
            flow=Path(f"azureml://flows/{flow_name}"),
            type=AZURE_RUN_TYPE_2_RUN_TYPE[run_entity["runType"]],
            created_on=date_parser.parse(run_entity["createdUtc"]),
            start_time=date_parser.parse(start_time) if start_time else None,
            end_time=date_parser.parse(end_time) if end_time else None,
            duration=duration,
            status=run_entity["status"],
            display_name=run_entity["displayName"],
            description=run_entity["description"],
            tags=run_entity["tags"],
            properties=run_entity["properties"],
            is_archived=run_entity.get("archived", False),  # TODO: Get archived status, depends on run history team
            error=run_entity.get("error", None),
            run_source=RunInfoSources.RUN_HISTORY,
            portal_url=run_entity[RunDataKeys.PORTAL_URL],
            creation_context=run_entity["createdBy"],
            data=run_entity[RunDataKeys.DATA],
            data_portal_url=run_entity[RunDataKeys.DATA_PORTAL_URL],
            run=run_entity[RunDataKeys.RUN],
            input_run_portal_url=run_entity[RunDataKeys.INPUT_RUN_PORTAL_URL],
            output=run_entity[RunDataKeys.OUTPUT],
            output_portal_url=run_entity[RunDataKeys.OUTPUT_PORTAL_URL],
        )

    @classmethod
    def _from_mt_service_entity(cls, run_entity) -> "Run":
        """Convert run object from MT service to run object."""
        flow_run_id = run_entity.flow_run_resource_id.split("/")[-1]
        return cls(
            name=flow_run_id,
            flow=Path(f"azureml://flows/{run_entity.flow_name}"),
            display_name=run_entity.flow_run_display_name,
            description="",
            tags=[],
            created_on=date_parser.parse(run_entity.created_on),
            status="",
            run_source=RunInfoSources.MT_SERVICE,
        )

    def _to_orm_object(self) -> ORMRun:
        """Convert current run entity to ORM object."""
        display_name = self._format_display_name()
        return ORMRun(
            name=self.name,
            created_on=self.created_on,
            status=self.status,
            start_time=self._start_time.isoformat() if self._start_time else None,
            end_time=self._end_time.isoformat() if self._end_time else None,
            display_name=display_name,
            description=self.description,
            tags=json.dumps(self.tags) if self.tags else None,
            properties=json.dumps(self.properties),
            data=Path(self.data).resolve().absolute().as_posix() if self.data else None,
        )

    def _dump(self) -> None:
        """Dump current run entity to local DB."""
        self._to_orm_object().dump()

    def _to_dict(self):
        from promptflow._sdk.operations._local_storage_operations import LocalStorageOperations

        properties = self.properties
        result = {
            "name": self.name,
            "created_on": self.created_on,
            "status": self.status,
            "display_name": self.display_name,
            "description": self.description,
            "tags": self.tags,
            "properties": properties,
        }

        if self._run_source == RunInfoSources.LOCAL:
            result["flow_name"] = self._flow_name
            local_storage = LocalStorageOperations(run=self)
            result[RunDataKeys.DATA] = (
                local_storage._data_path.resolve().absolute().as_posix()
                if local_storage._data_path is not None
                else None
            )
            result[RunDataKeys.OUTPUT] = local_storage.outputs_folder.as_posix()
            if self.run:
                run_name = self.run.name if isinstance(self.run, Run) else self.run
                result[RunDataKeys.RUN] = properties.pop(FlowRunProperties.RUN, run_name)
            # add exception part if any
            exception_dict = local_storage.load_exception()
            if exception_dict:
                result["error"] = exception_dict
        elif self._run_source == RunInfoSources.INDEX_SERVICE:
            result["creation_context"] = self._creation_context
            result["flow_name"] = self._experiment_name
            result["is_archived"] = self._is_archived
            result["start_time"] = self._start_time.isoformat() if self._start_time else None
            result["end_time"] = self._end_time.isoformat() if self._end_time else None
            result["duration"] = self._duration
        elif self._run_source == RunInfoSources.RUN_HISTORY:
            result["creation_context"] = self._creation_context
            result["start_time"] = self._start_time.isoformat() if self._start_time else None
            result["end_time"] = self._end_time.isoformat() if self._end_time else None
            result["duration"] = self._duration
            result[RunDataKeys.PORTAL_URL] = self._portal_url
            result[RunDataKeys.DATA] = self.data
            result[RunDataKeys.DATA_PORTAL_URL] = self._data_portal_url
            result[RunDataKeys.OUTPUT] = self._output
            result[RunDataKeys.OUTPUT_PORTAL_URL] = self._output_portal_url
            if self.run:
                result[RunDataKeys.RUN] = self.run
                result[RunDataKeys.INPUT_RUN_PORTAL_URL] = self._input_run_portal_url
            if self._error:
                result["error"] = self._error
        return result

    @classmethod
    def _load(
        cls,
        data: Optional[Dict] = None,
        yaml_path: Optional[Union[PathLike, str]] = None,
        params_override: Optional[list] = None,
        **kwargs,
    ):
        data = data or {}
        params_override = params_override or []
        context = {
            BASE_PATH_CONTEXT_KEY: Path(yaml_path).parent if yaml_path else Path("./"),
            PARAMS_OVERRIDE_KEY: params_override,
        }
        run = cls._load_from_dict(
            data=data,
            context=context,
            additional_message="Failed to load flow run",
            **kwargs,
        )
        if yaml_path:
            run._source_path = yaml_path
        return run

    def _generate_run_name(self) -> str:
        """Generate a run name with flow_name_variant_timestamp format."""
        try:
            flow_name = self._flow_name
            variant = self.variant
            timestamp = datetime.datetime.now().strftime("%Y%m%d_%H%M%S_%f")
            variant = parse_variant(variant)[1] if variant else DEFAULT_VARIANT
            run_name_prefix = f"{flow_name}_{variant}"
            # TODO(2562996): limit run name to avoid it become too long
            run_name = f"{run_name_prefix}_{timestamp}"
            return _sanitize_python_variable_name(run_name)
        except Exception:
            return str(uuid.uuid4())

    def _get_default_display_name(self) -> str:
        display_name = self.display_name or self.name
        return display_name

    def _format_display_name(self) -> str:
        """
        Format display name. Replace macros in display name with actual values.
        The following macros are supported: ${variant_id}, ${run}, ${timestamp}

        For example,
            if the display name is "run-${variant_id}-${timestamp}"
            it will be formatted to "run-variant_1-20210901123456"
        """

        display_name = self._get_default_display_name()
        time_stamp = datetime.datetime.now().strftime("%Y%m%d%H%M")
        if self.run:
            display_name = display_name.replace(RUN_MACRO, self._validate_and_return_run_name(self.run))
        display_name = display_name.replace(TIMESTAMP_MACRO, time_stamp)
        variant = self.variant
        variant = parse_variant(variant)[1] if variant else DEFAULT_VARIANT
        display_name = display_name.replace(VARIANT_ID_MACRO, variant)

        return display_name

    def _get_flow_dir(self) -> Path:
        if not self._use_remote_flow:
            flow = Path(self.flow)
            if flow.is_dir():
                return flow
            return flow.parent
        raise UserErrorException("Cannot get flow directory for remote flow.")

    @classmethod
    def _get_schema_cls(self):
        return RunSchema

    def _to_rest_object(self):
        from promptflow.azure._restclient.flow.models import (
            BatchDataInput,
            RunDisplayNameGenerationType,
            SubmitBulkRunRequest,
        )

        if self.run is not None:
            if isinstance(self.run, Run):
                variant = self.run.name
            elif isinstance(self.run, str):
                variant = self.run
            else:
                raise UserErrorException(f"Invalid run type: {type(self.run)}")
        else:
            variant = None

        if not variant and not self.data:
            raise UserErrorException("Either run or data should be provided")

        # parse inputs mapping
        inputs_mapping = {}
        if self.column_mapping and not isinstance(self.column_mapping, dict):
            raise UserErrorException(f"column_mapping should be a dictionary, got {type(self.column_mapping)} instead.")
        if self.column_mapping:
            for k, v in self.column_mapping.items():
                if isinstance(v, (int, float, str, bool)):
                    inputs_mapping[k] = v
                else:
                    try:
                        val = json.dumps(v)
                    except Exception as e:
                        raise UserErrorException(
                            f"Invalid input mapping value: {v}, "
                            f"only primitive or json serializable value is supported, got {type(v)}",
                            error=e,
                        )
                    inputs_mapping[k] = val

        if self._use_remote_flow:
            # submit with params flow_definition_resource_id which will be resolved in pfazure run create operation
            # the flow resource id looks like: "azureml://locations/<region>/workspaces/<ws-name>/flows/<flow-name>"
            if not isinstance(self.flow, str) or (
                not self.flow.startswith(FLOW_RESOURCE_ID_PREFIX) and not self.flow.startswith(REGISTRY_URI_PREFIX)
            ):
                raise ValueError(
                    f"Invalid flow value when transforming to rest object: {self.flow!r}. "
                    f"Expecting a flow definition resource id starts with '{FLOW_RESOURCE_ID_PREFIX}' "
                    f"or a flow registry uri starts with '{REGISTRY_URI_PREFIX}'"
                )
            return SubmitBulkRunRequest(
                flow_definition_resource_id=self.flow,
                run_id=self.name,
                # will use user provided display name since PFS will have special logic to update it.
                run_display_name=self._get_default_display_name(),
                description=self.description,
                tags=self.tags,
                node_variant=self.variant,
                variant_run_id=variant,
                batch_data_input=BatchDataInput(
                    data_uri=self.data,
                ),
                inputs_mapping=inputs_mapping,
                run_experiment_name=self._experiment_name,
                environment_variables=self.environment_variables,
                connections=self.connections,
                flow_lineage_id=self._lineage_id,
                run_display_name_generation_type=RunDisplayNameGenerationType.USER_PROVIDED_MACRO,
            )
        else:
            # upload via CodeOperations.create_or_update
            # submit with param FlowDefinitionDataUri
            return SubmitBulkRunRequest(
                flow_definition_data_uri=str(self.flow),
                run_id=self.name,
                run_display_name=self._get_default_display_name(),
                description=self.description,
                tags=self.tags,
                node_variant=self.variant,
                variant_run_id=variant,
                batch_data_input=BatchDataInput(
                    data_uri=self.data,
                ),
                inputs_mapping=inputs_mapping,
                run_experiment_name=self._experiment_name,
                environment_variables=self.environment_variables,
                connections=self.connections,
                flow_lineage_id=self._lineage_id,
                run_display_name_generation_type=RunDisplayNameGenerationType.USER_PROVIDED_MACRO,
            )

    def _check_run_status_is_completed(self) -> None:
        if self.status != RunStatus.COMPLETED:
            error_message = f"Run {self.name!r} is not completed, the status is {self.status!r}."
            if self.status != RunStatus.FAILED:
                error_message += " Please wait for its completion, or select other completed run(s)."
            raise InvalidRunStatusError(error_message)

    @staticmethod
    def _validate_and_return_run_name(run: Union[str, "Run"]) -> str:
        """Check if run name is valid."""
        if isinstance(run, Run):
            return run.name
        elif isinstance(run, str):
            return run
        raise InvalidRunError(f"Invalid run {run!r}, expected 'str' or 'Run' object but got {type(run)!r}.")

<<<<<<< HEAD
    def _validate_for_run_create_operation(self):
        """Validate run object for create operation."""
        # check flow value
        if Path(self.flow).is_dir():
            # local flow
            pass
        elif isinstance(self.flow, str) and self.flow.startswith(REMOTE_URI_PREFIX):
            # remote flow
            pass
        else:
            raise UserErrorException(
                f"Invalid flow value: {self.flow!r}. Expecting a local flow folder path or a remote flow pattern "
                f"like '{REMOTE_URI_PREFIX}<flow-name>'"
            )

        if is_remote_uri(self.data):
            # Pass through ARM id or remote url, the error will happen in runtime if format is not correct currently.
            pass
        else:
            if self.data and not Path(self.data).exists():
                raise UserErrorException(f"data path {self.data} does not exist")
        if not self.run and not self.data:
            raise UserErrorException("at least one of data or run must be provided")
=======
    def _generate_output_path(self, config: Optional[Configuration]) -> Path:
        config = config or Configuration.get_instance()
        path = config.get_run_output_path()
        if path is None:
            path = Path.home() / PROMPT_FLOW_DIR_NAME / ".runs"
        else:
            try:
                flow_posix_path = self.flow.resolve().as_posix()
                path = Path(path.replace(FLOW_DIRECTORY_MACRO_IN_CONFIG, self.flow.resolve().as_posix())).resolve()
                # in case user manually modifies ~/.promptflow/pf.yaml
                # fall back to default run output path
                if path.as_posix() == flow_posix_path:
                    raise Exception(f"{FLOW_DIRECTORY_MACRO_IN_CONFIG!r} is not a valid value.")
                path.mkdir(parents=True, exist_ok=True)
            except Exception:  # pylint: disable=broad-except
                path = Path.home() / PROMPT_FLOW_DIR_NAME / ".runs"
                warning_message = (
                    "Got unexpected error when parsing specified output path: "
                    f"{config.get_run_output_path()!r}; "
                    f"will use default output path: {path!r} instead."
                )
                logging.getLogger(LOGGER_NAME).warning(warning_message)
        return (path / str(self.name)).resolve()
>>>>>>> a2a3306c
<|MERGE_RESOLUTION|>--- conflicted
+++ resolved
@@ -16,17 +16,13 @@
 from promptflow._sdk._constants import (
     BASE_PATH_CONTEXT_KEY,
     DEFAULT_VARIANT,
-<<<<<<< HEAD
+    FLOW_DIRECTORY_MACRO_IN_CONFIG,
     FLOW_RESOURCE_ID_PREFIX,
-    PARAMS_OVERRIDE_KEY,
-    REGISTRY_URI_PREFIX,
-    REMOTE_URI_PREFIX,
-=======
-    FLOW_DIRECTORY_MACRO_IN_CONFIG,
     LOGGER_NAME,
     PARAMS_OVERRIDE_KEY,
     PROMPT_FLOW_DIR_NAME,
->>>>>>> a2a3306c
+    REGISTRY_URI_PREFIX,
+    REMOTE_URI_PREFIX,
     RUN_MACRO,
     TIMESTAMP_MACRO,
     VARIANT_ID_MACRO,
@@ -151,29 +147,22 @@
         self._use_remote_flow = is_remote_uri(flow)
         self._experiment_name = None
         self._lineage_id = None
-<<<<<<< HEAD
+        # default run name: flow directory name + timestamp
+        self.name = name or self._generate_run_name()
         if self._use_remote_flow:
             self._flow_name = parse_remote_flow_pattern(flow)
             self._experiment_name = self._flow_name
             self._lineage_id = self._flow_name
         if self._run_source == RunInfoSources.LOCAL and not self._use_remote_flow:
-=======
-        # default run name: flow directory name + timestamp
-        self.name = name or self._generate_run_name()
-        if self._run_source == RunInfoSources.LOCAL:
->>>>>>> a2a3306c
             self.flow = Path(flow).resolve().absolute()
             flow_dir = self._get_flow_dir()
             # sanitize flow_dir to avoid invalid experiment name
             self._experiment_name = _sanitize_python_variable_name(flow_dir.name)
             self._lineage_id = get_flow_lineage_id(flow_dir=flow_dir)
-<<<<<<< HEAD
-            self._flow_name = flow_dir.name
-=======
             self._output_path = Path(
                 kwargs.get("output_path", self._generate_output_path(config=kwargs.get("config", None)))
             )
->>>>>>> a2a3306c
+            self._flow_name = flow_dir.name
         elif self._run_source == RunInfoSources.INDEX_SERVICE:
             self._metrics = kwargs.get("metrics", {})
             self._experiment_name = kwargs.get("experiment_name", None)
@@ -199,13 +188,8 @@
         if self._run_source == RunInfoSources.LOCAL:
             # show posix path to avoid windows path escaping
             result = {
-<<<<<<< HEAD
                 FlowRunProperties.FLOW_PATH: Path(self.flow).as_posix() if not self._use_remote_flow else self.flow,
-                FlowRunProperties.OUTPUT_PATH: Path(get_run_output_path(self)).as_posix(),
-=======
-                FlowRunProperties.FLOW_PATH: Path(self.flow).as_posix(),
                 FlowRunProperties.OUTPUT_PATH: self._output_path.as_posix(),
->>>>>>> a2a3306c
             }
             if self.run:
                 run_name = self.run.name if isinstance(self.run, Run) else self.run
@@ -570,7 +554,6 @@
             return run
         raise InvalidRunError(f"Invalid run {run!r}, expected 'str' or 'Run' object but got {type(run)!r}.")
 
-<<<<<<< HEAD
     def _validate_for_run_create_operation(self):
         """Validate run object for create operation."""
         # check flow value
@@ -594,7 +577,7 @@
                 raise UserErrorException(f"data path {self.data} does not exist")
         if not self.run and not self.data:
             raise UserErrorException("at least one of data or run must be provided")
-=======
+
     def _generate_output_path(self, config: Optional[Configuration]) -> Path:
         config = config or Configuration.get_instance()
         path = config.get_run_output_path()
@@ -617,5 +600,4 @@
                     f"will use default output path: {path!r} instead."
                 )
                 logging.getLogger(LOGGER_NAME).warning(warning_message)
-        return (path / str(self.name)).resolve()
->>>>>>> a2a3306c
+        return (path / str(self.name)).resolve()