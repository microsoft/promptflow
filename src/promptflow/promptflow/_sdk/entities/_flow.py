--- conflicted
+++ resolved
@@ -126,11 +126,8 @@
         self._path = Path(path) if path else None
         self._context = FlowContext()
         self.variant = kwargs.pop("variant", None) or {}
-<<<<<<< HEAD
+        self._content_hash = kwargs.pop("content_hash", None)
         self._dag = yaml.safe_load(self.path.read_text(encoding=DEFAULT_ENCODING))
-=======
-        self._content_hash = kwargs.pop("content_hash", None)
->>>>>>> 21748d49
         super().__init__(**kwargs)
 
     @property
