--- conflicted
+++ resolved
@@ -52,19 +52,23 @@
 )
 DEFAULT_ENCODING = "utf-8"
 LOCAL_STORAGE_BATCH_SIZE = 1
+LOCAL_SERVICE_PORT = 5000
 BULK_RUN_LINE_ERRORS = "BulkRunLineErrors"
+RUN_MACRO = "${run}"
+VARIANT_ID_MACRO = "${variant_id}"
+TIMESTAMP_MACRO = "${timestamp}"
+DEFAULT_VARIANT = "variant_0"
 # run visualize constants
 VIS_HTML_TMPL = Path(__file__).parent / "data" / "visualize.j2"
 VIS_LIB_CDN_LINK_TMPL = (
     "https://sdk-bulk-test-endpoint.azureedge.net/bulk-test-details/view/{version}/bulkTestDetails.min.js?version=1"
 )
-VIS_LIB_VERSION = "0.0.28"
+VIS_LIB_VERSION = "0.0.29"
 VIS_PORTAL_URL_TMPL = (
     "https://ml.azure.com/prompts/flow/bulkrun/runs/outputs"
     "?wsid=/subscriptions/{subscription_id}/resourceGroups/{resource_group_name}"
     "/providers/Microsoft.MachineLearningServices/workspaces/{workspace_name}&runId={names}"
 )
-LOCAL_SERVICE_PORT = 5000
 
 
 class CustomStrongTypeConnectionConfigs:
@@ -240,22 +244,6 @@
         return ListViewType.ACTIVE_ONLY
 
 
-<<<<<<< HEAD
-=======
-# run visualize constants
-VIS_HTML_TMPL = Path(__file__).parent / "data" / "visualize.j2"
-VIS_LIB_CDN_LINK_TMPL = (
-    "https://sdk-bulk-test-endpoint.azureedge.net/bulk-test-details/view/{version}/bulkTestDetails.min.js?version=1"
-)
-VIS_LIB_VERSION = "0.0.29"
-VIS_PORTAL_URL_TMPL = (
-    "https://ml.azure.com/prompts/flow/bulkrun/runs/outputs"
-    "?wsid=/subscriptions/{subscription_id}/resourceGroups/{resource_group_name}"
-    "/providers/Microsoft.MachineLearningServices/workspaces/{workspace_name}&runId={names}"
-)
-
-
->>>>>>> 2aa2ef89
 class RunInfoSources(str, Enum):
     """Run sources."""
 
@@ -291,7 +279,11 @@
     MODEL = "model"
 
 
-SUPPORTED_CONNECTION_FIELDS = {ConnectionFields.CONNECTION.value, ConnectionFields.DEPLOYMENT_NAME.value}
+SUPPORTED_CONNECTION_FIELDS = {
+    ConnectionFields.CONNECTION.value,
+    ConnectionFields.DEPLOYMENT_NAME.value,
+    ConnectionFields.MODEL.value,
+}
 
 
 class RunDataKeys:
@@ -304,34 +296,11 @@
     OUTPUT_PORTAL_URL = "output_portal_url"
 
 
-<<<<<<< HEAD
 class RunHistoryKeys:
     RunMetaData = "runMetadata"
     HIDDEN = "hidden"
-=======
+
+
 class ConnectionProvider(str, Enum):
     LOCAL = "local"
-    AZUREML = "azureml"
-
-
-SUPPORTED_CONNECTION_FIELDS = {
-    ConnectionFields.CONNECTION.value,
-    ConnectionFields.DEPLOYMENT_NAME.value,
-    ConnectionFields.MODEL.value,
-}
->>>>>>> 2aa2ef89
-
-
-<<<<<<< HEAD
-class ConnectionProvider(str, Enum):
-    LOCAL = "local"
-    AZURE = "azureml"
-=======
-BULK_RUN_LINE_ERRORS = "BulkRunLineErrors"
-
-RUN_MACRO = "${run}"
-VARIANT_ID_MACRO = "${variant_id}"
-TIMESTAMP_MACRO = "${timestamp}"
-
-DEFAULT_VARIANT = "variant_0"
->>>>>>> 2aa2ef89
+    AZUREML = "azureml"