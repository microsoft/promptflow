--- conflicted
+++ resolved
@@ -23,14 +23,10 @@
 from promptflow.storage._run_storage import DefaultRunStorage
 
 from ..._utils.async_utils import async_run_allowing_running_loop
-<<<<<<< HEAD
-from ..._utils.logger_utils import LoggerFactory
+from ..._utils.logger_utils import get_cli_sdk_logger
 from .utils import (SubmitterHelper, variant_overwrite_context, print_chat_output, resolve_generator,
                     show_node_log_and_output)
-=======
-from ..._utils.logger_utils import get_cli_sdk_logger
-from .utils import SubmitterHelper, variant_overwrite_context
->>>>>>> 2c5445ca
+
 
 logger = get_cli_sdk_logger()
 
