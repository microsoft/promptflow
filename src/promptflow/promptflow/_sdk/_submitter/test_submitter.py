# ---------------------------------------------------------
# Copyright (c) Microsoft Corporation. All rights reserved.
# ---------------------------------------------------------
# this file is a middle layer between the local SDK and executor.
import contextlib
import logging
from pathlib import Path
from types import GeneratorType
from typing import Any, Mapping, Optional, Tuple, Union

from colorama import Fore, init

from promptflow._internal import ConnectionManager
from promptflow._sdk._constants import PROMPT_FLOW_DIR_NAME
from promptflow._sdk._utils import dump_flow_result, parse_variant
from promptflow._sdk.entities._flow import FlowBase, FlowContext, ProtectedFlow
from promptflow._sdk.operations._local_storage_operations import LoggerOperations
from promptflow._utils.context_utils import _change_working_dir
from promptflow._utils.exception_utils import ErrorResponse
from promptflow.contracts.flow import Flow as ExecutableFlow
from promptflow.contracts.run_info import RunInfo, Status
from promptflow.exceptions import UserErrorException
from promptflow.executor._result import LineResult
from promptflow.storage._run_storage import DefaultRunStorage

from ..._constants import LINE_NUMBER_KEY, FlowLanguage
from ..._core._errors import NotSupported
from ..._utils.async_utils import async_run_allowing_running_loop
from ..._utils.logger_utils import get_cli_sdk_logger
from ...batch import AbstractExecutorProxy, CSharpExecutorProxy
from ..entities._eager_flow import EagerFlow
from .utils import (
    SubmitterHelper,
    get_result_output,
    print_chat_output,
    resolve_generator,
    show_node_log_and_output,
    variant_overwrite_context,
)

logger = get_cli_sdk_logger()


class TestSubmitter:
    """
    Submitter for testing flow/node.

    A submitter will be bonded to a test run (including whether this is a node test or a flow test) after __init__,
    and will be bonded to a specific executor proxy within an init context:
    1) we will occupy some resources like a temporary folder to save flow with variant resolved, or an execution
      service process if applicable;
    2) output path will also be fixed within an init context;

    Dependent resources like execution service will be created and released within the init context:
    with TestSubmitter(...).init(...) as submitter:
        # dependent resources are created, e.g., we may assume that an execution service is started here if applicable
        ...
    # dependent resources are released
    ...
    """

    def __init__(
        self,
        flow: Union[ProtectedFlow, EagerFlow],
        flow_context: FlowContext,
        client=None,
    ):
        self._flow = flow
        self.entry = flow.entry if isinstance(flow, EagerFlow) else None
        self._origin_flow = flow
        self._dataplane_flow = None
        self.flow_context = flow_context
        # TODO: remove this
        self._variant = flow_context.variant
        from .._pf_client import PFClient

        self._client = client if client else PFClient()

        # below attributes will be set within init context
        # TODO: try to minimize the attribute count
        self._output_base: Optional[Path] = None
        self._relative_flow_output_path: Optional[Path] = None
        self._connections: Optional[dict] = None
        self._target_node = None
        self._storage = None
        self._executor_proxy = None
        self._within_init_context = False

    @property
    def executor_proxy(self) -> AbstractExecutorProxy:
        self._raise_if_not_within_init_context()
        return self._executor_proxy

    def _raise_if_not_within_init_context(self):
        if not self._within_init_context:
            raise UserErrorException("This method should be called within the init context.")

    @property
    def flow(self):
        self._raise_if_not_within_init_context()
        return self._flow

    @property
    def dataplane_flow(self):
        # TODO: test submitter shouldn't interact with dataplane flow directly
        if not self._dataplane_flow:
            self._dataplane_flow = ExecutableFlow.from_yaml(flow_file=self.flow.path, working_dir=self.flow.code)
        return self._dataplane_flow

    @property
    def output_base(self) -> Path:
        self._raise_if_not_within_init_context()
        return self._output_base

    @property
    def relative_flow_output_path(self) -> Path:
        self._raise_if_not_within_init_context()
        return self._relative_flow_output_path

    @property
    def target_node(self) -> Optional[str]:
        self._raise_if_not_within_init_context()
        return self._target_node

    @contextlib.contextmanager
    def _resolve_variant(self):
        # TODO(2901096): validate invalid configs like variant & connections
        # no variant overwrite for eager flow
        # no connection overwrite for eager flow
        if self.flow_context.variant:
            tuning_node, node_variant = parse_variant(self.flow_context.variant)
        else:
            tuning_node, node_variant = None, None

        with variant_overwrite_context(
            flow=self._origin_flow,
            tuning_node=tuning_node,
            variant=node_variant,
            connections=self.flow_context.connections,
            overrides=self.flow_context.overrides,
        ) as temp_flow:
            # TODO execute flow test in a separate process.
            with _change_working_dir(temp_flow.code):
                self._flow = temp_flow
                self._tuning_node = tuning_node
                self._node_variant = node_variant
                yield self
                self._flow = None
                self._dataplane_flow = None
                self._tuning_node = None
                self._node_variant = None

    @classmethod
    def _resolve_connections(cls, flow: FlowBase, client):
        if flow.language == FlowLanguage.CSharp:
            # TODO: check if this is a shared logic
            if isinstance(flow, EagerFlow):
                # connection overrides are not supported for eager flow for now
                return {}

            # TODO: is it possible that we resolve connections after executor proxy is created?
            from promptflow.batch import CSharpExecutorProxy

            return SubmitterHelper.resolve_used_connections(
                flow=flow,
                tools_meta=CSharpExecutorProxy.get_tool_metadata(
                    flow_file=flow.flow_dag_path,
                    working_dir=flow.code,
                ),
                client=client,
            )
        if flow.language == FlowLanguage.Python:
            # TODO: test submitter should not interact with dataplane flow directly
            return SubmitterHelper.resolve_connections(flow=flow, client=client)
        raise UserErrorException(f"Unsupported flow language {flow.language}")

    @classmethod
    def _resolve_environment_variables(cls, environment_variable_overrides, flow: ProtectedFlow, client):
        return SubmitterHelper.load_and_resolve_environment_variables(
            flow=flow, environment_variable_overrides=environment_variable_overrides, client=client
        )

    @classmethod
    def _resolve_output_path(
        cls, *, output_base: Optional[str], default: Path, target_node: str
    ) -> Tuple[Path, Path, Path]:
        if output_base:
            output_base, output_sub = Path(output_base), Path(".")
        else:
            output_base, output_sub = Path(default), Path(PROMPT_FLOW_DIR_NAME)

        output_base.mkdir(parents=True, exist_ok=True)

        log_path = output_base / output_sub / (f"{target_node}.node.log" if target_node else "flow.log")
        return output_base, log_path, output_sub

    @contextlib.contextmanager
    def init(
        self,
        *,
        connections: Optional[dict] = None,
        target_node: Optional[str] = None,
        environment_variables: Optional[dict] = None,
        stream_log: bool = True,
        output_path: Optional[str] = None,
    ):
        """
        Create/Occupy dependent resources to execute the test within the context.
        Resources will be released after exiting the context.

        : param connections: connection overrides.
        : type connections: dict
        : param target_node: target node name for node test, may only do node_test if specified.
        : type target_node: str
        : param environment_variables: environment variable overrides.
        : type environment_variables: dict
        : param stream_log: whether to stream log to stdout.
        : type stream_log: bool
        : param output_path: output path.
        : type output_path: str
        : return: TestSubmitter instance.
        : rtype: TestSubmitter
        """
        with self._resolve_variant():
            # temp flow is generated, will use self.flow instead of self._origin_flow in the following context
            self._within_init_context = True

            self._target_node = target_node

            SubmitterHelper.init_env(
                environment_variables=self._resolve_environment_variables(
                    environment_variable_overrides=environment_variables,
                    flow=self.flow,
                    client=self._client,
                )
                or {},
            )

            self._output_base, log_path, output_sub = self._resolve_output_path(
                output_base=output_path,
                default=self.flow.code,
                target_node=target_node,
            )
            self._relative_flow_output_path = output_sub / "output"

            # use flow instead of origin_flow here, as flow can be incomplete before resolving additional includes
            self._connections = connections or self._resolve_connections(
                self.flow,
                self._client,
            )
            credential_list = ConnectionManager(self._connections).get_secret_list()

            with LoggerOperations(
                file_path=log_path.as_posix(),
                stream=stream_log,
                credential_list=credential_list,
            ):
                # storage must be created within the LoggerOperations context to shadow credentials
                self._storage = DefaultRunStorage(
                    base_dir=self.output_base,
                    sub_dir=output_sub / "intermediate",
                )

                # TODO: set up executor proxy for all languages
                if self.flow.language == FlowLanguage.CSharp:
                    self._executor_proxy = async_run_allowing_running_loop(
                        CSharpExecutorProxy.create,
                        self.flow.path,
                        self.flow.code,
                        connections=self._connections,
                        storage=self._storage,
                        log_path=log_path,
                    )

                try:
                    yield self
                finally:
                    if self._executor_proxy:
                        async_run_allowing_running_loop(self._executor_proxy.destroy)

            self._within_init_context = False

    def resolve_data(
        self, node_name: str = None, inputs: dict = None, chat_history_name: str = None, dataplane_flow=None
    ):
        """
        Resolve input to flow/node test inputs.
        Raise user error when missing required inputs. And log warning when unknown inputs appeared.

        :param node_name: Node name.
        :type node_name: str
        :param inputs: Inputs of flow/node test.
        :type inputs: dict
        :param chat_history_name: Chat history name.
        :type chat_history_name: str
        :return: Dict of flow inputs, Dict of reference node output.
        :rtype: dict, dict
        """
        from promptflow.contracts.flow import InputValueType

        # TODO: only store dataplane flow in context resolver
        dataplane_flow = dataplane_flow or self.dataplane_flow
        inputs = (inputs or {}).copy()
        flow_inputs, dependency_nodes_outputs, merged_inputs = {}, {}, {}
        missing_inputs = []
        # Using default value of inputs as flow input
        if node_name:
            node = next(filter(lambda item: item.name == node_name, dataplane_flow.nodes), None)
            if not node:
                raise UserErrorException(f"Cannot find {node_name} in the flow.")
            for name, value in node.inputs.items():
                if value.value_type == InputValueType.NODE_REFERENCE:
                    input_name = (
                        f"{value.value}.{value.section}.{value.property}"
                        if value.property
                        else f"{value.value}.{value.section}"
                    )
                    if input_name in inputs:
                        dependency_input = inputs.pop(input_name)
                    elif name in inputs:
                        dependency_input = inputs.pop(name)
                    else:
                        missing_inputs.append(name)
                        continue
                    if value.property:
                        dependency_nodes_outputs[value.value] = dependency_nodes_outputs.get(value.value, {})
                        if isinstance(dependency_input, dict) and value.property in dependency_input:
                            dependency_nodes_outputs[value.value][value.property] = dependency_input[value.property]
                        elif dependency_input:
                            dependency_nodes_outputs[value.value][value.property] = dependency_input
                    else:
                        dependency_nodes_outputs[value.value] = dependency_input
                    merged_inputs[name] = dependency_input
                elif value.value_type == InputValueType.FLOW_INPUT:
                    input_name = f"{value.prefix}{value.value}"
                    if input_name in inputs:
                        flow_input = inputs.pop(input_name)
                    elif name in inputs:
                        flow_input = inputs.pop(name)
                    else:
                        flow_input = dataplane_flow.inputs[value.value].default
                        if flow_input is None:
                            missing_inputs.append(name)
                            continue
                    flow_inputs[value.value] = flow_input
                    merged_inputs[name] = flow_input
                else:
                    flow_inputs[name] = inputs.pop(name) if name in inputs else value.value
                    merged_inputs[name] = flow_inputs[name]
        else:
            for name, value in dataplane_flow.inputs.items():
                if name in inputs:
                    flow_inputs[name] = inputs.pop(name)
                    merged_inputs[name] = flow_inputs[name]
                else:
                    if value.default is None:
                        # When the flow is a chat flow and chat_history has no default value, set an empty list for it
                        if chat_history_name and name == chat_history_name:
                            flow_inputs[name] = []
                        else:
                            missing_inputs.append(name)
                    else:
                        flow_inputs[name] = value.default
                        merged_inputs[name] = flow_inputs[name]
        prefix = node_name or "flow"
        if missing_inputs:
            raise UserErrorException(f'Required input(s) {missing_inputs} are missing for "{prefix}".')
        if inputs:
            logger.warning(f"Unknown input(s) of {prefix}: {inputs}")
            flow_inputs.update(inputs)
            merged_inputs.update(inputs)
        logger.info(f"{prefix} input(s): {merged_inputs}")
        return flow_inputs, dependency_nodes_outputs

    def _get_output_path(self, kwargs) -> Tuple[Path, Path]:
        """Return the output path and sub dir path of the output."""
        # Note that the different relative path in LocalRunStorage will lead to different image reference
        if kwargs.get("output_path"):
            return Path(kwargs["output_path"]), Path(".")
        return Path(self.flow.code), Path(PROMPT_FLOW_DIR_NAME)

    def flow_test(
        self,
        inputs: Mapping[str, Any],
        allow_generator_output: bool = False,  # TODO: remove this
        stream_output: bool = True,
        run_id: str = None,
    ) -> LineResult:
        """
        Submit a flow test.
        Note that you will get an error if you call this method with target_node specified in the init context.

        We have separate interface for flow test and node test as they have different input and output.
        However, target node will determine log path, which should be specified in the init context, e.g.,
        it is required for starting an execution service.

        :param inputs: Inputs of the flow.
        :type inputs: dict
        :param allow_generator_output: Allow generator output.
        :type allow_generator_output: bool
        :param stream_output: Stream output.
        :type stream_output: bool
        :param run_id: Run id will be set in operation context and used for session
        :type run_id: str
        """
        self._raise_if_not_within_init_context()
        if self.target_node:
            raise UserErrorException("target_node is not allowed for flow test.")

        if self.flow.language == FlowLanguage.Python:
            # TODO: replace with implementation based on PythonExecutorProxy
            from promptflow.executor.flow_executor import execute_flow

            line_result = execute_flow(
                flow_file=self.flow.path,
                working_dir=self.flow.code,
                output_dir=self.output_base / self.relative_flow_output_path,
                connections=self._connections,
                inputs=inputs,
                enable_stream_output=stream_output,
                allow_generator_output=allow_generator_output,
                entry=self.entry,
                storage=self._storage,
                run_id=run_id,
            )
        else:
            from promptflow._utils.multimedia_utils import persist_multimedia_data

            # TODO: support run_id for non-python
            # TODO: most of below code is duplicate to flow_executor.execute_flow
            line_result: LineResult = async_run_allowing_running_loop(
                self._executor_proxy.exec_line_async, inputs, index=0
            )
            line_result.output = persist_multimedia_data(
                line_result.output, base_dir=self.output_base, sub_dir=self.relative_flow_output_path
            )
            if line_result.aggregation_inputs:
                # Convert inputs of aggregation to list type
                flow_inputs = {k: [v] for k, v in inputs.items()}
                aggregation_inputs = {k: [v] for k, v in line_result.aggregation_inputs.items()}

                aggregation_results = async_run_allowing_running_loop(
                    self._executor_proxy.exec_aggregation_async, flow_inputs, aggregation_inputs
                )

                line_result.node_run_infos.update(aggregation_results.node_run_infos)
                line_result.run_info.metrics = aggregation_results.metrics
            if isinstance(line_result.output, dict):
                # remove line_number from output
                line_result.output.pop(LINE_NUMBER_KEY, None)

        if isinstance(line_result.output, dict):
            generator_outputs = self._get_generator_outputs(line_result.output)
            if generator_outputs:
                logger.info(f"Some streaming outputs in the result, {generator_outputs.keys()}")
        return line_result

    def node_test(
        self,
        flow_inputs: Mapping[str, Any],
        dependency_nodes_outputs: Mapping[str, Any],
    ) -> RunInfo:
        self._raise_if_not_within_init_context()
        if self.target_node is None:
            raise UserErrorException("target_node is required for node test.")

        if self.flow.language == FlowLanguage.CSharp:
            raise NotSupported("Node test is not supported for CSharp flow for now.")

        from promptflow.executor.flow_executor import FlowExecutor

        return FlowExecutor.load_and_exec_node(
            self.flow.path,
            self.target_node,
            flow_inputs=flow_inputs,
            dependency_nodes_outputs=dependency_nodes_outputs,
            connections=self._connections,
            working_dir=self.flow.code,
            storage=self._storage,
        )

    def _chat_flow(self, inputs, chat_history_name, show_step_output=False):
        """
        Interact with Chat Flow. Do the following:
            1. Combine chat_history and user input as the input for each round of the chat flow.
            2. Each round of chat is executed once flow test.
            3. Prefix the output for distinction.
        """

        @contextlib.contextmanager
        def change_logger_level(level):
            origin_level = logger.level
            logger.setLevel(level)
            yield
            logger.setLevel(origin_level)

        init(autoreset=True)
        chat_history = []
        generator_record = {}
        # TODO: test submitter should not interact with dataplane flow directly
        input_name = next(
            filter(lambda key: self.dataplane_flow.inputs[key].is_chat_input, self.dataplane_flow.inputs.keys())
        )
        output_name = next(
            filter(
                lambda key: self.dataplane_flow.outputs[key].is_chat_output,
                self.dataplane_flow.outputs.keys(),
            )
        )

        while True:
            try:
                print(f"{Fore.GREEN}User: ", end="")
                input_value = input()
                if not input_value.strip():
                    continue
            except (KeyboardInterrupt, EOFError):
                print("Terminate the chat.")
                break
            inputs = inputs or {}
            inputs[input_name] = input_value
            inputs[chat_history_name] = chat_history
            with change_logger_level(level=logging.WARNING):
                chat_inputs, _ = self.resolve_data(inputs=inputs)

            flow_result = self.flow_test(
                inputs=chat_inputs,
                allow_generator_output=True,
                stream_output=True,
            )
            self._raise_error_when_test_failed(flow_result, show_trace=True)
            show_node_log_and_output(flow_result.node_run_infos, show_step_output, generator_record)

            print(f"{Fore.YELLOW}Bot: ", end="")
            print_chat_output(flow_result.output[output_name], generator_record)
            flow_result = resolve_generator(flow_result, generator_record)
            flow_outputs = {k: v for k, v in flow_result.output.items()}
            history = {"inputs": {input_name: input_value}, "outputs": flow_outputs}
            chat_history.append(history)
            dump_flow_result(flow_folder=self._origin_flow.code, flow_result=flow_result, prefix="chat")

    @staticmethod
    def _raise_error_when_test_failed(test_result, show_trace=False):
        from promptflow.executor._result import LineResult

        test_status = test_result.run_info.status if isinstance(test_result, LineResult) else test_result.status

        if test_status == Status.Failed:
            error_dict = test_result.run_info.error if isinstance(test_result, LineResult) else test_result.error
            error_response = ErrorResponse.from_error_dict(error_dict)
            user_execution_error = error_response.get_user_execution_error_info()
            error_message = error_response.message
            stack_trace = user_execution_error.get("traceback", "")
            error_type = user_execution_error.get("type", "Exception")
            if show_trace:
                print(stack_trace)
            raise UserErrorException(f"{error_type}: {error_message}")

    @staticmethod
    def _get_generator_outputs(outputs):
        outputs = outputs or {}
<<<<<<< HEAD
        return {key: outputs for key, output in outputs.items() if isinstance(output, GeneratorType)}


class TestSubmitterViaProxy(TestSubmitter):
    def __init__(self, flow: ProtectedFlow, flow_context: FlowContext, client=None):
        self._executor_proxy = None
        super().__init__(flow, flow_context, client)

    def flow_test(
        self,
        inputs: Mapping[str, Any],
        environment_variables: dict = None,
        stream_log: bool = True,
        allow_generator_output: bool = False,
        connections: dict = None,  # executable connections dict, to avoid http call each time in chat mode
        stream_output: bool = True,
    ):

        from promptflow._constants import LINE_NUMBER_KEY

        chat_output_name = next(
            filter(
                lambda key: self.dataplane_flow.outputs[key].is_chat_output,
                self.dataplane_flow.outputs.keys(),
            ),
            None,
        )
        if not connections:
            connections = SubmitterHelper.resolve_used_connections(
                flow=self.flow,
                tools_meta=CSharpExecutorProxy.get_tool_metadata(
                    flow_file=self.flow.flow_dag_path,
                    working_dir=self.flow.code,
                ),
                client=self._client,
            )
        credential_list = ConnectionManager(connections).get_secret_list()

        # resolve environment variables
        environment_variables = SubmitterHelper.load_and_resolve_environment_variables(
            flow=self.flow, environment_variables=environment_variables, client=self._client
        )
        environment_variables = environment_variables if environment_variables else {}
        SubmitterHelper.init_env(environment_variables=environment_variables)

        log_path = self.flow.code / PROMPT_FLOW_DIR_NAME / "flow.log"
        with LoggerOperations(
            file_path=log_path,
            stream=stream_log,
            credential_list=credential_list,
        ):
            try:
                # ensure only one executor proxy is created when multiple rounds of dialogue for interactive mode chat
                # flow.
                if self._executor_proxy is None or not self._executor_proxy._is_executor_active():
                    storage = DefaultRunStorage(base_dir=self.flow.code, sub_dir=Path(".promptflow/intermediate"))
                    self._executor_proxy: CSharpExecutorProxy = async_run_allowing_running_loop(
                        CSharpExecutorProxy.create,
                        self.flow.path,
                        self.flow.code,
                        connections=connections,
                        storage=storage,
                        log_path=log_path,
                        chat_output_name=chat_output_name,
                    )

                line_result: LineResult = self._executor_proxy.exec_line(
                    inputs, index=0, enable_stream_output=allow_generator_output
                )
                line_result.output = persist_multimedia_data(
                    line_result.output, base_dir=self.flow.code, sub_dir=Path(".promptflow/output")
                )
                if line_result.aggregation_inputs:
                    # Convert inputs of aggregation to list type
                    flow_inputs = {k: [v] for k, v in inputs.items()}
                    aggregation_inputs = {k: [v] for k, v in line_result.aggregation_inputs.items()}
                    aggregation_results = async_run_allowing_running_loop(
                        self._executor_proxy.exec_aggregation_async, flow_inputs, aggregation_inputs
                    )
                    line_result.node_run_infos.update(aggregation_results.node_run_infos)
                    line_result.run_info.metrics = aggregation_results.metrics
                if isinstance(line_result.output, dict):
                    # Remove line_number from output
                    line_result.output.pop(LINE_NUMBER_KEY, None)
                    generator_outputs = self._get_generator_outputs(line_result.output)
                    if generator_outputs:
                        logger.info(f"Some streaming outputs in the result, {generator_outputs.keys()}")
                return line_result
            finally:
                # client.stream api in exec_line function won't pass all response one time. For streaming c# chat flow
                # scenario, if executor proxy is destroyed, it will kill service process and connection will close.
                # this will result in subsequent getting generator content failed. Since dotnet process is not started
                # in detach mode, it wll exit when parent process exit. So we won't kill executor proxy here for
                # streaming c# chat flow scenario.
                if not (allow_generator_output and chat_output_name):
                    async_run_allowing_running_loop(self._executor_proxy.destroy)

    def exec_with_inputs(self, inputs, enable_stream_output=False):
        from promptflow._constants import LINE_NUMBER_KEY

        chat_output_name = next(
            filter(
                lambda key: self.dataplane_flow.outputs[key].is_chat_output,
                self.dataplane_flow.outputs.keys(),
            ),
            None,
        )
        # ensure only one executor proxy is created when multiple rounds of dialogue for ui mode chat flow.
        if self._executor_proxy is None or not self._executor_proxy._is_executor_active():
            connections = SubmitterHelper.resolve_used_connections(
                flow=self.flow,
                tools_meta=CSharpExecutorProxy.get_tool_metadata(
                    flow_file=self.flow.path,
                    working_dir=self.flow.code,
                ),
                client=self._client,
            )
            storage = DefaultRunStorage(base_dir=self.flow.code, sub_dir=Path(".promptflow/intermediate"))
            self._executor_proxy = async_run_allowing_running_loop(
                CSharpExecutorProxy.create,
                self.flow.path,
                self.flow.code,
                connections=connections,
                storage=storage,
                chat_output_name=chat_output_name,
            )

        try:
            # validate inputs
            flow_inputs, _ = self.resolve_data(inputs=inputs, dataplane_flow=self.dataplane_flow)
            line_result = self._executor_proxy.exec_line(inputs, index=0, enable_stream_output=enable_stream_output)
            if isinstance(line_result.output, dict):
                # Remove line_number from output
                line_result.output.pop(LINE_NUMBER_KEY, None)
            return line_result
        finally:
            # client.stream api in exec_line function won't pass all response one time. For streaming c# chat flow
            # scenario, if executor proxy is destroyed, it will kill service process and connection will close.
            # this will result in subsequent getting generator content failed. Since dotnet process is not started
            # in detach mode, it wll exit when parent process exit. So we won't kill executor proxy here for
            # streaming c# chat flow scenario.
            if not (enable_stream_output and chat_output_name):
                async_run_allowing_running_loop(self._executor_proxy.destroy)

    def _chat_flow(self, inputs, chat_history_name, environment_variables: dict = None, show_step_output=False):
        """
        Interact with Chat Flow. Do the following:
            1. Combine chat_history and user input as the input for each round of the chat flow.
            2. Each round of chat is executed once flow test.
            3. Prefix the output for distinction.
        """

        @contextlib.contextmanager
        def change_logger_level(level):
            origin_level = logger.level
            logger.setLevel(level)
            yield
            logger.setLevel(origin_level)

        init(autoreset=True)
        chat_history = []
        generator_record = {}
        input_name = next(
            filter(lambda key: self.dataplane_flow.inputs[key].is_chat_input, self.dataplane_flow.inputs.keys())
        )
        chat_output_name = next(
            filter(
                lambda key: self.dataplane_flow.outputs[key].is_chat_output,
                self.dataplane_flow.outputs.keys(),
            ),
        )

        # Pass connections to avoid duplicate calculation (especially http call)
        connections = SubmitterHelper.resolve_used_connections(
            flow=self.flow,
            tools_meta=CSharpExecutorProxy.get_tool_metadata(
                flow_file=self.flow.flow_dag_path,
                working_dir=self.flow.code,
            ),
            client=self._client,
        )

        try:
            while True:
                try:
                    print(f"{Fore.GREEN}User: ", end="")
                    input_value = input()
                    if not input_value.strip():
                        continue
                except (KeyboardInterrupt, EOFError):
                    print("Terminate the chat.")
                    break
                inputs = inputs or {}
                inputs[input_name] = input_value
                inputs[chat_history_name] = chat_history
                with change_logger_level(level=logging.WARNING):
                    chat_inputs, _ = self.resolve_data(inputs=inputs)

                flow_result = self.flow_test(
                    inputs=chat_inputs,
                    environment_variables=environment_variables,
                    stream_log=False,
                    allow_generator_output=True,
                    connections=connections,
                    stream_output=True,
                )
                self._raise_error_when_test_failed(flow_result, show_trace=True)
                print(f"{Fore.YELLOW}Bot: ", end="")
                print_chat_output(flow_result.output[chat_output_name], generator_record)
                # Convert output here since need save output to chat history. For C#, we no need resolve_generator
                # since output in flow_result.run_info and flow_result.node_run_infos won't be GeneratorType
                line_result_iter = get_result_output(flow_result.output[chat_output_name], generator_record)
                full_response = ""
                for event in line_result_iter:
                    full_response += event
                flow_result.output[chat_output_name] = full_response
                flow_outputs = {k: v for k, v in flow_result.output.items()}
                history = {"inputs": {input_name: input_value}, "outputs": flow_outputs}
                chat_history.append(history)
                dump_flow_result(flow_folder=self._origin_flow.code, flow_result=flow_result, prefix="chat")
        finally:
            if self._executor_proxy is not None and self._executor_proxy._is_executor_active():
                async_run_allowing_running_loop(self._executor_proxy.destroy)
=======
        return {key: outputs for key, output in outputs.items() if isinstance(output, GeneratorType)}
>>>>>>> f361fac9
<|MERGE_RESOLUTION|>--- conflicted
+++ resolved
@@ -559,11 +559,12 @@
     @staticmethod
     def _get_generator_outputs(outputs):
         outputs = outputs or {}
-<<<<<<< HEAD
         return {key: outputs for key, output in outputs.items() if isinstance(output, GeneratorType)}
 
 
 class TestSubmitterViaProxy(TestSubmitter):
+    """No usage, leave here for further reference"""
+
     def __init__(self, flow: ProtectedFlow, flow_context: FlowContext, client=None):
         self._executor_proxy = None
         super().__init__(flow, flow_context, client)
@@ -782,7 +783,4 @@
                 dump_flow_result(flow_folder=self._origin_flow.code, flow_result=flow_result, prefix="chat")
         finally:
             if self._executor_proxy is not None and self._executor_proxy._is_executor_active():
-                async_run_allowing_running_loop(self._executor_proxy.destroy)
-=======
-        return {key: outputs for key, output in outputs.items() if isinstance(output, GeneratorType)}
->>>>>>> f361fac9
+                async_run_allowing_running_loop(self._executor_proxy.destroy)