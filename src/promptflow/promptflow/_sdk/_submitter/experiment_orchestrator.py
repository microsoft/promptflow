# ---------------------------------------------------------
# Copyright (c) Microsoft Corporation. All rights reserved.
# ---------------------------------------------------------
import argparse
import copy
import hashlib
import json
import os
import platform
import signal
import subprocess
import sys
import tempfile
<<<<<<< HEAD
from concurrent import futures
from concurrent.futures import ThreadPoolExecutor
=======
import uuid
>>>>>>> 4869c653
from datetime import datetime
from os import PathLike
from pathlib import Path
from time import sleep
from typing import Union

import psutil

# For the process started in detach mode, stdout/std error will be none.
# To avoid exception to stdout/stderr calls in the dependency package, point stdout/stderr to devnull.
if sys.stdout is None:
    sys.stdout = open(os.devnull, "w")
if sys.stderr is None:
    sys.stderr = sys.stdout

from promptflow._sdk._constants import (
    PF_TRACE_CONTEXT,
    PROMPT_FLOW_DIR_NAME,
    ExperimentContextKey,
    ExperimentNodeRunStatus,
    ExperimentNodeType,
    ExperimentStatus,
    FlowRunProperties,
)
from promptflow._sdk._errors import (
    ExperimentCommandRunError,
    ExperimentHasCycle,
    ExperimentNodeRunFailedError,
    ExperimentNotFoundError,
    ExperimentValueError,
    RunOperationError,
)
from promptflow._sdk._orm.experiment import Experiment as ORMExperiment
from promptflow._sdk._orm.experiment_node_run import ExperimentNodeRun as ORMExperimentNodeRun
from promptflow._sdk._orm.orchestrator import Orchestrator as ORMOrchestrator
from promptflow._sdk._orm.run_info import RunInfo as ORMRunInfo
from promptflow._sdk._submitter import RunSubmitter
from promptflow._sdk._submitter.utils import SubmitterHelper
from promptflow._sdk.entities import Run
from promptflow._sdk.entities._experiment import Experiment, ExperimentTemplate
from promptflow._sdk.entities._flow import ProtectedFlow
from promptflow._sdk.operations import RunOperations
from promptflow._sdk.operations._local_storage_operations import LocalStorageOperations
from promptflow._utils.inputs_mapping_utils import apply_inputs_mapping
from promptflow._utils.load_data import load_data
from promptflow._utils.logger_utils import LoggerFactory
from promptflow.contracts.run_info import Status
from promptflow.contracts.run_mode import RunMode
from promptflow.exceptions import ErrorTarget, UserErrorException

logger = LoggerFactory.get_logger(name=__name__)
SNAPSHOT_IGNORES = ["__pycache__"]


class ExperimentOrchestrator:
    """Experiment orchestrator, responsible for experiment running and status checking."""

    def __init__(self, client, experiment: Experiment = None):
        self.run_operations = client.runs
        self.experiment_operations = client._experiments
        self._client = client
        self.experiment = experiment
        self._nodes = {node.name: node for node in self.experiment.nodes} if experiment else {}
        # A key-value pair of node name and run info
        self._node_runs = {}

    def test(
        self, flow: Union[str, Path], template: ExperimentTemplate, inputs=None, environment_variables=None, **kwargs
    ):
        """Test flow in experiment.

        :param flow_path: Flow to test.
        :type flow_path: Union[str, Path]
        :param template: Experiment template to test.
        :type template: ~promptflow.entities.ExperimentTemplate
        :param inputs: Input parameters for flow.
        :type inputs: dict
        :param environment_variables: Environment variables for flow.
        :type environment_variables: dict
        """
        flow_path = Path(flow).resolve().absolute()
        logger.info(f"Testing flow {flow_path.as_posix()} in experiment {template._base_path.absolute().as_posix()}.")
        inputs, environment_variables = inputs or {}, environment_variables or {}
        # Find start nodes, must be flow nodes
        start_nodes = [
            node
            for node in template.nodes
            if node.type == ExperimentNodeType.FLOW
            and ProtectedFlow._get_flow_definition(node.path) == ProtectedFlow._get_flow_definition(flow_path)
        ]
        if not start_nodes:
            raise ExperimentValueError(f"Flow {flow_path.as_posix()} not found in experiment {template.dir_name!r}.")
        logger.info(f"Found start nodes {[node.name for node in start_nodes]} for experiment.")
        nodes_to_test = ExperimentHelper.resolve_nodes_to_execute(template, start_nodes)
        logger.info(f"Resolved nodes to test {[node.name for node in nodes_to_test]} for experiment.")
        # If inputs, use the inputs as experiment data, else read the first line in template data
        test_context = ExperimentTemplateTestContext(
            template,
            inputs=inputs,
            environment_variables=environment_variables,
            output_path=kwargs.get("output_path"),
            session=kwargs.get("session"),
        )

        for node in nodes_to_test:
            logger.info(f"Testing node {node.name}...")
            if node in start_nodes:
                # Start nodes inputs should be updated, as original value could be a constant without data reference.
                # Filter unknown key out to avoid warning (case: user input with eval key to override data).
                node.inputs = {**node.inputs, **{k: v for k, v in inputs.items() if k in node.inputs}}
            node_result = self._test_node(node, test_context)
            test_context.add_node_result(node.name, node_result)
        logger.info("Testing completed. See full logs at %s.", test_context.output_path.as_posix())
        return test_context.node_results

    def _test_node(self, node, test_context) -> Run:
        if node.type == ExperimentNodeType.FLOW:
            return self._test_flow_node(node, test_context)
        elif node.type == ExperimentNodeType.COMMAND:
            return self._test_command_node(node, test_context)
        raise ExperimentValueError(f"Unknown experiment node {node.name!r} type {node.type!r}")

    def _test_flow_node(self, node, test_context):
        # Resolve experiment related inputs
        inputs_mapping = ExperimentHelper.resolve_column_mapping(node.name, node.inputs, test_context.test_inputs)
        data, runs = ExperimentHelper.get_referenced_data_and_run(
            node.name, node.inputs, test_context.test_data, test_context.node_results
        )
        # Add data, run inputs/outputs to binding context for inputs mapping resolve.
        binding_context = {**{f"data.{k}": v for k, v in data.items()}, **{f"{k}.outputs": v for k, v in runs.items()}}
        binding_context.update(**{f"{k}.inputs": test_context.node_inputs.get(k, {}) for k in runs.keys()})
        logger.debug(f"Node {node.name!r} binding context {binding_context}.")
        # E.g. inputs_mapping: {'url': '${data.my_data.url}'}  inputs_data: {"data.my_data": {"url": "http://abc"}}
        inputs = apply_inputs_mapping(inputs=binding_context, inputs_mapping=inputs_mapping)
        logger.debug(f"Resolved node {node.name!r} inputs {inputs}.")
        test_context.add_node_inputs(node.name, inputs)
        node_context = test_context.get_node_context(node.name, is_flow=True, test=True)
        return self._client.flows.test(
            flow=node.path,
            environment_variables={**test_context.environment_variables, **node_context},
            inputs=inputs,
            output_path=test_context.output_path / node.name,
            dump_test_result=True,
            stream_output=False,
            run_id=test_context.node_name_to_id[node.name],
            session=test_context.session,
        )

    def _test_command_node(self, *args, **kwargs):
        raise NotImplementedError

    def start(self, nodes=None, from_nodes=None):
        """Start an execution of an experiment.

        Start an orchestrator to schedule node execution according to topological ordering.

        :param nodes: Nodes to be executed.
        :type nodes: list
        :param from_nodes: The branches in experiment to be executed.
        :type from_nodes: list
        :return: Experiment info.
        :rtype: ~promptflow.entities.Experiment
        """
        # Start experiment
        logger.info(f"Starting experiment {experiment.name}.")
        experiment.status = ExperimentStatus.IN_PROGRESS
        experiment.last_start_time = datetime.utcnow().isoformat()
        experiment.last_end_time = None
        self.experiment_operations.create_or_update(experiment)
        self._update_orchestrator_record(status=ExperimentStatus.IN_PROGRESS, pid=os.getpid())
        self._start_orchestrator(nodes=nodes, from_nodes=from_nodes)

    def async_start(self, executable_path=None, nodes=None, from_nodes=None):
        """Start an asynchronous execution of an experiment.

        :param executable_path: Python path when executing the experiment.
        :type executable_path: str
        :param nodes: Nodes to be executed.
        :type nodes: list
        :param from_nodes: The branches in experiment to be executed.
        :type from_nodes: list
        :return: Experiment info.
        :rtype: ~promptflow.entities.Experiment
        """
        logger.info(f"Queuing experiment {self.experiment.name}.")
        self._update_orchestrator_record(status=ExperimentStatus.QUEUING)

        executable_path = executable_path or sys.executable
        args = [executable_path, __file__, "start", "--experiment", self.experiment.name]
        if nodes:
            args = args + ["--nodes"] + nodes
        if from_nodes:
            args = args + ["--from-nodes"] + from_nodes
        # Start an orchestrator process using detach mode
        logger.debug(f"Start experiment {self.experiment.name} in background.")
        self._start_process_in_background(args, executable_path)
        return self.experiment

    def _start_process_in_background(self, args, executable_path=None):
        if platform.system() == "Windows":
            os.spawnve(os.P_DETACH, executable_path, args, os.environ)
        else:
            subprocess.Popen(" ".join(["nohup"] + args + ["&"]), shell=True, env=os.environ)

    def _update_orchestrator_record(self, status, pid=None):
        """Update orchestrator table data"""
        orm_orchestrator = ORMOrchestrator(
            experiment_name=self.experiment.name,
            pid=pid,
            status=status,
        )
        ORMOrchestrator.create_or_update(orm_orchestrator)

        self.experiment.status = status
        last_start_time, last_end_time = None, None
        if status == ExperimentStatus.IN_PROGRESS:
            last_start_time = datetime.utcnow().isoformat()
        elif status == ExperimentStatus.TERMINATED:
            last_end_time = datetime.utcnow().isoformat()
        return ORMExperiment.get(name=self.experiment.name).update(
            status=self.experiment.status,
            last_start_time=last_start_time,
            last_end_time=last_end_time,
            node_runs=json.dumps(self.experiment.node_runs),
        )

    def _start_orchestrator(self, nodes=None, from_nodes=None):
        """
        Orchestrate the execution of nodes in the experiment.
        Determine node execution order through topological sorting.

        :param nodes: Nodes to be executed.
        :type nodes: list
        :param from_nodes: The branches in experiment to be executed.
        :type from_nodes: list
        """

        def prepare_edges(node):
            """Get all in-degree nodes of this node."""
            node_names = set()
            for input_value in node.inputs.values():
                if not isinstance(input_value, str):
                    continue
                if (
                    input_value.startswith("${")
                    and not input_value.startswith("${data.")
                    and not input_value.startswith("${inputs.")
                ):
                    referenced_node_name = input_value.split(".")[0].replace("${", "")
                    node_names.add(referenced_node_name)
            return node_names

        def generate_node_mapping_by_nodes(from_nodes):
            all_node_edges_mapping = {node.name: prepare_edges(node) for node in self.experiment.nodes}
            node_edges_mapping, next_nodes = {node: all_node_edges_mapping[node] for node in from_nodes}, from_nodes
            while next_nodes:
                linked_nodes = set()
                for node in next_nodes:
                    in_degree_nodes = {k: v for k, v in all_node_edges_mapping.items() if node in v}
                    linked_nodes.update(set(in_degree_nodes.keys()) - set(node_edges_mapping.keys()))
                    node_edges_mapping.update(in_degree_nodes)
                next_nodes = linked_nodes
            all_nodes = set()
            for nodes in node_edges_mapping.values():
                all_nodes.update(nodes)
            pre_nodes = all_nodes - set(node_edges_mapping.keys())
            return node_edges_mapping, pre_nodes

        def get_next_executable_nodes(completed_node=None):
            """Get the node to be executed in the experiment.

            :param completed_node: The completed node is used to update node-edge mapping in experiment run.
            :type completed_node: str
            :param next_executable_nodes: Executable node list.
            :type next_executable_nodes: list
            """
            if completed_node:
                # Update node edge mapping in current experiment run.
                # Remove the edge of the node that has been completed.
                for referenced_nodes in node_edges_mapping.values():
                    referenced_nodes.discard(completed_node)
            next_executable_nodes = [
                self._nodes[node_name] for node_name, edges in node_edges_mapping.items() if len(edges) == 0
            ]
            for node in next_executable_nodes:
                node_edges_mapping.pop(node.name)
            return next_executable_nodes

        def check_in_degree_node_outputs(pre_nodes):
            """Check the input data of nodes already exists, it not return false."""
            node_runs = {
                node_name: next(filter(lambda x: x["status"] == ExperimentNodeRunStatus.COMPLETED, node_runs), None)
                for node_name, node_runs in self.experiment.node_runs.items()
            }
            is_in_degree_nodes_ready = True
            for in_degree_node in pre_nodes:
                is_in_degree_nodes_ready = in_degree_node in node_runs
                if node_runs.get(in_degree_node, None):
                    node_run_info = self.run_operations.get(node_runs[in_degree_node]["name"])
                    self._node_runs[in_degree_node] = node_run_info

                    output_path = node_run_info.properties.get("output_path", None)
                    is_in_degree_nodes_ready = is_in_degree_nodes_ready and Path(output_path).exists()
                else:
                    is_in_degree_nodes_ready = False
                    logger.warning(f"Cannot find the outputs of {in_degree_node}")
            return is_in_degree_nodes_ready

        def stop_process():
            """
            Post process of stop experiment. It will update status of all running node to canceled.
            And update status of experiment to terminated. Then terminate the orchestrator process.
            """
            executor.shutdown(wait=False)
            for future, node in future_to_node_run.items():
                if future.running():
                    # Update status of running nodes to canceled.
                    node.update_exp_run_node(status=ExperimentNodeRunStatus.CANCELED)
                    self.experiment._append_node_run(node.node.name, ORMRunInfo.get(node.name))
            # Update status experiment to terminated.
            self._update_orchestrator_record(status=ExperimentStatus.TERMINATED)
            # Terminate orchestrator process.
            sys.exit(1)

        if platform.system() == "Windows":
            import threading

            def stop_handler():
                import win32pipe

                # Create a named pipe to receive the cancel signal.
                pipe_name = r"\\.\pipe\{}".format(self.experiment.name)
                pipe = win32pipe.CreateNamedPipe(
                    pipe_name,
                    win32pipe.PIPE_ACCESS_DUPLEX,
                    win32pipe.PIPE_TYPE_MESSAGE | win32pipe.PIPE_WAIT,
                    1,
                    65536,
                    65536,
                    0,
                    None,
                )
                # Wait for connection to stop orchestrator
                win32pipe.ConnectNamedPipe(pipe, None)
                stop_process()

            # Because of signal handler not works well in Windows, orchestrator starts a daemon thread
            # that creates named pipe to receive cancel signals from other processes.
            # Related issue of signal handler in Windows: https://bugs.python.org/issue26350
            pipe_thread = threading.Thread(target=stop_handler)
            pipe_thread.daemon = True
            pipe_thread.start()
        else:

            def stop_handler(signum, frame):
                """
                Post-processing when the experiment is canceled.
                Terminate all executing nodes and update node status.
                """
                if signum == signal.SIGTERM:
                    stop_process()

            signal.signal(signal.SIGTERM, stop_handler)

        # TODO set max workers
        executor = ThreadPoolExecutor(max_workers=None)
        future_to_node_run = {}

        if from_nodes:
            # Executed from specified nodes
            # check in-degree nodes outputs exist
            node_edges_mapping, pre_nodes = generate_node_mapping_by_nodes(from_nodes)
            if not check_in_degree_node_outputs(pre_nodes):
                raise UserErrorException(f"The output(s) of in-degree for nodes {from_nodes} do not exist.")
            next_execute_nodes = [self._nodes[name] for name in from_nodes]
        elif nodes:
            # Executed specified nodes
            # check in-degree nodes outputs exist
            pre_nodes = set()
            node_mapping = {node.name: node for node in self.experiment.nodes}
            for node_name in nodes:
                pre_nodes.update(prepare_edges(node_mapping[node_name]))
            if not check_in_degree_node_outputs(pre_nodes):
                raise UserErrorException(f"The output(s) of in-degree of nodes {nodes} do not exist.")
            node_edges_mapping = {}
            next_execute_nodes = [self._nodes[name] for name in nodes]
        else:
            # Execute all nodes in experiment.
            node_edges_mapping = {node.name: prepare_edges(node) for node in self.experiment.nodes}
            logger.debug(f"Experiment nodes edges: {node_edges_mapping!r}")
            next_execute_nodes = get_next_executable_nodes()

        while len(next_execute_nodes) != 0 or len(future_to_node_run) != 0:
            for node in next_execute_nodes:
                # Start node execution.
                logger.info(f"Running node {node.name}.")
                exp_node_run = ExperimentNodeRun(
                    node=node,
                    experiment=self.experiment,
                    node_runs=self._node_runs,
                    run_operations=self.run_operations,
                )
                future_to_node_run[executor.submit(exp_node_run.submit)] = exp_node_run
            completed_futures, _ = futures.wait(future_to_node_run.keys(), return_when=futures.FIRST_COMPLETED)
            next_execute_nodes = []
            for future in completed_futures:
                try:
                    node_name = future_to_node_run[future].node.name
                    self._node_runs[node_name] = future.result()
                    if not nodes:
                        # Get next executable nodes by completed nodes.
                        next_execute_nodes.extend(get_next_executable_nodes(completed_node=node_name))
                    self.experiment._append_node_run(node_name, self._node_runs[node_name])
                    del future_to_node_run[future]
                except Exception as e:
                    executor.shutdown(wait=False)
                    # Handle failed execution, update orchestrator and experiment info
                    self.experiment._append_node_run(node_name, future_to_node_run[future])
                    self._update_orchestrator_record(status=ExperimentStatus.TERMINATED)
                    logger.warning(f"Node {future_to_node_run[future].node.name} failed to execute with error {e}.")
                    raise ExperimentNodeRunFailedError(
                        f"Node {future_to_node_run[future].node.name} failed to execute with error {e}."
                    )
        executor.shutdown(wait=False)
        self._update_orchestrator_record(status=ExperimentStatus.TERMINATED)

    def stop(self):
        """Stop in progress experiment.

        If experiment is not in progress, it will raise user error.
        In Linux, it will send terminate signal to orchestrator process. In Windows, it will pass signal by named pipe.
        When process receives the terminate signal, it will update running nodes to canceled and terminate the process.

        :return: Stopped experiment info.
        :rtype: ~promptflow.entities.Experiment
        """
        orchestrator = ORMOrchestrator.get(experiment_name=self.experiment.name)
        if orchestrator.status in [ExperimentStatus.NOT_STARTED, ExperimentStatus.QUEUING, ExperimentStatus.TERMINATED]:
            raise UserErrorException(
                target=ErrorTarget.CONTROL_PLANE_SDK,
                message="Experiment cannot be stopped if it is not started.",
            )
        try:
            if platform.system() == "Windows":
                import win32file

                # Connect to named pipe to stop the orchestrator process.
                win32file.CreateFile(
                    r"\\.\pipe\{}".format(self.experiment.name),
                    win32file.GENERIC_READ | win32file.GENERIC_WRITE,
                    0,
                    None,
                    win32file.OPEN_EXISTING,
                    0,
                    None,
                )
            else:
                # Send terminate signal to orchestrator process.
                process = psutil.Process(orchestrator.pid)
                process.terminate()
        except psutil.NoSuchProcess:
            logger.debug("Experiment orchestrator process terminates abnormally.")
            return

        except Exception as e:
            raise RunOperationError(
                message=f"Experiment stopped failed with {e}",
            )
        # Wait for status updated
        try:
            while True:
                psutil.Process(orchestrator.pid)
                sleep(1)
        except psutil.NoSuchProcess:
            logger.debug("Experiment status has been updated.")

    @staticmethod
    def get_status(experiment_name):
        """Check the status of the orchestrator

        The status recorded in database and process status may be inconsistent.
        Need to check the orchestrator process status.

        :return: Orchestrator status.
        :rtype: str
        """

        def set_orchestrator_terminated():
            logger.info(
                "The orchestrator process terminates abnormally, "
                f"status of {experiment_name} is updated to terminated."
            )
            orm_orchestrator.status = ExperimentStatus.TERMINATED
            ORMOrchestrator.create_or_update(orm_orchestrator)
            ORMExperiment.get(name=experiment_name).update(status=ExperimentStatus.TERMINATED)

        try:
            orm_orchestrator = ORMOrchestrator.get(experiment_name=experiment_name)
            if orm_orchestrator.status == ExperimentStatus.IN_PROGRESS:
                try:
                    process = psutil.Process(orm_orchestrator.pid)
                    if experiment_name not in process.cmdline():
                        # This process is not the process used to start the orchestrator
                        # update experiment to terminated.
                        set_orchestrator_terminated()
                    return orm_orchestrator.status
                except psutil.NoSuchProcess:
                    # The process is terminated abnormally, update experiment to terminated.
                    set_orchestrator_terminated()
                    return ExperimentStatus.TERMINATED
            else:
                return orm_orchestrator.status
        except ExperimentNotFoundError:
            return ExperimentStatus.NOT_STARTED


class ExperimentNodeRun(Run):
    """Experiment node run, includes experiment running context, like data, inputs and runs."""

    def __init__(self, node, experiment, node_runs, run_operations, **kwargs):
        from promptflow._sdk._configuration import Configuration

        self.node = node
        self.experiment = experiment
        self.experiment_data = {data.name: data for data in experiment.data}
        self.experiment_inputs = {input.name: input for input in experiment.inputs}
        self.node_runs = node_runs
        self.run_operations = run_operations

        timestamp = datetime.now().strftime("%Y%m%d_%H%M%S_%f")
        # Config run output path to experiment output folder
        run_output_path = (Path(experiment._output_dir) / "runs" / node.name).resolve().absolute().as_posix()
        super().__init__(
            # Use node name as prefix for run name?
            name=f"{node.name}_attempt{timestamp}",
            display_name=node.display_name or node.name,
            column_mapping=node.inputs,
            variant=getattr(node, "variant", None),
            flow=self._get_node_path(),
            outputs=getattr(node, "outputs", None),
            connections=getattr(node, "connections", None),
            command=getattr(node, "command", None),
            environment_variables=node.environment_variables,
            config=Configuration(overrides={Configuration.RUN_OUTPUT_PATH: run_output_path}),
            **kwargs,
        )
        self._resolve_column_mapping()
        self._input_data = self._resolve_input_dirs()
        self.snapshot_id = self._calculate_snapshot()

    def _resolve_column_mapping(self):
        """Resolve column mapping with experiment inputs to constant values."""
        logger.info(f"Start resolve node {self.node.name!r} column mapping.")
        resolved_mapping = {}
        for name, value in self.column_mapping.items():
            if not isinstance(value, str) or not value.startswith("${inputs."):
                resolved_mapping[name] = value
                continue
            input_name = value.split(".")[1].replace("}", "")
            if input_name not in self.experiment_inputs:
                raise ExperimentValueError(
                    f"Node {self.node_name!r} inputs {value!r} related experiment input {input_name!r} not found."
                )
            resolved_mapping[name] = self.experiment_inputs[input_name].default
        logger.debug(f"Resolved node {self.node.name!r} column mapping {resolved_mapping}.")
        self.column_mapping = resolved_mapping

    def _resolve_input_dirs(self):
        logger.info("Start resolve node %s input dirs.", self.node.name)
        # Get the node referenced data and run
        referenced_data, referenced_run = ExperimentHelper.get_referenced_data_and_run(
            node_name=self.node.name,
            column_mapping=self.column_mapping,
            experiment_data=self.experiment_data,
            experiment_runs=self.node_runs,
        )
        if len(referenced_data) > 1:
            raise ExperimentValueError(
                f"Experiment flow node {self.node.name!r} has multiple data inputs {referenced_data}, "
                "only 1 is expected."
            )
        if len(referenced_run) > 1:
            raise ExperimentValueError(
                f"Experiment flow node {self.node.name!r} has multiple run inputs {referenced_run}, "
                "only 1 is expected."
            )
        (data_name, data_obj) = next(iter(referenced_data.items())) if referenced_data else (None, None)
        (run_name, run_obj) = next(iter(referenced_run.items())) if referenced_run else (None, None)
        logger.debug(f"Resolve node {self.node.name} referenced data {data_name!r}, run {run_name!r}.")
        # Build inputs from experiment data and run
        result = {}
        if data_obj:
            result.update({f"data.{data_name}": data_obj.path})
        if run_obj:
            result.update(ExperimentHelper.resolve_binding_from_run(run_name, run_obj, self.run_operations))
        result = {k: str(Path(v).resolve()) for k, v in result.items() if v is not None}
        logger.debug(f"Resolved node {self.node.name} input dirs {result}.")
        return result

    def _calculate_snapshot(self):
        def calculate_files_content_hash(file_path):
            file_content = {}
            if not isinstance(file_path, (str, PathLike)) or not Path(file_path).exists():
                return file_path
            if Path(file_path).is_file():
                with open(file_path, "r") as f:
                    file_content[file_path] = hashlib.md5(f.read().encode("utf8")).hexdigest()
            else:
                for root, dirs, files in os.walk(file_path):
                    for ignore_item in SNAPSHOT_IGNORES:
                        if ignore_item in dirs:
                            dirs.remove(ignore_item)
                    for file in files:
                        with open(os.path.join(root, file), "r") as f:
                            relative_path = (Path(root) / file).relative_to(Path(file_path)).as_posix()
                            try:
                                file_content[relative_path] = hashlib.md5(f.read().encode("utf8")).hexdigest()
                            except Exception as e:
                                raise e
            return hashlib.md5(json.dumps(file_content, sort_keys=True).encode("utf-8")).hexdigest()

        snapshot_content = {
            "column_mapping": self.column_mapping,
            "inputs": {key: calculate_files_content_hash(value) for key, value in self._input_data.items()},
            "code": calculate_files_content_hash(self.flow),
        }
        return hashlib.md5(json.dumps(snapshot_content, sort_keys=True).encode("utf-8")).hexdigest()

    def _get_node_path(self):
        if self.node.type == ExperimentNodeType.FLOW:
            return self.node.path
        elif self.node.type == ExperimentNodeType.COMMAND:
            return self.node.code
        elif self.node.type == ExperimentNodeType.CHAT_GROUP:
            raise NotImplementedError("Chat group node in experiment is not supported yet.")
        raise ExperimentValueError(f"Unknown experiment node {self.node.name!r} type {self.node.type!r}")

    def _run_node(self) -> Run:
        if self.node.type == ExperimentNodeType.FLOW:
            return self._run_flow_node()
        elif self.node.type == ExperimentNodeType.COMMAND:
            return self._run_command_node()
        elif self.node.type == ExperimentNodeType.CHAT_GROUP:
            return self._run_chat_group_node()
        raise ExperimentValueError(f"Unknown experiment node {self.node.name!r} type {self.node.type!r}")

    def _run_flow_node(self):
        logger.debug(f"Creating flow run {self.name}")
        exp_node_run_submitter = ExperimentFlowRunSubmitter(self.run_operations)
        return exp_node_run_submitter.submit(self)

    def _run_command_node(self):
        logger.debug(f"Creating command run {self.name}")
        exp_command_submitter = ExperimentCommandSubmitter(self.run_operations)
        return exp_command_submitter.submit(self)

    def _run_chat_group_node(self):
        raise NotImplementedError("Chat group node in experiment is not supported yet.")

    def update_exp_run_node(self, status):
        node_run = ORMExperimentNodeRun(
            run_id=self.name,
            snapshot_id=self.snapshot_id,
            node_name=self.node.name,
            experiment_name=self.experiment.name,
            status=status,
        )
        ORMExperimentNodeRun.create_or_update(node_run)

    def submit(self):
        # Get snapshot id from exp_node_run
        node_run = ORMExperimentNodeRun.get_completed_node_by_snapshot_id(
            snapshot_id=self.snapshot_id, experiment_name=self.experiment.name, raise_error=False
        )
        if node_run and node_run.run_id and node_run.status == ExperimentNodeRunStatus.COMPLETED:
            run_info = self.run_operations.get(node_run.run_id)
            output_path = run_info.properties.get("output_path", None)
            if output_path and Path(output_path).exists():
                # TODO Whether need to link used node output folder in the experiment run folder
                logger.info(f"Reuse exist node run {run_info.name} for node {self.node.name}.")
                run_info.name = self.name
                return run_info
        # Update exp node run record
        self.update_exp_run_node(status=ExperimentNodeRunStatus.IN_PROGRESS)
        node_run_result = self._run_node()
        logger.info(f"Node {self.node.name} run {self.name} completed, outputs to {node_run_result._output_path}.")
        return node_run_result


class ExperimentTemplateContext:
    def __init__(self, template: ExperimentTemplate, environment_variables=None):
        """Context for experiment template.
        :param template: Template object to get definition of experiment.
        :param environment_variables: Environment variables specified for test.
        """
        self.template = template
        self.environment_variables = environment_variables or {}
        self._experiment_context = self._get_experiment_context()
        # Generate line run id for node
        timestamp = datetime.now().strftime("%Y%m%d_%H%M%S_%f")
        self.node_name_to_id = {node.name: f"{node.name}_attempt{timestamp}" for node in template.nodes}
        self.node_name_to_referenced_id = self._prepare_referenced_ids()

    def _prepare_referenced_ids(self):
        """Change name: [referenced_name] to name: [referenced_id]."""
        edges = ExperimentHelper.get_experiment_node_edges(self.template.nodes)
        result = {
            name: [self.node_name_to_id[referenced_name] for referenced_name in edges] for name, edges in edges.items()
        }
        logger.debug(f"Resolved node name to id mapping: {self.node_name_to_id}, referenced id mapping {result}.")
        return result

    def _get_experiment_context(self):
        """Get the experiment context required for trace."""
        if not self.template._source_path:
            return {}
        return {ExperimentContextKey.EXPERIMENT: Path(self.template._source_path).resolve().absolute().as_posix()}

    def get_node_context(self, node_name, is_flow, test=False):
        """Get the context for a node."""
        node_context = {**self._experiment_context}
        referenced_key = ExperimentContextKey.REFERENCED_LINE_RUN_ID if test else ExperimentContextKey.REFERENCED_RUN_ID
        referenced_ids = self.node_name_to_referenced_id.get(node_name, [])
        # Add reference context only for flow node
        if referenced_ids and is_flow:
            node_context[referenced_key] = next(iter(referenced_ids))
        global_context = os.environ.get(PF_TRACE_CONTEXT)
        # Expected global context: {"endpoint": "..", "attributes": {..}}
        global_context = json.loads(global_context) if global_context else {"endpoint": "", "attributes": {}}
        global_context["attributes"].update(node_context)
        return {PF_TRACE_CONTEXT: json.dumps(global_context)}


class ExperimentTemplateTestContext(ExperimentTemplateContext):
    def __init__(
        self, template: ExperimentTemplate, inputs=None, environment_variables=None, output_path=None, session=None
    ):
        """
        Test context for experiment template.
        :param template: Template object to get definition of experiment.
        :param inputs: User inputs when calling test command.
        :param environment_variables: Environment variables specified for test.
        :param output_path: The custom output path.
        :param session: The session id for the test trace.
        """
        super().__init__(template, environment_variables)
        self.node_results = {}  # E.g. {'main': {'category': 'xx', 'evidence': 'xx'}}
        self.node_inputs = {}  # E.g. {'main': {'url': 'https://abc'}}
        self.test_data = ExperimentHelper.prepare_test_data(inputs, template)
        self.test_inputs = {input.name: input.default for input in template.inputs}
        # TODO: Update session part after test session is supported
        if output_path:
            self.output_path = Path(output_path)
        else:
            self.output_path = (
                Path(tempfile.gettempdir()) / PROMPT_FLOW_DIR_NAME / "sessions/default" / template.dir_name
            )
        # All test run in experiment should use same session
        self.session = session or uuid.uuid4()

    def add_node_inputs(self, name, inputs):
        self.node_inputs[name] = inputs

    def add_node_result(self, name, result):
        self.node_results[name] = result


class ExperimentHelper:
    @staticmethod
    def prepare_test_data(inputs, template: ExperimentTemplate) -> dict:
        """Prepare test data.
        If inputs is given, use it for all test data.
        Else, read the first line of template data path for test."""
        template_test_data = {}
        for data in template.data:
            data_line = inputs or next(iter(load_data(local_path=data.path)), None)
            if not data_line:
                raise ExperimentValueError(f"Experiment data {data.name!r} is empty.")
            template_test_data[data.name] = data_line
        return template_test_data

    @staticmethod
    def get_referenced_data_and_run(
        node_name: str, column_mapping: dict, experiment_data: dict, experiment_runs: dict
    ) -> tuple:
        """Get the node referenced data and runs from dict."""
        data, run = {}, {}
        for value in column_mapping.values():
            if not isinstance(value, str):
                continue
            if value.startswith("${data."):
                name = value.split(".")[1].replace("}", "")
                if name not in experiment_data:
                    raise ExperimentValueError(
                        f"Node {node_name!r} inputs {value!r} related experiment data {name!r} not found."
                    )
                data[name] = experiment_data[name]
            elif value.startswith("${"):
                name = value.split(".")[0].replace("${", "")
                if name not in experiment_runs:
                    raise ExperimentValueError(
                        f"Node {node_name!r} inputs {value!r} related experiment run {name!r} not found."
                    )
                run[name] = experiment_runs[name]
        return data, run

    @staticmethod
    def resolve_column_mapping(node_name: str, column_mapping: dict, experiment_inputs: dict):
        """Resolve column mapping with experiment inputs to constant values."""
        logger.info(f"Start resolve node {node_name!r} column mapping.")
        if not column_mapping:
            return {}
        resolved_mapping = {}
        for name, value in column_mapping.items():
            if not isinstance(value, str) or not value.startswith("${inputs."):
                resolved_mapping[name] = value
                continue
            input_name = value.split(".")[1].replace("}", "")
            if input_name not in experiment_inputs:
                raise ExperimentValueError(
                    f"Node {node_name!r} inputs {value!r} related experiment input {input_name!r} not found."
                )
            resolved_mapping[name] = experiment_inputs[input_name].default
        logger.debug(f"Resolved node {node_name!r} column mapping {resolved_mapping}.")
        return resolved_mapping

    @staticmethod
    def _is_node_reference(value):
        """Check if value is a node reference."""
        return (
            isinstance(value, str)
            and value.startswith("${")
            and not value.startswith("${data.")
            and not value.startswith("${inputs.")
        )

    @staticmethod
    def _prepare_single_node_edges(node):
        """Prepare single node name to referenced node name edges mapping."""
        node_names = set()
        for input_value in node.inputs.values():
            if not isinstance(input_value, str):
                continue
            if ExperimentHelper._is_node_reference(input_value):
                referenced_node_name = input_value.split(".")[0].replace("${", "")
                node_names.add(referenced_node_name)
        return node_names

    @staticmethod
    def get_experiment_node_edges(nodes):
        """Get experiment node edges mapping."""
        return {node.name: ExperimentHelper._prepare_single_node_edges(node) for node in nodes}

    @staticmethod
    def resolve_nodes_to_execute(experiment, start_nodes=None):
        """Resolve node to execute and ensure nodes order in experiment."""

        def _remove_nodes_from_active_edges(nodes_to_remove):
            for node in nodes_to_remove:
                for referenced_nodes in active_edges.values():
                    referenced_nodes.discard(node.name)
                del active_edges[node.name]

        def _can_remove_node(node):
            # No start nodes specified, no edge linked, then node is available.
            if not start_nodes:
                if node.name in active_edges and len(active_edges[node.name]) == 0:
                    return True
                return False
            # Start nodes specified, successor nodes of resolved nodes are available, edges are required.
            if node.name not in active_edges or len(edges[node.name]) == 0:
                return False
            # All predecessor nodes are resolved, then node is available.
            if all(referenced_node not in active_edges for referenced_node in edges[node.name]):
                return True
            return False

        # Perform topological sort to ensure nodes order
        nodes = experiment.nodes
        resolved_nodes, start_nodes = [], start_nodes or []
        edges = {node.name: ExperimentHelper._prepare_single_node_edges(node) for node in nodes}
        active_edges = copy.deepcopy(edges)
        # If start nodes specified, preprocessing them.
        _remove_nodes_from_active_edges(start_nodes)
        resolved_nodes.extend(start_nodes)
        logger.debug(f"Experiment start node {[node.name for node in start_nodes]}, nodes edges: {active_edges!r}")

        while True:
            available_nodes = [node for node in nodes if _can_remove_node(node)]
            logger.debug(f"Experiment available nodes: {[node.name for node in available_nodes]!r}")
            if not available_nodes:
                break
            _remove_nodes_from_active_edges(available_nodes)
            resolved_nodes.extend(available_nodes)
        # If no start nodes specified, all nodes should be visited.
        if not start_nodes and len(resolved_nodes) != len(nodes):
            raise ExperimentHasCycle(f"Experiment has circular dependency {active_edges!r}")
        logger.debug(f"Experiment nodes resolved: {[node.name for node in resolved_nodes]}")
        return resolved_nodes

    @staticmethod
    def resolve_binding_from_run(run_name, run, run_operations) -> dict:
        """Return the valid binding dict based on a run."""
        binding_dict = {
            # to align with cloud behavior, run.inputs should refer to original data
            f"{run_name}.inputs": run_operations._get_data_path(run),
        }

        # Update command node outputs
        if run._outputs:
            binding_dict.update({f"{run_name}.outputs.{name}": path for name, path in run._outputs.items()})
        else:
            binding_dict.update({f"{run_name}.outputs": run_operations._get_outputs_path(run)})
        logger.debug(f"Resolved node {run_name} binding inputs {binding_dict}.")
        return binding_dict


class ExperimentFlowRunSubmitter(RunSubmitter):
    """Experiment run submitter, override some function from RunSubmitter as experiment run could be different."""

    @classmethod
    def _validate_inputs(cls, run: Run):
        # Do not validate run/data field, as we will resolve them in _resolve_input_dirs.
        return

    def _resolve_input_dirs(self, run: ExperimentNodeRun):
        return run._input_data

    def submit(self, run: Run, stream=False, **kwargs):
        try:
            run.update_exp_run_node(ExperimentNodeRunStatus.IN_PROGRESS)
            self._run_bulk(run=run, stream=stream, **kwargs)
            run_info = self.run_operations.get(name=run.name)
            run.update_exp_run_node(run_info.status)
            return run_info
        except Exception as e:
            run.update_exp_run_node(ExperimentNodeRunStatus.FAILED)
            raise e


class ExperimentCommandSubmitter:
    """Experiment command submitter, responsible for experiment command running."""

    def __init__(self, run_operations: RunOperations):
        self.run_operations = run_operations

    def submit(self, run: ExperimentNodeRun, **kwargs):
        """Submit an experiment command run.

        :param run: Experiment command to submit.
        :type run: ~promptflow.entities.Run
        """
        local_storage = LocalStorageOperations(run, run_mode=RunMode.SingleNode)
        self._submit_command_run(run=run, local_storage=local_storage)
        return self.run_operations.get(name=run.name)

    def _resolve_inputs(self, run: ExperimentNodeRun):
        """Resolve binding inputs to constant values."""
        # e.g. "input_path": "${data.my_data}" -> "${inputs.input_path}": "real_data_path"
        logger.info("Start resolve node %s inputs.", run.node.name)

        logger.debug(f"Resolved node {run.node.name} binding inputs {run._input_data}.")
        # resolve inputs
        resolved_inputs = {}
        for name, value in run.column_mapping.items():
            if not isinstance(value, str) or not value.startswith("${"):
                resolved_inputs[name] = value
                continue
            # my_input: "${run.outputs}" -> my_input: run_outputs_path
            input_key = value.lstrip("${").rstrip("}")
            if input_key in run._input_data:
                resolved_inputs[name] = run._input_data[input_key]
                continue
            logger.warning(
                f"Possibly invalid partial input value binding {value!r} found for node {run.node.name!r}. "
                "Only full binding is supported for command node. For example: ${data.my_data}, ${main_node.outputs}."
            )
            resolved_inputs[name] = value
        logger.debug(f"Resolved node {run.node.name} inputs {resolved_inputs}.")
        return resolved_inputs

    def _resolve_outputs(self, run: ExperimentNodeRun):
        """Resolve outputs to real path."""
        # e.g. "output_path": "${outputs.my_output}" -> "${outputs.output_path}": "real_output_path"
        logger.info("Start resolve node %s outputs.", run.node.name)
        # resolve outputs
        resolved_outputs = {}
        for name, value in run._outputs.items():
            # Set default output path if user doesn't set it
            if not value:
                # Create default output path if user doesn't set it
                value = run._output_path / name
                value.mkdir(parents=True, exist_ok=True)
                value = value.resolve().absolute().as_posix()
                # Update default to run
                run._outputs[name] = value
            # Note: We will do nothing if user config the value, as we don't know it's a file or folder
            resolved_outputs[name] = value
        logger.debug(f"Resolved node {run.node.name} outputs {resolved_outputs}.")
        return resolved_outputs

    def _resolve_command(self, run: ExperimentNodeRun, inputs: dict, outputs: dict):
        """Resolve command to real command."""
        logger.info("Start resolve node %s command.", run.node.name)
        # resolve command
        resolved_command = run._command
        # replace inputs
        for name, value in inputs.items():
            resolved_command = resolved_command.replace(f"${{inputs.{name}}}", str(value))
        # replace outputs
        for name, value in outputs.items():
            resolved_command = resolved_command.replace(f"${{outputs.{name}}}", str(value))
        logger.debug(f"Resolved node {run.node.name} command {resolved_command}.")
        if "${" in resolved_command:
            logger.warning(
                f"Possibly unresolved command value binding found for node {run.node.name!r}. "
                f"Resolved command: {resolved_command}. Please check your command again."
            )
        return resolved_command

    def _submit_command_run(self, run: ExperimentNodeRun, local_storage: LocalStorageOperations) -> dict:
        # resolve environment variables
        SubmitterHelper.resolve_environment_variables(environment_variables=run.environment_variables)
        SubmitterHelper.init_env(environment_variables=run.environment_variables)

        # resolve inputs & outputs for command preparing
        # e.g. input_path: ${data.my_data} -> ${inputs.input_path}: real_data_path
        inputs = self._resolve_inputs(run)
        outputs = self._resolve_outputs(run)

        # replace to command
        command = self._resolve_command(run, inputs, outputs)

        # execute command
        status = Status.Failed.value
        # create run to db when fully prepared to run in executor, otherwise won't create it
        run._dump()  # pylint: disable=protected-access
        try:
            return_code = ExperimentCommandExecutor.run(
                command=command, cwd=run.flow, log_path=local_storage.logger.file_path
            )
            if return_code != 0:
                raise ExperimentCommandRunError(
                    f"Run {run.name} failed with return code {return_code}, "
                    f"please check out {run.properties[FlowRunProperties.OUTPUT_PATH]} for more details."
                )
            status = Status.Completed.value
        except Exception as e:
            # when run failed in executor, store the exception in result and dump to file
            logger.warning(f"Run {run.name} failed when executing in executor with exception {e}.")
            # for user error, swallow stack trace and return failed run since user don't need the stack trace
            if not isinstance(e, UserErrorException):
                # for other errors, raise it to user to help debug root cause.
                raise e
        finally:
            self.run_operations.update(
                name=run.name,
                status=status,
                end_time=datetime.now(),
            )


class ExperimentCommandExecutor:
    """Experiment command executor, responsible for experiment command running."""

    @staticmethod
    def run(command: str, cwd: str, log_path: Path):
        """Start a subprocess to run the command"""
        logger.info(f"Start running command {command}, log path: {log_path}.")
        with open(log_path, "w") as log_file:
            process = subprocess.Popen(command, stdout=log_file, stderr=log_file, shell=True, env=os.environ, cwd=cwd)
        process.wait()
        return process.returncode


def add_start_orchestrator_action(subparsers):
    """Add action to start orchestrator."""
    start_orchestrator_parser = subparsers.add_parser(
        "start",
        description="Start orchestrator.",
    )
    start_orchestrator_parser.add_argument("--experiment", type=str, help="Experiment name")
    start_orchestrator_parser.add_argument("--nodes", type=str, help="Nodes to be executed", nargs="+")
    start_orchestrator_parser.add_argument("--from-nodes", type=str, help="Nodes branch to be executed", nargs="+")
    start_orchestrator_parser.set_defaults(action="start")


if __name__ == "__main__":
    parser = argparse.ArgumentParser(
        formatter_class=argparse.RawDescriptionHelpFormatter,
        description="Orchestrator operations",
    )
    subparsers = parser.add_subparsers()
    add_start_orchestrator_action(subparsers)

    args = args = parser.parse_args(sys.argv[1:])

    if args.action == "start":
        from promptflow._sdk._pf_client import PFClient

        client = PFClient()
        experiment = client._experiments.get(args.experiment)
        ExperimentOrchestrator(client, experiment=experiment).start(nodes=args.nodes, from_nodes=args.from_nodes)<|MERGE_RESOLUTION|>--- conflicted
+++ resolved
@@ -11,12 +11,9 @@
 import subprocess
 import sys
 import tempfile
-<<<<<<< HEAD
+import uuid
 from concurrent import futures
 from concurrent.futures import ThreadPoolExecutor
-=======
-import uuid
->>>>>>> 4869c653
 from datetime import datetime
 from os import PathLike
 from pathlib import Path
