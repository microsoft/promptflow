--- conflicted
+++ resolved
@@ -1,26 +1,19 @@
 # ---------------------------------------------------------
 # Copyright (c) Microsoft Corporation. All rights reserved.
 # ---------------------------------------------------------
-<<<<<<< HEAD
 import argparse
 import hashlib
 import json
 import os
+import subprocess
 import platform
 import signal
 import sys
 from concurrent import futures
 from concurrent.futures import ThreadPoolExecutor
-=======
-import os
-import subprocess
->>>>>>> 22aa8051
 from datetime import datetime
 from os import PathLike
 from pathlib import Path
-from typing import Dict
-
-<<<<<<< HEAD
 import psutil
 
 if not sys.stdout:
@@ -28,8 +21,9 @@
 if not sys.stderr:
     sys.stderr = sys.stdout
 
-from promptflow._sdk._constants import ExperimentNodeRunStatus, ExperimentNodeType, ExperimentStatus
+from promptflow._sdk._constants import ExperimentNodeRunStatus, ExperimentNodeType, ExperimentStatus, FlowRunProperties, RunTypes
 from promptflow._sdk._errors import (
+    ExperimentCommandRunError,
     ExperimentNodeRunFailedError,
     ExperimentNotFoundError,
     ExperimentValueError,
@@ -39,27 +33,17 @@
 from promptflow._sdk._orm.experiment_node_run import ExperimentNodeRun as ORMExperimentNodeRun
 from promptflow._sdk._orm.orchestrator import Orchestrator as ORMOrchestrator
 from promptflow._sdk._orm.run_info import RunInfo as ORMRunInfo
-=======
-from promptflow._sdk._configuration import Configuration
-from promptflow._sdk._constants import ExperimentNodeType, ExperimentStatus, FlowRunProperties, RunTypes
-from promptflow._sdk._errors import ExperimentCommandRunError, ExperimentHasCycle, ExperimentValueError
->>>>>>> 22aa8051
 from promptflow._sdk._submitter import RunSubmitter
 from promptflow._sdk._submitter.utils import SubmitterHelper
 from promptflow._sdk.entities import Run
 from promptflow._sdk.entities._experiment import Experiment
-<<<<<<< HEAD
-from promptflow._utils.logger_utils import LoggerFactory
-from promptflow.exceptions import ErrorTarget, UserErrorException
-=======
 from promptflow._sdk.operations import RunOperations
 from promptflow._sdk.operations._experiment_operations import ExperimentOperations
 from promptflow._sdk.operations._local_storage_operations import LocalStorageOperations
 from promptflow._utils.logger_utils import LoggerFactory
 from promptflow.contracts.run_info import Status
 from promptflow.contracts.run_mode import RunMode
-from promptflow.exceptions import UserErrorException
->>>>>>> 22aa8051
+from promptflow.exceptions import ErrorTarget, UserErrorException
 
 logger = LoggerFactory.get_logger(name=__name__)
 SNAPSHOT_IGNORES = ["__pycache__"]
@@ -71,15 +55,10 @@
     def __init__(self, run_operations, experiment_operations, experiment: Experiment):
         self.run_operations = run_operations
         self.experiment_operations = experiment_operations
-<<<<<<< HEAD
         self.experiment = experiment
         self._nodes = {node.name: node for node in self.experiment.nodes}
         # A key-value pair of node name and run info
         self._node_runs = {}
-=======
-        self.run_submitter = ExperimentRunSubmitter(run_operations)
-        self.command_submitter = ExperimentCommandSubmitter(run_operations)
->>>>>>> 22aa8051
 
     def start(self, nodes=None, from_nodes=None):
         """Start an experiment.
@@ -91,7 +70,6 @@
         :return: Experiment info.
         :rtype: ~promptflow.entities.Experiment
         """
-<<<<<<< HEAD
         # Update experiment status
         logger.info(f"Start experiment {self.experiment.name}.")
         self._update_orchestrator_record(status=ExperimentStatus.IN_PROGRESS, pid=os.getpid())
@@ -148,37 +126,6 @@
             last_end_time=last_end_time,
             node_runs=json.dumps(self.experiment.node_runs),
         )
-=======
-        # Start experiment
-        logger.info(f"Starting experiment {experiment.name}.")
-        experiment.status = ExperimentStatus.IN_PROGRESS
-        experiment.last_start_time = datetime.utcnow().isoformat()
-        experiment.last_end_time = None
-        self.experiment_operations.create_or_update(experiment)
-
-        # Ensure nodes order
-        resolved_nodes = self._ensure_nodes_order(experiment.nodes)
-
-        # Run nodes
-        run_dict = {}
-        try:
-            for node in resolved_nodes:
-                logger.info(f"Running node {node.name}.")
-                run = self._run_node(node, experiment, run_dict)
-                # Update node run to experiment
-                experiment._append_node_run(node.name, run)
-                self.experiment_operations.create_or_update(experiment)
-                run_dict[node.name] = run
-                logger.info(f"Node {node.name} run {run.name} completed, outputs to {run._output_path}.")
-        except Exception as e:
-            logger.error(f"Running experiment {experiment.name} failed with error {e}.")
-        finally:
-            # End experiment
-            logger.info(f"Terminating experiment {experiment.name}.")
-            experiment.status = ExperimentStatus.TERMINATED
-            experiment.last_end_time = datetime.utcnow().isoformat()
-            return self.experiment_operations.create_or_update(experiment)
->>>>>>> 22aa8051
 
     def _start_orchestrator(self, nodes=None, from_nodes=None):
         """
@@ -282,7 +229,6 @@
             # Executed specified nodes
             # check in-degree nodes outputs exist
             for node in nodes:
-<<<<<<< HEAD
                 if not check_in_degree_node_outputs(node, node_edges_mapping):
                     raise UserErrorException(f"The output of in-degree of node {node} does not exist.")
             next_execute_nodes = nodes
@@ -388,99 +334,30 @@
         self.node_runs = node_runs
         self.run_operations = run_operations
 
-        # Use node name as prefix for run name?
         timestamp = datetime.now().strftime("%Y%m%d_%H%M%S_%f")
         # Config run output path to experiment output folder
         run_output_path = (Path(experiment._output_dir) / "runs" / node.name).resolve().absolute().as_posix()
         super().__init__(
-=======
-                if node.name not in edges:
-                    continue
-                if len(edges[node.name]) != 0:
-                    continue
-                action = True
-                resolved_nodes.append(node)
-                del edges[node.name]
-                for referenced_nodes in edges.values():
-                    referenced_nodes.discard(node.name)
-                break
-            if not action:
-                raise ExperimentHasCycle(f"Experiment has circular dependency {edges!r}")
-
-        logger.debug(f"Experiment nodes resolved order: {[node.name for node in resolved_nodes]}")
-        return resolved_nodes
-
-    def _run_node(self, node, experiment, run_dict) -> Run:
-        if node.type == ExperimentNodeType.FLOW:
-            return self._run_flow_node(node, experiment, run_dict)
-        elif node.type == ExperimentNodeType.COMMAND:
-            return self._run_command_node(node, experiment, run_dict)
-        raise ExperimentValueError(f"Unknown experiment node {node.name!r} type {node.type!r}")
-
-    def _run_flow_node(self, node, experiment, run_dict):
-        run_output_path = (Path(experiment._output_dir) / "runs" / node.name).resolve().absolute().as_posix()
-        timestamp = datetime.now().strftime("%Y%m%d_%H%M%S_%f")
-        run = ExperimentRun(
-            node_name=node.name,
-            experiment=experiment,
-            experiment_runs=run_dict,
             # Use node name as prefix for run name?
->>>>>>> 22aa8051
             name=f"{node.name}_attempt{timestamp}",
             display_name=node.display_name or node.name,
             column_mapping=node.inputs,
-            variant=node.variant,
-            flow=node.path,
-            connections=node.connections,
+            variant=getattr(node, "variant", None),
+            flow=self._get_node_path(),
+            outputs=getattr(node, "outputs", None),
+            connections=getattr(node, "connections", None),
+            command=getattr(node, "command", None),
             environment_variables=node.environment_variables,
             config=Configuration(overrides={Configuration.RUN_OUTPUT_PATH: run_output_path}),
             **kwargs,
         )
-<<<<<<< HEAD
-=======
-        logger.debug(f"Creating run {run.name}")
-        return self.run_submitter.submit(run)
-
-    def _run_command_node(self, node, experiment, run_dict):
-        run_output_path = (Path(experiment._output_dir) / "runs" / node.name).resolve().absolute().as_posix()
-        timestamp = datetime.now().strftime("%Y%m%d_%H%M%S_%f")
-        run = ExperimentRun(
-            type=RunTypes.COMMAND,
-            node_name=node.name,
-            experiment=experiment,
-            experiment_runs=run_dict,
-            name=f"{node.name}_attempt{timestamp}",
-            display_name=node.display_name or node.name,
-            column_mapping=node.inputs,
-            # Use command code path as flow path
-            flow=node.code,
-            outputs=node.outputs,
-            command=node.command,
-            environment_variables=node.environment_variables,
-            config=Configuration(overrides={Configuration.RUN_OUTPUT_PATH: run_output_path}),
-        )
-        logger.debug(f"Creating run {run.name}")
-        return self.command_submitter.submit(run)
-
-
-class ExperimentRun(Run):
-    """Experiment run, includes experiment running context, like data, inputs and runs."""
-
-    def __init__(self, experiment, node_name, experiment_runs: Dict[str, "ExperimentRun"], **kwargs):
-        self.node_name = node_name
-        self.experiment = experiment
-        self.experiment_data = {data.name: data for data in experiment.data}
-        self.experiment_inputs = {input.name: input for input in experiment.inputs}
-        self.experiment_runs = experiment_runs
-        super().__init__(**kwargs)
->>>>>>> 22aa8051
         self._resolve_column_mapping()
-        self._resolve_data()
+        self._input_data = self._resolve_input_dirs()
         self.snapshot_id = self._calculate_snapshot()
 
     def _resolve_column_mapping(self):
         """Resolve column mapping with experiment inputs to constant values."""
-        logger.info(f"Start resolve node {self.node_name!r} column mapping.")
+        logger.info(f"Start resolve node {self.node.name!r} column mapping.")
         resolved_mapping = {}
         for name, value in self.column_mapping.items():
             if not isinstance(value, str) or not value.startswith("${inputs."):
@@ -492,46 +369,74 @@
                     f"Node {self.node_name!r} inputs {value!r} related experiment input {input_name!r} not found."
                 )
             resolved_mapping[name] = self.experiment_inputs[input_name].default
-        logger.debug(f"Resolved node {self.node_name!r} column mapping {resolved_mapping}.")
+        logger.debug(f"Resolved node {self.node.name!r} column mapping {resolved_mapping}.")
         self.column_mapping = resolved_mapping
 
-<<<<<<< HEAD
-    def _resolve_data(self):
-        """Resolve node inputs reference to run or experiment to constant values."""
-        logger.info("Start resolve node %s input dirs.", self.name)
+    def _get_referenced_data_and_run(self) -> tuple:
+        """Get the node referenced data and runs. Format: {name: ExperimentData/ExperimentRun}"""
+        data, run = {}, {}
+        inputs_mapping = self.column_mapping
+        for value in inputs_mapping.values():
+            if not isinstance(value, str):
+                continue
+            if value.startswith("${data."):
+                name = value.split(".")[1].replace("}", "")
+                if name not in self.experiment_data:
+                    raise ExperimentValueError(
+                        f"Node {self.display_name!r} inputs {value!r} related experiment data {name!r} not found."
+                    )
+                data[name] = self.experiment_data[name]
+            elif value.startswith("${"):
+                name = value.split(".")[0].replace("${", "")
+                if name not in self.node_runs:
+                    raise ExperimentValueError(
+                        f"Node {self.display_name!r} inputs {value!r} related experiment run {name!r} not found."
+                    )
+                run[name] = self.node_runs[name]
+        return data, run
+
+    @staticmethod
+    def resolve_binding_from_run(run_name, run, run_operations) -> dict:
+        """Return the valid binding dict based on a run."""
+        binding_dict = {
+            # to align with cloud behavior, run.inputs should refer to original data
+            f"{run_name}.inputs": run_operations._get_data_path(run),
+        }
+
+        # Update command node outputs
+        if run._outputs:
+            binding_dict.update({f"{run_name}.outputs.{name}": path for name, path in run._outputs.items()})
+        else:
+            binding_dict.update({f"{run_name}.outputs": run_operations._get_outputs_path(run)})
+        logger.debug(f"Resolved node {run_name} binding inputs {binding_dict}.")
+        return binding_dict
+
+    def _resolve_input_dirs(self):
+        logger.info("Start resolve node %s input dirs.", self.node.name)
         # Get the node referenced data and run
-        data_name, run_name = None, None
-        data = {}
-        for value in self.column_mapping.values():
-            referenced_data, referenced_run = None, None
-            if value.startswith("${data."):
-                referenced_data = value.split(".")[1].replace("}", "")
-            elif value.startswith("${"):
-                referenced_run = value.split(".")[0].replace("${", "")
-            if referenced_data:
-                if data_name and data_name != referenced_data:
-                    raise ExperimentValueError(
-                        f"Experiment has multiple data inputs {data_name!r} and {referenced_data!r}"
-                    )
-                data_name = referenced_data
-            if referenced_run:
-                if run_name and run_name != referenced_run:
-                    raise ExperimentValueError(
-                        f"Experiment has multiple run inputs {run_name!r} and {referenced_run!r}"
-                    )
-                run_name = referenced_run
-            if data_name in self.experiment_data and self.experiment_data[data_name].path:
-                data.update({f"data.{data_name}": self.experiment_data[data_name].path})
-            if run_name in self.node_runs:
-                data.update(
-                    {
-                        f"{run_name}.outputs": self.run_operations._get_outputs_path(self.node_runs[run_name].name),
-                        # to align with cloud behavior, run.inputs should refer to original data
-                        f"{run_name}.inputs": self.run_operations._get_data_path(self.node_runs[run_name].name),
-                    }
-                )
-                logger.debug(f"Resolve node {self.name} referenced data {data_name!r}, run {run_name!r}.")
-        self._input_data = {k: str(Path(v).resolve()) for k, v in data.items() if v is not None}
+        referenced_data, referenced_run = self._get_referenced_data_and_run()
+        if len(referenced_data) > 1:
+            raise ExperimentValueError(
+                f"Experiment flow node {self.node.name!r} has multiple data inputs {referenced_data}, "
+                "only 1 is expected."
+            )
+        if len(referenced_run) > 1:
+            raise ExperimentValueError(
+                f"Experiment flow node {self.node.name!r} has multiple run inputs {referenced_run}, "
+                "only 1 is expected."
+            )
+        (data_name, data_obj) = next(iter(referenced_data.items())) if referenced_data else (None, None)
+        (run_name, run_obj) = next(iter(referenced_run.items())) if referenced_run else (None, None)
+        logger.debug(f"Resolve node {self.node.name} referenced data {data_name!r}, run {run_name!r}.")
+        # Build inputs from experiment data and run
+        result = {}
+        if data_obj:
+            result.update({f"data.{data_name}": data_obj.path})
+        if run_obj:
+            result.update(self.resolve_binding_from_run(run_name, run_obj, self.run_operations))
+        result = {k: str(Path(v).resolve()) for k, v in result.items() if v is not None}
+        logger.debug(f"Resolved node {self.node.name} input dirs {result}.")
+        return result
 
     def _calculate_snapshot(self):
         def calculate_files_content_hash(file_path):
@@ -558,26 +463,37 @@
         snapshot_content = {
             "parameter": {},
             "inputs": {key: calculate_files_content_hash(value) for key, value in self._input_data.items()},
-            "code": calculate_files_content_hash(self.node.path),
+            "code": calculate_files_content_hash(self.flow),
         }
         return hashlib.md5(json.dumps(snapshot_content, sort_keys=True).encode("utf-8")).hexdigest()
+
+    def _get_node_path(self):
+        if self.node.type == ExperimentNodeType.FLOW:
+            return self.node.path
+        elif self.node.type == ExperimentNodeType.COMMAND:
+            return self.node.code
+        elif self.node.type == ExperimentNodeType.CHAT_GROUP:
+            raise NotImplementedError("Chat group node in experiment is not supported yet.")
+        raise ExperimentValueError(f"Unknown experiment node {self.node.name!r} type {self.node.type!r}")
 
     def _run_node(self) -> Run:
         if self.node.type == ExperimentNodeType.FLOW:
             return self._run_flow_node()
-        elif self.node.type == ExperimentNodeType.CODE:
-            return self._run_script_node()
+        elif self.node.type == ExperimentNodeType.COMMAND:
+            return self._run_command_node()
         elif self.node.type == ExperimentNodeType.CHAT_GROUP:
             return self._run_chat_group_node()
         raise ExperimentValueError(f"Unknown experiment node {self.node.name!r} type {self.node.type!r}")
 
     def _run_flow_node(self):
-        logger.debug(f"Creating run {self.name}")
-        exp_node_run_submitter = FlowNodeRunSubmitter(self.run_operations)
+        logger.debug(f"Creating flow run {self.name}")
+        exp_node_run_submitter = ExperimentFlowRunSubmitter(self.run_operations)
         return exp_node_run_submitter.submit(self)
 
-    def _run_script_node(self):
-        raise NotImplementedError("Script node in experiment is not supported yet.")
+    def _run_command_node(self):
+        logger.debug(f"Creating command run {self.name}")
+        exp_command_submitter = ExperimentCommandSubmitter(self.run_operations)
+        return exp_command_submitter.submit(self)
 
     def _run_chat_group_node(self):
         raise NotImplementedError("Chat group node in experiment is not supported yet.")
@@ -608,10 +524,11 @@
         # Update exp node run record
         self.update_exp_run_node(status=ExperimentNodeRunStatus.IN_PROGRESS)
         node_run_result = self._run_node()
+        logger.info(f"Node {self.node.name} run {self.name} completed, outputs to {node_run_result._output_path}.")
         return node_run_result
 
 
-class FlowNodeRunSubmitter(RunSubmitter):
+class ExperimentFlowRunSubmitter(RunSubmitter):
     """Experiment run submitter, override some function from RunSubmitter as experiment run could be different."""
 
     @classmethod
@@ -634,123 +551,13 @@
             raise e
 
 
-def add_start_orchestrator_action(subparsers):
-    """Add action to start orchestrator."""
-    start_orchestrator_parser = subparsers.add_parser(
-        "start",
-        description="Start orchestrator.",
-    )
-    start_orchestrator_parser.add_argument("--experiment", type=str, help="Experiment name")
-    start_orchestrator_parser.add_argument("--nodes", type=str, help="Nodes to be executed", nargs="+")
-    start_orchestrator_parser.add_argument("--from-nodes", type=str, help="Nodes branch to be executed", nargs="+")
-    start_orchestrator_parser.set_defaults(action="start")
-
-
-if __name__ == "__main__":
-    parser = argparse.ArgumentParser(
-        formatter_class=argparse.RawDescriptionHelpFormatter,
-        description="Orchestrator operations",
-    )
-    subparsers = parser.add_subparsers()
-    add_start_orchestrator_action(subparsers)
-
-    args = args = parser.parse_args(sys.argv[1:])
-
-    if args.action == "start":
-        from promptflow._sdk._pf_client import PFClient
-
-        client = PFClient()
-        experiment = client._experiments.get(args.experiment)
-        ExperimentOrchestrator(
-            run_operations=client.runs, experiment_operations=client._experiments, experiment=experiment
-        ).start(nodes=args.nodes, from_nodes=args.from_nodes)
-=======
-    def _get_referenced_data_and_run(self) -> tuple:
-        """Get the node referenced data and runs. Format: {name: ExperimentData/ExperimentRun}"""
-        data, run = {}, {}
-        inputs_mapping = self.column_mapping
-        for value in inputs_mapping.values():
-            if not isinstance(value, str):
-                continue
-            if value.startswith("${data."):
-                name = value.split(".")[1].replace("}", "")
-                if name not in self.experiment_data:
-                    raise ExperimentValueError(
-                        f"Node {self.display_name!r} inputs {value!r} related experiment data {name!r} not found."
-                    )
-                data[name] = self.experiment_data[name]
-            elif value.startswith("${"):
-                name = value.split(".")[0].replace("${", "")
-                if name not in self.experiment_runs:
-                    raise ExperimentValueError(
-                        f"Node {self.display_name!r} inputs {value!r} related experiment run {name!r} not found."
-                    )
-                run[name] = self.experiment_runs[name]
-        return data, run
-
-
-class ExperimentRunSubmitterHelper:
-    @staticmethod
-    def resolve_binding_from_run(run_name, run, run_operations) -> dict:
-        """Return the valid binding dict based on a run."""
-        binding_dict = {
-            # to align with cloud behavior, run.inputs should refer to original data
-            f"{run_name}.inputs": run_operations._get_data_path(run),
-        }
-
-        # Update command node outputs
-        if run._outputs:
-            binding_dict.update({f"{run_name}.outputs.{name}": path for name, path in run._outputs.items()})
-        else:
-            binding_dict.update({f"{run_name}.outputs": run_operations._get_outputs_path(run)})
-        logger.debug(f"Resolved node {run_name} binding inputs {binding_dict}.")
-        return binding_dict
-
-
-class ExperimentRunSubmitter(RunSubmitter):
-    """Experiment run submitter, override some function from RunSubmitter as experiment run could be different."""
-
-    @classmethod
-    def _validate_inputs(cls, run: Run):
-        # Do not validate run/data field, as we will resolve them in _resolve_input_dirs.
-        return
-
-    def _resolve_input_dirs(self, run: ExperimentRun):
-        logger.info("Start resolve node %s input dirs.", run.node_name)
-        logger.debug(f"Experiment context: {run.experiment_data}, {run.experiment_runs}, inputs: {run.column_mapping}")
-        # Get the node referenced data and run
-        referenced_data, referenced_run = run._get_referenced_data_and_run()
-        if len(referenced_data) > 1:
-            raise ExperimentValueError(
-                f"Experiment flow node {run.node_name!r} has multiple data inputs {referenced_data}, "
-                "only 1 is expected."
-            )
-        if len(referenced_run) > 1:
-            raise ExperimentValueError(
-                f"Experiment flow node {run.node_name!r} has multiple run inputs {referenced_run}, "
-                "only 1 is expected."
-            )
-        (data_name, data_obj) = next(iter(referenced_data.items())) if referenced_data else (None, None)
-        (run_name, run_obj) = next(iter(referenced_run.items())) if referenced_run else (None, None)
-        logger.debug(f"Resolve node {run.node_name} referenced data {data_name!r}, run {run_name!r}.")
-        # Build inputs from experiment data and run
-        result = {}
-        if data_obj:
-            result.update({f"data.{data_name}": data_obj.path})
-        if run_obj:
-            result.update(ExperimentRunSubmitterHelper.resolve_binding_from_run(run_name, run_obj, self.run_operations))
-        result = {k: str(Path(v).resolve()) for k, v in result.items() if v is not None}
-        logger.debug(f"Resolved node {run.node_name} input dirs {result}.")
-        return result
-
-
 class ExperimentCommandSubmitter:
     """Experiment command submitter, responsible for experiment command running."""
 
     def __init__(self, run_operations: RunOperations):
         self.run_operations = run_operations
 
-    def submit(self, run: ExperimentRun, **kwargs):
+    def submit(self, run: ExperimentNodeRun, **kwargs):
         """Submit an experiment command run.
 
         :param run: Experiment command to submit.
@@ -760,24 +567,12 @@
         self._submit_command_run(run=run, local_storage=local_storage)
         return self.run_operations.get(name=run.name)
 
-    def _resolve_inputs(self, run: ExperimentRun):
+    def _resolve_inputs(self, run: ExperimentNodeRun):
         """Resolve binding inputs to constant values."""
         # e.g. "input_path": "${data.my_data}" -> "${inputs.input_path}": "real_data_path"
-        logger.info("Start resolve node %s inputs.", run.node_name)
-        data, runs = run._get_referenced_data_and_run()
-        # prepare "${data.my_data}": real_data_path
-        binding_dict = {"${data.%s}" % name: val.path for name, val in data.items()}
-        # prepare "${run.outputs}": run_outputs_path, "${run.inputs}": run_inputs_path
-        for name, val in runs.items():
-            binding_dict.update(
-                {
-                    "${%s}" % k: v
-                    for k, v in ExperimentRunSubmitterHelper.resolve_binding_from_run(
-                        name, val, self.run_operations
-                    ).items()
-                }
-            )
-        logger.debug(f"Resolved node {run.node_name} binding inputs {binding_dict}.")
+        logger.info("Start resolve node %s inputs.", run.node.name)
+
+        logger.debug(f"Resolved node {run.node.name} binding inputs {run._input_data}.")
         # resolve inputs
         resolved_inputs = {}
         for name, value in run.column_mapping.items():
@@ -785,21 +580,22 @@
                 resolved_inputs[name] = value
                 continue
             # my_input: "${run.outputs}" -> my_input: run_outputs_path
-            if value in binding_dict:
-                resolved_inputs[name] = binding_dict[value]
+            input_key = value.lstrip("${").rstrip("}")
+            if input_key in run._input_data:
+                resolved_inputs[name] = run._input_data[input_key]
                 continue
             logger.warning(
-                f"Possibly invalid partial input value binding {value!r} found for node {run.node_name!r}. "
+                f"Possibly invalid partial input value binding {value!r} found for node {run.node.name!r}. "
                 "Only full binding is supported for command node. For example: ${data.my_data}, ${main_node.outputs}."
             )
             resolved_inputs[name] = value
-        logger.debug(f"Resolved node {run.node_name} inputs {resolved_inputs}.")
+        logger.debug(f"Resolved node {run.node.name} inputs {resolved_inputs}.")
         return resolved_inputs
 
-    def _resolve_outputs(self, run: ExperimentRun):
+    def _resolve_outputs(self, run: ExperimentNodeRun):
         """Resolve outputs to real path."""
         # e.g. "output_path": "${outputs.my_output}" -> "${outputs.output_path}": "real_output_path"
-        logger.info("Start resolve node %s outputs.", run.node_name)
+        logger.info("Start resolve node %s outputs.", run.node.name)
         # resolve outputs
         resolved_outputs = {}
         for name, value in run._outputs.items():
@@ -813,12 +609,12 @@
                 run._outputs[name] = value
             # Note: We will do nothing if user config the value, as we don't know it's a file or folder
             resolved_outputs[name] = value
-        logger.debug(f"Resolved node {run.node_name} outputs {resolved_outputs}.")
+        logger.debug(f"Resolved node {run.node.name} outputs {resolved_outputs}.")
         return resolved_outputs
 
-    def _resolve_command(self, run: ExperimentRun, inputs: dict, outputs: dict):
+    def _resolve_command(self, run: ExperimentNodeRun, inputs: dict, outputs: dict):
         """Resolve command to real command."""
-        logger.info("Start resolve node %s command.", run.node_name)
+        logger.info("Start resolve node %s command.", run.node.name)
         # resolve command
         resolved_command = run._command
         # replace inputs
@@ -827,15 +623,15 @@
         # replace outputs
         for name, value in outputs.items():
             resolved_command = resolved_command.replace(f"${{outputs.{name}}}", str(value))
-        logger.debug(f"Resolved node {run.node_name} command {resolved_command}.")
+        logger.debug(f"Resolved node {run.node.name} command {resolved_command}.")
         if "${" in resolved_command:
             logger.warning(
-                f"Possibly unresolved command value binding found for node {run.node_name!r}. "
+                f"Possibly unresolved command value binding found for node {run.node.name!r}. "
                 f"Resolved command: {resolved_command}. Please check your command again."
             )
         return resolved_command
 
-    def _submit_command_run(self, run: ExperimentRun, local_storage: LocalStorageOperations) -> dict:
+    def _submit_command_run(self, run: ExperimentNodeRun, local_storage: LocalStorageOperations) -> dict:
         # resolve environment variables
         SubmitterHelper.resolve_environment_variables(environment_variables=run.environment_variables)
         SubmitterHelper.init_env(environment_variables=run.environment_variables)
@@ -887,4 +683,35 @@
             process = subprocess.Popen(command, stdout=log_file, stderr=log_file, shell=True, env=os.environ, cwd=cwd)
         process.wait()
         return process.returncode
->>>>>>> 22aa8051
+
+
+def add_start_orchestrator_action(subparsers):
+    """Add action to start orchestrator."""
+    start_orchestrator_parser = subparsers.add_parser(
+        "start",
+        description="Start orchestrator.",
+    )
+    start_orchestrator_parser.add_argument("--experiment", type=str, help="Experiment name")
+    start_orchestrator_parser.add_argument("--nodes", type=str, help="Nodes to be executed", nargs="+")
+    start_orchestrator_parser.add_argument("--from-nodes", type=str, help="Nodes branch to be executed", nargs="+")
+    start_orchestrator_parser.set_defaults(action="start")
+
+
+if __name__ == "__main__":
+    parser = argparse.ArgumentParser(
+        formatter_class=argparse.RawDescriptionHelpFormatter,
+        description="Orchestrator operations",
+    )
+    subparsers = parser.add_subparsers()
+    add_start_orchestrator_action(subparsers)
+
+    args = args = parser.parse_args(sys.argv[1:])
+
+    if args.action == "start":
+        from promptflow._sdk._pf_client import PFClient
+
+        client = PFClient()
+        experiment = client._experiments.get(args.experiment)
+        ExperimentOrchestrator(
+            run_operations=client.runs, experiment_operations=client._experiments, experiment=experiment
+        ).start(nodes=args.nodes, from_nodes=args.from_nodes)