# ---------------------------------------------------------
# Copyright (c) Microsoft Corporation. All rights reserved.
# ---------------------------------------------------------
# this file is a middle layer between the local SDK and executor, it'll have some similar logic with cloud PFS.

import datetime
from pathlib import Path
from typing import Union

from promptflow._constants import FlowLanguage
from promptflow._sdk._constants import FlowRunProperties
from promptflow._sdk._utils import parse_variant
from promptflow._sdk.entities._flow import ProtectedFlow
from promptflow._sdk.entities._run import Run
from promptflow._sdk.operations._local_storage_operations import LocalStorageOperations
from promptflow._sdk.operations._run_operations import RunOperations
from promptflow._utils.context_utils import _change_working_dir
from promptflow.batch import BatchEngine
from promptflow.contracts.run_info import Status
from promptflow.contracts.run_mode import RunMode
from promptflow.exceptions import UserErrorException, ValidationException

from ..._utils.logger_utils import LoggerFactory
from .._load_functions import load_flow
from ..entities._eager_flow import EagerFlow
from .utils import SubmitterHelper, variant_overwrite_context

logger = LoggerFactory.get_logger(name=__name__)


class RunSubmitter:
    """Submit run to executor."""

    def __init__(self, run_operations: RunOperations):
        self.run_operations = run_operations

    def submit(self, run: Run, stream=False, **kwargs):
        self._run_bulk(run=run, stream=stream, **kwargs)
        return self.run_operations.get(name=run.name)

    def _run_bulk(self, run: Run, stream=False, **kwargs):
        # validate & resolve variant
        if run.variant:
            tuning_node, variant = parse_variant(run.variant)
        else:
            tuning_node, variant = None, None

        if run.run is not None:
            if isinstance(run.run, str):
                run.run = self.run_operations.get(name=run.run)
            elif not isinstance(run.run, Run):
                error = TypeError(f"Referenced run must be a Run instance, got {type(run.run)}")
                raise UserErrorException(message=str(error), error=error)
            else:
                # get the run again to make sure it's status is latest
                run.run = self.run_operations.get(name=run.run.name)
            if run.run.status != Status.Completed.value:
                error = ValueError(f"Referenced run {run.run.name} is not completed, got status {run.run.status}")
                raise UserErrorException(message=str(error), error=error)
            run.run.outputs = self.run_operations._get_outputs(run.run)
        self._validate_inputs(run=run)

        local_storage = LocalStorageOperations(run, stream=stream, run_mode=RunMode.Batch)
        with local_storage.logger:
            if local_storage.eager_mode:
                flow_obj = load_flow(source=run.flow)
                self._submit_bulk_run(flow=flow_obj, run=run, local_storage=local_storage)
            else:
                # running specified variant
                with variant_overwrite_context(run.flow, tuning_node, variant, connections=run.connections) as flow:
                    self._submit_bulk_run(flow=flow, run=run, local_storage=local_storage)

    @classmethod
    def _validate_inputs(cls, run: Run):
        if not run.run and not run.data:
            error = ValidationException("Either run or data must be specified for flow run.")
            raise UserErrorException(message=str(error), error=error)

<<<<<<< HEAD
    def _submit_bulk_run(self, flow: Flow, run: Run, local_storage: LocalStorageOperations) -> dict:
        logger.info(f"Submitting run {run.name}, reach logs at {local_storage.logger.file_path}.")
=======
    def _submit_bulk_run(
        self, flow: Union[ProtectedFlow, EagerFlow], run: Run, local_storage: LocalStorageOperations
    ) -> dict:
>>>>>>> 2d5a29b6
        run_id = run.name
        if flow.language == FlowLanguage.CSharp:
            connections = []
        else:
            with _change_working_dir(flow.code):
                connections = SubmitterHelper.resolve_connections(flow=flow)
        column_mapping = run.column_mapping
        # resolve environment variables
        run.environment_variables = SubmitterHelper.load_and_resolve_environment_variables(
            flow=flow, environment_variables=run.environment_variables
        )
        SubmitterHelper.init_env(environment_variables=run.environment_variables)

        # prepare data
        input_dirs = self._resolve_input_dirs(run)
        self._validate_column_mapping(column_mapping)
        batch_result = None
        status = Status.Failed.value
        exception = None
        # create run to db when fully prepared to run in executor, otherwise won't create it
        run._dump()  # pylint: disable=protected-access
        try:
            batch_engine = BatchEngine(
                flow.path,
                flow.code,
                connections=connections,
                entry=flow.entry if isinstance(flow, EagerFlow) else None,
                storage=local_storage,
                log_path=local_storage.logger.file_path,
            )
            batch_result = batch_engine.run(
                input_dirs=input_dirs,
                inputs_mapping=column_mapping,
                output_dir=local_storage.outputs_folder,
                run_id=run_id,
            )
            error_logs = []
            if batch_result.failed_lines > 0:
                # Log warning message when there are failed line run in bulk run.
                error_logs.append(
                    f"{batch_result.failed_lines} out of {batch_result.total_lines} runs failed in batch run."
                )
            if batch_result.error_summary.aggr_error_dict:
                # log warning message when there are failed aggregation nodes in bulk run.
                aggregation_nodes = list(batch_result.error_summary.aggr_error_dict.keys())
                error_logs.append(f"aggregation nodes {aggregation_nodes} failed in batch run.")
            # update error log
            if error_logs and run.properties.get(FlowRunProperties.OUTPUT_PATH, None):
                error_logs.append(
                    f" Please check out {run.properties[FlowRunProperties.OUTPUT_PATH]} for more details."
                )
            if error_logs:
                logger.warning("\n".join(error_logs))
            # The bulk run is completed if the batch_engine.run successfully completed.
            status = Status.Completed.value
        except Exception as e:
            # when run failed in executor, store the exception in result and dump to file
            logger.warning(f"Run {run.name} failed when executing in executor with exception {e}.")
            exception = e
            # for user error, swallow stack trace and return failed run since user don't need the stack trace
            if not isinstance(e, UserErrorException):
                # for other errors, raise it to user to help debug root cause.
                raise e
            # won't raise the exception since it's already included in run object.
        finally:
            # persist snapshot and result
            # snapshot: flow directory
            local_storage.dump_snapshot(flow)
            # persist inputs, outputs and metrics
            local_storage.persist_result(batch_result)
            # exceptions
            local_storage.dump_exception(exception=exception, batch_result=batch_result)
            # system metrics: token related
            system_metrics = batch_result.system_metrics.to_dict() if batch_result else {}

            self.run_operations.update(
                name=run.name,
                status=status,
                end_time=datetime.datetime.now(),
                system_metrics=system_metrics,
            )

    def _resolve_input_dirs(self, run: Run):
        result = {"data": run.data if run.data else None}
        if run.run is not None:
            result.update(
                {
                    "run.outputs": self.run_operations._get_outputs_path(run.run),
                    # to align with cloud behavior, run.inputs should refer to original data
                    "run.inputs": self.run_operations._get_data_path(run.run),
                }
            )
        return {k: str(Path(v).resolve()) for k, v in result.items() if v is not None}

    @classmethod
    def _validate_column_mapping(cls, column_mapping: dict):
        if not column_mapping:
            return
        if not isinstance(column_mapping, dict):
            raise ValidationException(f"Column mapping must be a dict, got {type(column_mapping)}.")
        all_static = True
        for v in column_mapping.values():
            if isinstance(v, str) and v.startswith("$"):
                all_static = False
                break
        if all_static:
            raise ValidationException(
                "Column mapping must contain at least one mapping binding, "
                f"current column mapping contains all static values: {column_mapping}"
            )<|MERGE_RESOLUTION|>--- conflicted
+++ resolved
@@ -76,14 +76,10 @@
             error = ValidationException("Either run or data must be specified for flow run.")
             raise UserErrorException(message=str(error), error=error)
 
-<<<<<<< HEAD
-    def _submit_bulk_run(self, flow: Flow, run: Run, local_storage: LocalStorageOperations) -> dict:
-        logger.info(f"Submitting run {run.name}, reach logs at {local_storage.logger.file_path}.")
-=======
     def _submit_bulk_run(
         self, flow: Union[ProtectedFlow, EagerFlow], run: Run, local_storage: LocalStorageOperations
     ) -> dict:
->>>>>>> 2d5a29b6
+        logger.info(f"Submitting run {run.name}, reach logs at {local_storage.logger.file_path}.")
         run_id = run.name
         if flow.language == FlowLanguage.CSharp:
             connections = []
