# ---------------------------------------------------------
# Copyright (c) Microsoft Corporation. All rights reserved.
# ---------------------------------------------------------

import copy
import datetime
import json
import logging
import shutil
from dataclasses import asdict, dataclass
from functools import partial
from pathlib import Path
from typing import Any, Dict, List, NewType, Optional, Tuple, Union

from filelock import FileLock

from promptflow._sdk._constants import (
    HOME_PROMPT_FLOW_DIR,
    LINE_NUMBER,
    LOCAL_STORAGE_BATCH_SIZE,
    PROMPT_FLOW_DIR_NAME,
    LocalStorageFilenames,
)
from promptflow._sdk._errors import BulkRunException, InvalidRunError
from promptflow._sdk._utils import (
    PromptflowIgnoreFile,
    generate_flow_tools_json,
    json_dump,
    json_load,
    pd_read_json,
    read_open,
    write_open,
)
from promptflow._sdk.entities import Run
from promptflow._sdk.entities._eager_flow import EagerFlow
from promptflow._sdk.entities._flow import Flow
from promptflow._utils.dataclass_serializer import serialize
from promptflow._utils.exception_utils import PromptflowExceptionPresenter
from promptflow._utils.logger_utils import LogContext, get_cli_sdk_logger
from promptflow._utils.multimedia_utils import get_file_reference_encoder
from promptflow._utils.yaml_utils import load_yaml
from promptflow.batch._result import BatchResult
from promptflow.contracts.multimedia import Image
from promptflow.contracts.run_info import FlowRunInfo
from promptflow.contracts.run_info import RunInfo as NodeRunInfo
from promptflow.contracts.run_info import Status
from promptflow.contracts.run_mode import RunMode
from promptflow.exceptions import UserErrorException
from promptflow.storage import AbstractRunStorage

logger = get_cli_sdk_logger()

RunInputs = NewType("RunInputs", Dict[str, List[Any]])
RunOutputs = NewType("RunOutputs", Dict[str, List[Any]])
RunMetrics = NewType("RunMetrics", Dict[str, Any])


@dataclass
class LoggerOperations(LogContext):
    stream: bool = False

    @property
    def log_path(self) -> str:
        return str(self.file_path)

    def get_logs(self) -> str:
        with read_open(self.file_path) as f:
            return f.read()

    def _get_execute_loggers_list(cls) -> List[logging.Logger]:
        result = super()._get_execute_loggers_list()
        result.append(logger)
        return result

    def get_initializer(self):
        return partial(
            LoggerOperations,
            file_path=self.file_path,
            run_mode=self.run_mode,
            credential_list=self.credential_list,
            stream=self.stream,
        )

    def __enter__(self):
        log_path = Path(self.log_path)
        log_path.parent.mkdir(parents=True, exist_ok=True)
        if self.run_mode == RunMode.Batch:
            log_path.touch(exist_ok=True)
        else:
            if log_path.exists():
                # for non batch run, clean up previous log content
                try:
                    with write_open(log_path) as file:
                        file.truncate(0)
                except Exception as e:
                    logger.warning(f"Failed to clean up the previous log content because {e}")
            else:
                log_path.touch()

        for _logger in self._get_execute_loggers_list():
            for handler in _logger.handlers:
                if self.stream is False and isinstance(handler, logging.StreamHandler):
                    handler.setLevel(logging.CRITICAL)
        super().__enter__()

    def __exit__(self, *args):
        super().__exit__(*args)

        for _logger in self._get_execute_loggers_list():
            for handler in _logger.handlers:
                if self.stream is False and isinstance(handler, logging.StreamHandler):
                    handler.setLevel(logging.CRITICAL)


@dataclass
class NodeRunRecord:
    NodeName: str
    line_number: int
    run_info: str
    start_time: datetime
    end_time: datetime
    status: str

    @staticmethod
    def from_run_info(node_run_info: NodeRunInfo) -> "NodeRunRecord":
        return NodeRunRecord(
            NodeName=node_run_info.node,
            line_number=node_run_info.index,
            run_info=serialize(node_run_info),
            start_time=node_run_info.start_time.isoformat(),
            end_time=node_run_info.end_time.isoformat(),
            status=node_run_info.status.value,
        )

    def dump(self, path: Path, run_name: str) -> None:
        # for nodes in first line run and all reduce nodes, the target filename is 000000000.jsonl
        # so we need to handle concurrent write with file lock
        filename_need_lock = "0".zfill(LocalStorageOperations.LINE_NUMBER_WIDTH) + ".jsonl"
        if path.name == filename_need_lock:
            file_lock_path = (HOME_PROMPT_FLOW_DIR / f"{run_name}.{self.NodeName}.lock").resolve()
            lock = FileLock(file_lock_path)
            lock.acquire()
            try:
                json_dump(asdict(self), path)
            finally:
                lock.release()
        else:
            # for normal nodes in other line runs, directly write
            json_dump(asdict(self), path)


@dataclass
class LineRunRecord:
    line_number: int
    run_info: str
    start_time: datetime.datetime
    end_time: datetime.datetime
    name: str
    description: str
    status: str
    tags: str

    @staticmethod
    def from_flow_run_info(flow_run_info: FlowRunInfo) -> "LineRunRecord":
        return LineRunRecord(
            line_number=flow_run_info.index,
            run_info=serialize(flow_run_info),
            start_time=flow_run_info.start_time.isoformat(),
            end_time=flow_run_info.end_time.isoformat(),
            name=flow_run_info.name,
            description=flow_run_info.description,
            status=flow_run_info.status.value,
            tags=flow_run_info.tags,
        )

    def dump(self, path: Path) -> None:
        json_dump(asdict(self), path)


class LocalStorageOperations(AbstractRunStorage):
    """LocalStorageOperations."""

    LINE_NUMBER_WIDTH = 9

    def __init__(self, run: Run, stream=False, run_mode=RunMode.Test):
        self._run = run
        self.path = self._prepare_folder(self._run._output_path)

        self.logger = LoggerOperations(
            file_path=self.path / LocalStorageFilenames.LOG, stream=stream, run_mode=run_mode
        )
        # snapshot
        self._snapshot_folder_path = self._prepare_folder(self.path / LocalStorageFilenames.SNAPSHOT_FOLDER)
        self._dag_path = self._snapshot_folder_path / LocalStorageFilenames.DAG
        self._flow_tools_json_path = (
            self._snapshot_folder_path / PROMPT_FLOW_DIR_NAME / LocalStorageFilenames.FLOW_TOOLS_JSON
        )
        self._inputs_path = self.path / LocalStorageFilenames.INPUTS  # keep this for other usages
        # below inputs and outputs are dumped by SDK
        self._sdk_inputs_path = self._inputs_path
        self._sdk_output_path = self.path / LocalStorageFilenames.OUTPUTS
        # metrics
        self._metrics_path = self.path / LocalStorageFilenames.METRICS
        # legacy files: detail.json and outputs.jsonl(not the one in flow_outputs folder)
        self._detail_path = self.path / LocalStorageFilenames.DETAIL
        self._legacy_outputs_path = self.path / LocalStorageFilenames.OUTPUTS
        # for line run records, store per line
        # for normal node run records, store per node per line;
        # for reduce node run records, store centralized in 000000000.jsonl per node
        self.outputs_folder = self._prepare_folder(self.path / "flow_outputs")
        self._outputs_path = self.outputs_folder / "output.jsonl"  # dumped by executor
        self._node_infos_folder = self._prepare_folder(self.path / "node_artifacts")
        self._run_infos_folder = self._prepare_folder(self.path / "flow_artifacts")
        self._data_path = Path(run.data) if run.data is not None else None

        self._meta_path = self.path / LocalStorageFilenames.META
        self._exception_path = self.path / LocalStorageFilenames.EXCEPTION

        self._dump_meta_file()
        if run.flow:
<<<<<<< HEAD
            from promptflow import load_flow

            flow_obj = load_flow(source=run.flow)
            # TODO(2898455): refine here, check if there's cases where dag.yaml not exist
            self._eager_mode = isinstance(flow_obj, EagerFlow)
=======
            try:
                flow_obj = load_flow(source=run.flow)
                self._eager_mode = isinstance(flow_obj, EagerFlow)
            except Exception as e:
                # For run with incomplete flow snapshot, ignore load flow error to make sure it can still show.
                logger.debug(f"Failed to load flow from {run.flow} due to {e}.")
                self._eager_mode = False
>>>>>>> 2ba912f9
        else:
            # TODO(2901279): support eager mode for run created from run folder
            self._eager_mode = False

    @property
    def eager_mode(self) -> bool:
        return self._eager_mode

    def delete(self) -> None:
        def on_rmtree_error(func, path, exc_info):
            raise InvalidRunError(f"Failed to delete run {self.path} due to {exc_info[1]}.")

        shutil.rmtree(path=self.path, onerror=on_rmtree_error)

    def _dump_meta_file(self) -> None:
        json_dump({"batch_size": LOCAL_STORAGE_BATCH_SIZE}, self._meta_path)

    def dump_snapshot(self, flow: Flow) -> None:
        """Dump flow directory to snapshot folder, input file will be dumped after the run."""
        patterns = [pattern for pattern in PromptflowIgnoreFile.IGNORE_FILE]
        # ignore current output parent folder to avoid potential recursive copy
        patterns.append(self._run._output_path.parent.name)
        shutil.copytree(
            flow.code.as_posix(),
            self._snapshot_folder_path,
            ignore=shutil.ignore_patterns(*patterns),
            dirs_exist_ok=True,
        )
        # replace DAG file with the overwrite one
        if not self._eager_mode:
            self._dag_path.unlink()
            shutil.copy(flow.path, self._dag_path)

    def load_dag_as_string(self) -> str:
        if self._eager_mode:
            return ""
        with read_open(self._dag_path) as f:
            return f.read()

    def load_flow_tools_json(self) -> dict:
        if self._eager_mode:
            # no tools json for eager mode
            return {}
        if not self._flow_tools_json_path.is_file():
            return generate_flow_tools_json(self._snapshot_folder_path, dump=False)
        else:
            return json_load(self._flow_tools_json_path)

    def load_io_spec(self) -> Tuple[Dict[str, Dict[str, str]], Dict[str, Dict[str, str]]]:
        """Load input/output spec from DAG."""
        # TODO(2898455): support eager mode
        with read_open(self._dag_path) as f:
            flow_dag = load_yaml(f)
        return flow_dag["inputs"], flow_dag["outputs"]

    def load_inputs(self) -> RunInputs:
        df = pd_read_json(self._inputs_path)
        return df.to_dict("list")

    def load_outputs(self) -> RunOutputs:
        # for legacy run, simply read the output file and return as list of dict
        if not self._outputs_path.is_file():
            df = pd_read_json(self._legacy_outputs_path)
            return df.to_dict("list")

        df = pd_read_json(self._outputs_path)
        if len(df) > 0:
            df = df.set_index(LINE_NUMBER)
        return df.to_dict("list")

    def dump_inputs_and_outputs(self) -> None:
        inputs, outputs = self._collect_io_from_debug_info()
        with write_open(self._sdk_inputs_path) as f:
            inputs.to_json(f, orient="records", lines=True, force_ascii=False)
        with write_open(self._sdk_output_path) as f:
            outputs.to_json(f, orient="records", lines=True, force_ascii=False)

    def dump_metrics(self, metrics: Optional[RunMetrics]) -> None:
        metrics = metrics or dict()
        json_dump(metrics, self._metrics_path)

    def dump_exception(self, exception: Exception, batch_result: BatchResult) -> None:
        """Dump exception to local storage.

        :param exception: Exception raised during bulk run.
        :param batch_result: Bulk run outputs. If exception not raised, store line run error messages.
        """
        # extract line run errors
        errors = []
        if batch_result:
            for line_error in batch_result.error_summary.error_list:
                errors.append(line_error.to_dict())
            # collect aggregation node error
            for node_name, aggr_error in batch_result.error_summary.aggr_error_dict.items():
                errors.append({"error": aggr_error, "aggregation_node_name": node_name})
        if errors:
            try:
                # use first line run error message as exception message if no exception raised
                error = errors[0]
                message = error["error"]["message"]
            except Exception:
                message = (
                    "Failed to extract error message from line runs. "
                    f"Please check {self._outputs_path} for more info."
                )
        elif exception and isinstance(exception, UserErrorException):
            # SystemError will be raised above and users can see it, so we don't need to dump it.
            message = str(exception)
        else:
            return

        if not isinstance(exception, BulkRunException):
            # If other errors raised, pass it into PromptflowException
            exception = BulkRunException(
                message=message,
                error=exception,
                failed_lines=batch_result.failed_lines if batch_result else "unknown",
                total_lines=batch_result.total_lines if batch_result else "unknown",
                errors={"errors": errors},
            )
        json_dump(PromptflowExceptionPresenter.create(exception).to_dict(include_debug_info=True), self._exception_path)

    def load_exception(self) -> Dict:
        try:
            return json_load(self._exception_path)
        except Exception:
            return {}

    def load_detail(self, parse_const_as_str: bool = False) -> Dict[str, list]:
        if self._detail_path.is_file():
            # legacy run with local file detail.json, then directly load from the file
            return json_load(self._detail_path)
        else:
            # nan, inf and -inf are not JSON serializable
            # according to https://docs.python.org/3/library/json.html#json.loads
            # `parse_constant` will be called to handle these values
            # so if parse_const_as_str is True, we will parse these values as str with a lambda function
            json_loads = json.loads if not parse_const_as_str else partial(json.loads, parse_constant=lambda x: str(x))
            # collect from local files and concat in the memory
            flow_runs, node_runs = [], []
            for line_run_record_file in sorted(self._run_infos_folder.iterdir()):
                # In addition to the output jsonl files, there may be multimedia files in the output folder,
                # so we should skip them.
                if line_run_record_file.suffix.lower() != ".jsonl":
                    continue
                with read_open(line_run_record_file) as f:
                    new_runs = [json_loads(line)["run_info"] for line in list(f)]
                    flow_runs += new_runs
            for node_folder in sorted(self._node_infos_folder.iterdir()):
                for node_run_record_file in sorted(node_folder.iterdir()):
                    if node_run_record_file.suffix.lower() != ".jsonl":
                        continue
                    with read_open(node_run_record_file) as f:
                        new_runs = [json_loads(line)["run_info"] for line in list(f)]
                        node_runs += new_runs
            return {"flow_runs": flow_runs, "node_runs": node_runs}

    def load_metrics(self) -> Dict[str, Union[int, float, str]]:
        return json_load(self._metrics_path)

    def persist_node_run(self, run_info: NodeRunInfo) -> None:
        """Persist node run record to local storage."""
        node_folder = self._prepare_folder(self._node_infos_folder / run_info.node)
        self._persist_run_multimedia(run_info, node_folder)
        node_run_record = NodeRunRecord.from_run_info(run_info)
        # for reduce nodes, the line_number is None, store the info in the 000000000.jsonl
        # align with AzureMLRunStorageV2, which is a storage contract with PFS
        line_number = 0 if node_run_record.line_number is None else node_run_record.line_number
        filename = f"{str(line_number).zfill(self.LINE_NUMBER_WIDTH)}.jsonl"
        node_run_record.dump(node_folder / filename, run_name=self._run.name)

    def persist_flow_run(self, run_info: FlowRunInfo) -> None:
        """Persist line run record to local storage."""
        if not Status.is_terminated(run_info.status):
            logger.info("Line run is not terminated, skip persisting line run record.")
            return
        self._persist_run_multimedia(run_info, self._run_infos_folder)
        line_run_record = LineRunRecord.from_flow_run_info(run_info)
        # calculate filename according to the batch size
        # note that if batch_size > 1, need to well handle concurrent write scenario
        lower_bound = line_run_record.line_number // LOCAL_STORAGE_BATCH_SIZE * LOCAL_STORAGE_BATCH_SIZE
        upper_bound = lower_bound + LOCAL_STORAGE_BATCH_SIZE - 1
        filename = (
            f"{str(lower_bound).zfill(self.LINE_NUMBER_WIDTH)}_"
            f"{str(upper_bound).zfill(self.LINE_NUMBER_WIDTH)}.jsonl"
        )
        line_run_record.dump(self._run_infos_folder / filename)

    def persist_result(self, result: Optional[BatchResult]) -> None:
        """Persist metrics from return of executor."""
        if result is None:
            return
        self.dump_inputs_and_outputs()
        self.dump_metrics(result.metrics)

    def _persist_run_multimedia(self, run_info: Union[FlowRunInfo, NodeRunInfo], folder_path: Path):
        if run_info.inputs:
            run_info.inputs = self._serialize_multimedia(run_info.inputs, folder_path)
        if run_info.output:
            run_info.output = self._serialize_multimedia(run_info.output, folder_path)
            run_info.result = None
        if run_info.api_calls:
            run_info.api_calls = self._serialize_multimedia(run_info.api_calls, folder_path)

    def _serialize_multimedia(self, value, folder_path: Path, relative_path: Path = None):
        pfbytes_file_reference_encoder = get_file_reference_encoder(folder_path, relative_path, use_absolute_path=True)
        serialization_funcs = {Image: partial(Image.serialize, **{"encoder": pfbytes_file_reference_encoder})}
        return serialize(value, serialization_funcs=serialization_funcs)

    @staticmethod
    def _prepare_folder(path: Union[str, Path]) -> Path:
        path = Path(path)
        path.mkdir(parents=True, exist_ok=True)
        return path

    @staticmethod
    def _outputs_padding(df: "DataFrame", inputs_line_numbers: List[int]) -> "DataFrame":
        import pandas as pd

        if len(df) == len(inputs_line_numbers):
            return df
        missing_lines = []
        lines_set = set(df[LINE_NUMBER].values)
        for i in inputs_line_numbers:
            if i not in lines_set:
                missing_lines.append({LINE_NUMBER: i})
        df_to_append = pd.DataFrame(missing_lines)
        res = pd.concat([df, df_to_append], ignore_index=True)
        res = res.sort_values(by=LINE_NUMBER, ascending=True)
        return res

    def load_inputs_and_outputs(self) -> Tuple["DataFrame", "DataFrame"]:
        if not self._sdk_inputs_path.is_file() or not self._sdk_output_path.is_file():
            inputs, outputs = self._collect_io_from_debug_info()
        else:
            inputs = pd_read_json(self._sdk_inputs_path)
            outputs = pd_read_json(self._sdk_output_path)
            # if all line runs are failed, no need to fill
            if len(outputs) > 0:
                outputs = self._outputs_padding(outputs, inputs[LINE_NUMBER].tolist())
                outputs.fillna(value="(Failed)", inplace=True)  # replace nan with explicit prompt
                outputs = outputs.set_index(LINE_NUMBER)
        return inputs, outputs

    def _collect_io_from_debug_info(self) -> Tuple["DataFrame", "DataFrame"]:
        import pandas as pd

        inputs, outputs = [], []
        for line_run_record_file in sorted(self._run_infos_folder.iterdir()):
            if line_run_record_file.suffix.lower() != ".jsonl":
                continue
            with read_open(line_run_record_file) as f:
                datas = [json.loads(line) for line in list(f)]
                for data in datas:
                    line_number: int = data[LINE_NUMBER]
                    line_run_info: dict = data["run_info"]
                    current_inputs = line_run_info.get("inputs")
                    current_outputs = line_run_info.get("output")
                    inputs.append(copy.deepcopy(current_inputs))
                    if current_outputs is not None:
                        current_outputs[LINE_NUMBER] = line_number
                        outputs.append(copy.deepcopy(current_outputs))
        return pd.DataFrame(inputs), pd.DataFrame(outputs)<|MERGE_RESOLUTION|>--- conflicted
+++ resolved
@@ -218,21 +218,15 @@
 
         self._dump_meta_file()
         if run.flow:
-<<<<<<< HEAD
-            from promptflow import load_flow
-
-            flow_obj = load_flow(source=run.flow)
-            # TODO(2898455): refine here, check if there's cases where dag.yaml not exist
-            self._eager_mode = isinstance(flow_obj, EagerFlow)
-=======
             try:
+                from promptflow import load_flow
+
                 flow_obj = load_flow(source=run.flow)
                 self._eager_mode = isinstance(flow_obj, EagerFlow)
             except Exception as e:
                 # For run with incomplete flow snapshot, ignore load flow error to make sure it can still show.
                 logger.debug(f"Failed to load flow from {run.flow} due to {e}.")
                 self._eager_mode = False
->>>>>>> 2ba912f9
         else:
             # TODO(2901279): support eager mode for run created from run folder
             self._eager_mode = False
