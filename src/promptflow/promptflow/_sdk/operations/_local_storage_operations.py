# ---------------------------------------------------------
# Copyright (c) Microsoft Corporation. All rights reserved.
# ---------------------------------------------------------

import datetime
import json
import logging
import shutil
from dataclasses import asdict, dataclass
from functools import partial
from pathlib import Path
from typing import Any, Dict, List, NewType, Optional, Tuple, Union

import pandas as pd
import yaml
from filelock import FileLock

from promptflow._sdk._constants import (
    DEFAULT_ENCODING,
    HOME_PROMPT_FLOW_DIR,
    LINE_NUMBER,
    LOCAL_STORAGE_BATCH_SIZE,
    LOGGER_NAME,
    PROMPT_FLOW_DIR_NAME,
    LocalStorageFilenames,
    get_run_output_path,
)
from promptflow._sdk._errors import BulkRunException
from promptflow._sdk._utils import generate_flow_tools_json
from promptflow._sdk.entities import Run
from promptflow._sdk.entities._flow import Flow
from promptflow._utils.dataclass_serializer import serialize
from promptflow._utils.exception_utils import PromptflowExceptionPresenter
from promptflow._utils.logger_utils import LogContext
from promptflow.contracts.run_info import FlowRunInfo
from promptflow.contracts.run_info import RunInfo as NodeRunInfo
from promptflow.contracts.run_info import Status
from promptflow.executor.flow_executor import BulkResult
from promptflow.storage import AbstractRunStorage

logger = logging.getLogger(LOGGER_NAME)

RunInputs = NewType("RunInputs", Dict[str, List[Any]])
RunOutputs = NewType("RunOutputs", Dict[str, List[Any]])
RunMetrics = NewType("RunMetrics", Dict[str, Any])


@dataclass
class LoggerOperations(LogContext):
    stream: bool = False

    @property
    def log_path(self) -> str:
        return str(self.file_path)

    def get_logs(self) -> str:
        with open(self.file_path, mode="r", encoding=DEFAULT_ENCODING) as f:
            return f.read()

    def _get_execute_loggers_list(cls) -> List[logging.Logger]:
        result = super()._get_execute_loggers_list()
        result.append(logger)
        return result

    def get_initializer(self):
        return partial(
            LoggerOperations,
            file_path=self.file_path,
            run_mode=self.run_mode,
            credential_list=self.credential_list,
            stream=self.stream,
        )

    def __enter__(self):
        log_path = Path(self.log_path)
        log_path.parent.mkdir(parents=True, exist_ok=True)
        if log_path.exists():
            # Clean up previous log content
            try:
<<<<<<< HEAD
                with open(log_path, mode="w", encoding=DEFAULT_ENCODING) as file:
=======
                with open(log_path, "w") as file:
>>>>>>> f13ceef9
                    file.truncate(0)
            except Exception as e:
                logger.warning(f"Failed to clean up the previous log content because {e}")
        else:
            log_path.touch(exist_ok=True)

        for _logger in self._get_execute_loggers_list():
            for handler in _logger.handlers:
                if self.stream is False and isinstance(handler, logging.StreamHandler):
                    handler.setLevel(logging.CRITICAL)
        super().__enter__()

    def __exit__(self, *args):
        super().__exit__(*args)

        for _logger in self._get_execute_loggers_list():
            for handler in _logger.handlers:
                if self.stream is False and isinstance(handler, logging.StreamHandler):
                    handler.setLevel(logging.CRITICAL)


@dataclass
class NodeRunRecord:
    NodeName: str
    line_number: int
    run_info: str
    start_time: datetime
    end_time: datetime
    status: str

    @staticmethod
    def from_run_info(node_run_info: NodeRunInfo) -> "NodeRunRecord":
        return NodeRunRecord(
            NodeName=node_run_info.node,
            line_number=node_run_info.index,
            run_info=serialize(node_run_info),
            start_time=node_run_info.start_time.isoformat(),
            end_time=node_run_info.end_time.isoformat(),
            status=node_run_info.status.value,
        )

    def dump(self, path: Path, run_name: str) -> None:
        # for nodes in first line run and all reduce nodes, the target filename is 000000000.jsonl
        # so we need to handle concurrent write with file lock
        filename_need_lock = "0".zfill(LocalStorageOperations.LINE_NUMBER_WIDTH) + ".jsonl"
        if path.name == filename_need_lock:
            file_lock_path = (HOME_PROMPT_FLOW_DIR / f"{run_name}.{self.NodeName}.lock").resolve()
            lock = FileLock(file_lock_path)
            lock.acquire()
            try:
                with open(path, mode="w", encoding=DEFAULT_ENCODING) as f:
                    json.dump(asdict(self), f)
            finally:
                lock.release()
        else:
            # for normal nodes in other line runs, directly write
            with open(path, mode="w", encoding=DEFAULT_ENCODING) as f:
                json.dump(asdict(self), f)


@dataclass
class LineRunRecord:
    line_number: int
    run_info: str
    start_time: datetime.datetime
    end_time: datetime.datetime
    name: str
    description: str
    status: str
    tags: str

    @staticmethod
    def from_flow_run_info(flow_run_info: FlowRunInfo) -> "LineRunRecord":
        return LineRunRecord(
            line_number=flow_run_info.index,
            run_info=serialize(flow_run_info),
            start_time=flow_run_info.start_time.isoformat(),
            end_time=flow_run_info.end_time.isoformat(),
            name=flow_run_info.name,
            description=flow_run_info.description,
            status=flow_run_info.status.value,
            tags=flow_run_info.tags,
        )

    def dump(self, path: Path) -> None:
        with open(path, mode="w", encoding=DEFAULT_ENCODING) as f:
            json.dump(asdict(self), f)


class LocalStorageOperations(AbstractRunStorage):
    """LocalStorageOperations."""

    LINE_NUMBER_WIDTH = 9

    def __init__(self, run: Run, stream=False):
        self._run = run
        self.path = self._prepare_folder(get_run_output_path(self._run))

        self.logger = LoggerOperations(file_path=self.path / LocalStorageFilenames.LOG, stream=stream)
        # snapshot
        self._snapshot_folder_path = self._prepare_folder(self.path / LocalStorageFilenames.SNAPSHOT_FOLDER)
        self._dag_path = self._snapshot_folder_path / LocalStorageFilenames.DAG
        self._flow_tools_json_path = (
            self._snapshot_folder_path / PROMPT_FLOW_DIR_NAME / LocalStorageFilenames.FLOW_TOOLS_JSON
        )
        self._inputs_path = self._snapshot_folder_path / LocalStorageFilenames.INPUTS
        # metrics
        self._metrics_path = self.path / LocalStorageFilenames.METRICS
        # legacy files: detail.json and outputs.jsonl(not the one in flow_outputs folder)
        self._detail_path = self.path / LocalStorageFilenames.DETAIL
        self._legacy_outputs_path = self.path / LocalStorageFilenames.OUTPUTS
        # for line run records, store per line
        # for normal node run records, store per node per line;
        # for reduce node run records, store centralized in 000000000.jsonl per node
        outputs_folder = self._prepare_folder(self.path / "flow_outputs")
        self._outputs_path = outputs_folder / "output.jsonl"
        self._node_infos_folder = self._prepare_folder(self.path / "node_artifacts")
        self._run_infos_folder = self._prepare_folder(self.path / "flow_artifacts")
        self._data_path = Path(run.data) if run.data is not None else None

        self._meta_path = self.path / LocalStorageFilenames.META
        self._exception_path = self.path / LocalStorageFilenames.EXCEPTION

        self._dump_meta_file()

    def _dump_meta_file(self) -> None:
        with open(self._meta_path, mode="w", encoding=DEFAULT_ENCODING) as f:
            json.dump({"batch_size": LOCAL_STORAGE_BATCH_SIZE}, f)

    def dump_snapshot(self, flow: Flow) -> None:
        """Dump flow directory to snapshot folder, input file will be dumped after the run."""
        shutil.copytree(
            flow.code.as_posix(),
            self._snapshot_folder_path,
            ignore=shutil.ignore_patterns("__pycache__"),
            dirs_exist_ok=True,
        )
        # replace DAG file with the overwrite one
        self._dag_path.unlink()
        shutil.copy(flow.path, self._dag_path)

    def load_dag_as_string(self) -> str:
        with open(self._dag_path, mode="r", encoding=DEFAULT_ENCODING) as f:
            return f.read()

    def load_flow_tools_json(self) -> dict:
        if not self._flow_tools_json_path.is_file():
            return generate_flow_tools_json(self._snapshot_folder_path, dump=False)
        else:
            with open(self._flow_tools_json_path, mode="r", encoding=DEFAULT_ENCODING) as f:
                return json.load(f)

    def load_io_spec(self) -> Tuple[Dict[str, Dict[str, str]], Dict[str, Dict[str, str]]]:
        """Load input/output spec from DAG."""
        with open(self._dag_path, mode="r", encoding=DEFAULT_ENCODING) as f:
            flow_dag = yaml.safe_load(f)
        return flow_dag["inputs"], flow_dag["outputs"]

    def dump_inputs(self, inputs: RunInputs) -> None:
        df = pd.DataFrame(inputs)
        with open(self._inputs_path, mode="w", encoding=DEFAULT_ENCODING) as f:
            # policy: http://policheck.azurewebsites.net/Pages/TermInfo.aspx?LCID=9&TermID=203588
            df.to_json(f, "records", lines=True)

    def load_inputs(self) -> RunInputs:
        with open(self._inputs_path, mode="r", encoding=DEFAULT_ENCODING) as f:
            df = pd.read_json(f, orient="records", lines=True)
            return df.to_dict("list")

    def dump_outputs(self, outputs: RunOutputs) -> None:
        df = pd.DataFrame(outputs)
        with open(self._outputs_path, mode="w", encoding=DEFAULT_ENCODING) as f:
            df.to_json(f, "records", lines=True)

    def load_outputs(self) -> RunOutputs:
        # for legacy run, simply read the output file and return as list of dict
        if not self._outputs_path.is_file():
            with open(self._legacy_outputs_path, mode="r", encoding=DEFAULT_ENCODING) as f:
                df = pd.read_json(f, orient="records", lines=True)
                return df.to_dict("list")

        # get total number of line runs from inputs
        num_line_runs = len(list(self.load_inputs().values())[0])
        with open(self._outputs_path, mode="r", encoding=DEFAULT_ENCODING) as f:
            df = pd.read_json(f, orient="records", lines=True)
            # if all line runs are failed, no need to fill
            if len(df) > 0:
                df = self._outputs_padding(df, num_line_runs)
                df.fillna(value="(Failed)", inplace=True)  # replace nan with explicit prompt
                df = df.set_index(LINE_NUMBER)
            return df.to_dict("list")

    def dump_metrics(self, metrics: Optional[RunMetrics]) -> None:
        metrics = metrics or dict()
        with open(self._metrics_path, mode="w", encoding=DEFAULT_ENCODING) as f:
            json.dump(metrics, f)

    def dump_exception(self, exception: Exception, bulk_results: BulkResult) -> None:
        """Dump exception to local storage.

        :param exception: Exception raised during bulk run.
        :param bulk_results: Bulk run outputs. If exception not raised, store line run error messages.
        """
        # extract line run errors
        errors, line_runs = [], []
        try:
            for line_result in bulk_results.line_results:
                if line_result.run_info.error is not None:
                    errors.append(
                        {
                            "line number": line_result.run_info.index,
                            "error": line_result.run_info.error,
                        }
                    )
                line_runs.append(line_result)
        except Exception:
            pass

        # won't dump exception if errors not found in bulk_results
        if not errors:
            return

        if exception is None:
            # use first line run error message as exception message if no exception raised
            error = errors[0]
            try:
                message = error["error"]["message"]
            except Exception:
                message = (
                    "Failed to extract error message from line runs. "
                    f"Please check {self._outputs_path} for more info."
                )
        else:
            message = str(exception)

        if not isinstance(exception, BulkRunException):
            # If other errors raised, pass it into PromptflowException
            exception = BulkRunException(
                message=message,
                error=exception,
                failed_lines=len(errors) if errors else "unknown",
                total_lines=len(line_runs) if line_runs else "unknown",
                line_errors={"errors": errors},
            )
        with open(self._exception_path, mode="w", encoding=DEFAULT_ENCODING) as f:
            json.dump(PromptflowExceptionPresenter.create(exception).to_dict(include_debug_info=True), f)

    def load_exception(self) -> Dict:
        try:
            with open(self._exception_path, mode="r", encoding=DEFAULT_ENCODING) as f:
                return json.load(f)
        except Exception:
            return {}

    def load_detail(self) -> Dict[str, list]:
        if self._detail_path.is_file():
            # legacy run with local file detail.json, then directly load from the file
            with open(self._detail_path, mode="r", encoding=DEFAULT_ENCODING) as f:
                return json.load(f)
        else:
            # collect from local files and concat in the memory
            flow_runs, node_runs = [], []
            for line_run_record_file in sorted(self._run_infos_folder.iterdir()):
                with open(line_run_record_file, mode="r", encoding=DEFAULT_ENCODING) as f:
                    flow_runs.append(json.load(f)["run_info"])
            for node_folder in sorted(self._node_infos_folder.iterdir()):
                for node_run_record_file in sorted(node_folder.iterdir()):
                    with open(node_run_record_file, mode="r", encoding=DEFAULT_ENCODING) as f:
                        node_runs.append(json.load(f)["run_info"])
            return {"flow_runs": flow_runs, "node_runs": node_runs}

    def load_metrics(self) -> Dict[str, Union[int, float, str]]:
        with open(self._metrics_path, mode="r", encoding=DEFAULT_ENCODING) as f:
            metrics = json.load(f)
        return metrics

    def persist_node_run(self, run_info: NodeRunInfo) -> None:
        """Persist node run record to local storage."""
        node_run_record = NodeRunRecord.from_run_info(run_info)
        node_folder = self._prepare_folder(self._node_infos_folder / node_run_record.NodeName)
        # for reduce nodes, the line_number is None, store the info in the 000000000.jsonl
        # align with AzureMLRunStorageV2, which is a storage contract with PFS
        line_number = 0 if node_run_record.line_number is None else node_run_record.line_number
        filename = f"{str(line_number).zfill(self.LINE_NUMBER_WIDTH)}.jsonl"
        node_run_record.dump(node_folder / filename, run_name=self._run.name)

    def persist_flow_run(self, run_info: FlowRunInfo) -> None:
        """Persist line run record to local storage."""
        if not Status.is_terminated(run_info.status):
            logger.info("Line run is not terminated, skip persisting line run record.")
            return
        line_run_record = LineRunRecord.from_flow_run_info(run_info)
        # calculate filename according to the batch size
        # note that if batch_size > 1, need to well handle concurrent write scenario
        lower_bound = line_run_record.line_number // LOCAL_STORAGE_BATCH_SIZE * LOCAL_STORAGE_BATCH_SIZE
        upper_bound = lower_bound + LOCAL_STORAGE_BATCH_SIZE - 1
        filename = (
            f"{str(lower_bound).zfill(self.LINE_NUMBER_WIDTH)}_"
            f"{str(upper_bound).zfill(self.LINE_NUMBER_WIDTH)}.jsonl"
        )
        line_run_record.dump(self._run_infos_folder / filename)

    def persist_result(self, result: Optional[BulkResult]) -> None:
        """Persist outputs and metrics from return of executor."""
        if result is None:
            return
        self.dump_outputs(result.outputs)
        self.dump_metrics(result.metrics)

    @staticmethod
    def _prepare_folder(path: Union[str, Path]) -> Path:
        path = Path(path)
        path.mkdir(parents=True, exist_ok=True)
        return path

    @staticmethod
    def _outputs_padding(df: pd.DataFrame, expected_rows: int) -> pd.DataFrame:
        missing_lines = []
        lines_set = set(df[LINE_NUMBER].values)
        for i in range(expected_rows):
            if i not in lines_set:
                missing_lines.append({LINE_NUMBER: i})
        if len(missing_lines) == 0:
            return df
        df_to_append = pd.DataFrame(missing_lines)
        res = pd.concat([df, df_to_append], ignore_index=True)
        res = res.sort_values(by=LINE_NUMBER, ascending=True)
        return res<|MERGE_RESOLUTION|>--- conflicted
+++ resolved
@@ -77,11 +77,7 @@
         if log_path.exists():
             # Clean up previous log content
             try:
-<<<<<<< HEAD
                 with open(log_path, mode="w", encoding=DEFAULT_ENCODING) as file:
-=======
-                with open(log_path, "w") as file:
->>>>>>> f13ceef9
                     file.truncate(0)
             except Exception as e:
                 logger.warning(f"Failed to clean up the previous log content because {e}")
