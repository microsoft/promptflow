# ---------------------------------------------------------
# Copyright (c) Microsoft Corporation. All rights reserved.
# ---------------------------------------------------------
import contextlib
import glob
import json
import os
import subprocess
import sys
import uuid
from importlib.metadata import version
from os import PathLike
from pathlib import Path
from typing import Dict, Iterable, List, Tuple, Union

from promptflow._constants import FlowLanguage
from promptflow._sdk._configuration import Configuration
from promptflow._sdk._constants import CHAT_HISTORY, DEFAULT_ENCODING, FLOW_TOOLS_JSON_GEN_TIMEOUT, LOCAL_MGMT_DB_PATH
from promptflow._sdk._load_functions import load_flow
from promptflow._sdk._submitter import TestSubmitter
from promptflow._sdk._submitter.utils import SubmitterHelper
from promptflow._sdk._telemetry import ActivityType, TelemetryMixin, monitor_operation
from promptflow._sdk._utils import (
    _get_additional_includes,
    _merge_local_code_and_additional_includes,
    copy_tree_respect_template_and_ignore_file,
    dump_flow_result,
    generate_flow_tools_json,
    generate_random_string,
    logger,
    parse_variant,
)
from promptflow._sdk.entities._eager_flow import EagerFlow
from promptflow._sdk.entities._flow import Flow, FlowBase, ProtectedFlow
from promptflow._sdk.entities._validation import ValidationResult
from promptflow._utils.context_utils import _change_working_dir
from promptflow._utils.yaml_utils import dump_yaml, load_yaml
from promptflow.exceptions import UserErrorException


class FlowOperations(TelemetryMixin):
    """FlowOperations."""

    def __init__(self, client):
        self._client = client
        super().__init__()

    @monitor_operation(activity_name="pf.flows.test", activity_type=ActivityType.PUBLICAPI)
    def test(
        self,
        flow: Union[str, PathLike],
        *,
        inputs: dict = None,
        variant: str = None,
        node: str = None,
        environment_variables: dict = None,
        entry: str = None,
        **kwargs,
    ) -> dict:
        """Test flow or node.

        :param flow: path to flow directory to test
        :type flow: Union[str, PathLike]
        :param inputs: Input data for the flow test
        :type inputs: dict
        :param variant: Node & variant name in format of ${node_name.variant_name}, will use default variant
           if not specified.
        :type variant: str
        :param node: If specified it will only test this node, else it will test the flow.
        :type node: str
        :param environment_variables: Environment variables to set by specifying a property path and value.
           Example: {"key1": "${my_connection.api_key}", "key2"="value2"}
           The value reference to connection keys will be resolved to the actual value,
           and all environment variables specified will be set into os.environ.
        :type environment_variables: dict
        :return: The result of flow or node
        :rtype: dict
        """
        experiment = kwargs.pop("experiment", None)
        output_path = kwargs.get("output_path", None)
        if Configuration.get_instance().is_internal_features_enabled() and experiment:
            return self._client._experiments._test(
                flow=flow, inputs=inputs, environment_variables=environment_variables, experiment=experiment, **kwargs
            )

        result = self._test(
            flow=flow,
            inputs=inputs,
            variant=variant,
            node=node,
            environment_variables=environment_variables,
            **kwargs,
        )

        dump_test_result = kwargs.get("dump_test_result", False)
        if dump_test_result:
            # Dump flow/node test info
            flow = load_flow(flow)
            if node:
                dump_flow_result(
                    flow_folder=flow.code, node_result=result, prefix=f"flow-{node}.node", custom_path=output_path
                )
            else:
                if variant:
                    tuning_node, node_variant = parse_variant(variant)
                    prefix = f"flow-{tuning_node}-{node_variant}"
                else:
                    prefix = "flow"
                dump_flow_result(
                    flow_folder=flow.code,
                    flow_result=result,
                    prefix=prefix,
                    custom_path=output_path,
                )
        TestSubmitter._raise_error_when_test_failed(result, show_trace=node is not None)
        return result.output

    def _test(
        self,
        flow: Union[str, PathLike],
        *,
        inputs: dict = None,
        variant: str = None,
        node: str = None,
        environment_variables: dict = None,
        stream_log: bool = True,
        stream_output: bool = True,
        allow_generator_output: bool = True,
        **kwargs,
    ):
        """Test flow or node.

        :param flow: path to flow directory to test
        :param inputs: Input data for the flow test
        :param variant: Node & variant name in format of ${node_name.variant_name}, will use default variant
           if not specified.
        :param node: If specified it will only test this node, else it will test the flow.
        :param environment_variables: Environment variables to set by specifying a property path and value.
           Example: {"key1": "${my_connection.api_key}", "key2"="value2"}
           The value reference to connection keys will be resolved to the actual value,
           and all environment variables specified will be set into os.environ.
        :param stream_log: Whether streaming the log.
        :param stream_output: Whether streaming the outputs.
        :param allow_generator_output: Whether return streaming output when flow has streaming output.
        :return: Executor result
        """
        from promptflow._sdk._load_functions import load_flow

        inputs = inputs or {}
        output_path = kwargs.get("output_path", None)
        # Run id will be set in operation context and used for session
        run_id = kwargs.get("run_id", str(uuid.uuid4()))
        flow: FlowBase = load_flow(flow)

        if isinstance(flow, EagerFlow):
            if variant or node:
                logger.warning("variant and node are not supported for eager flow, will be ignored")
                variant, node = None, None
        flow.context.variant = variant

        with TestSubmitter(flow=flow, flow_context=flow.context, client=self._client).init(
            target_node=node,
            environment_variables=environment_variables,
            stream_log=stream_log,
            output_path=output_path,
        ) as submitter:
            if isinstance(flow, EagerFlow):
                # TODO(2897153): support chat eager flow
                is_chat_flow, chat_history_input_name = False, None
                flow_inputs, dependency_nodes_outputs = inputs, None
            else:
                is_chat_flow, chat_history_input_name, _ = self._is_chat_flow(submitter.dataplane_flow)
                flow_inputs, dependency_nodes_outputs = submitter.resolve_data(
                    node_name=node, inputs=inputs, chat_history_name=chat_history_input_name
                )

            if node:
                return submitter.node_test(
                    flow_inputs=flow_inputs,
                    dependency_nodes_outputs=dependency_nodes_outputs,
                )
            else:
                return submitter.flow_test(
                    inputs=flow_inputs,
                    stream_output=stream_output,
                    allow_generator_output=allow_generator_output and is_chat_flow,
                    run_id=run_id,
                )

    @staticmethod
    def _is_chat_flow(flow):
        """
        Check if the flow is chat flow.
        Check if chat_history in the flow input and only one chat input and
        one chat output to determine if it is a chat flow.
        """
        chat_inputs = [item for item in flow.inputs.values() if item.is_chat_input]
        chat_outputs = [item for item in flow.outputs.values() if item.is_chat_output]
        chat_history_input_name = next(
            iter([input_name for input_name, value in flow.inputs.items() if value.is_chat_history]), None
        )
        if (
            not chat_history_input_name
            and CHAT_HISTORY in flow.inputs
            and flow.inputs[CHAT_HISTORY].is_chat_history is not False
        ):
            chat_history_input_name = CHAT_HISTORY
        is_chat_flow, error_msg = True, ""
        if len(chat_inputs) != 1:
            is_chat_flow = False
            error_msg = "chat flow does not support multiple chat inputs"
        elif len(chat_outputs) != 1:
            is_chat_flow = False
            error_msg = "chat flow does not support multiple chat outputs"
        elif not chat_history_input_name:
            is_chat_flow = False
            error_msg = "chat_history is required in the inputs of chat flow"
        return is_chat_flow, chat_history_input_name, error_msg

    @monitor_operation(activity_name="pf.flows._chat", activity_type=ActivityType.INTERNALCALL)
    def _chat(
        self,
        flow,
        *,
        inputs: dict = None,
        variant: str = None,
        environment_variables: dict = None,
        **kwargs,
    ) -> List:
        """Interact with Chat Flow. Only chat flow supported.

        :param flow: path to flow directory to chat
        :param inputs: Input data for the flow to chat
        :param environment_variables: Environment variables to set by specifying a property path and value.
           Example: {"key1": "${my_connection.api_key}", "key2"="value2"}
           The value reference to connection keys will be resolved to the actual value,
           and all environment variables specified will be set into os.environ.
        """
        from promptflow._sdk._load_functions import load_flow

        flow: FlowBase = load_flow(flow)
        flow.context.variant = variant
<<<<<<< HEAD
        from promptflow._constants import FlowLanguage
        from promptflow._sdk._submitter.test_submitter import TestSubmitterViaProxy
=======

        with TestSubmitter(flow=flow, flow_context=flow.context, client=self._client).init(
            environment_variables=environment_variables,
            stream_log=False,  # no need to stream log in chat mode
        ) as submitter:
            is_chat_flow, chat_history_input_name, error_msg = self._is_chat_flow(submitter.dataplane_flow)
            if not is_chat_flow:
                raise UserErrorException(f"Only support chat flow in interactive mode, {error_msg}.")
>>>>>>> f361fac9

        def print_welcome_message(flow_name):
            info_msg = f"Welcome to chat flow, {flow_name}."
            print("=" * len(info_msg))
            print(info_msg)
            print("Press Enter to send your message.")
            print("You can quit with ctrl+C.")
            print("=" * len(info_msg))

<<<<<<< HEAD
        if flow.language == FlowLanguage.CSharp:
            submitter_cls = TestSubmitterViaProxy
        else:
            submitter_cls = TestSubmitter

        with submitter_cls(flow=flow, flow_context=flow.context, client=self._client).init() as submitter:
            is_chat_flow, chat_history_input_name, error_msg = self._is_chat_flow(submitter.dataplane_flow)
            if not is_chat_flow:
                raise UserErrorException(f"Only support chat flow in interactive mode, {error_msg}.")
            print_welcome_message(submitter.dataplane_flow.name)
=======
>>>>>>> f361fac9
            submitter._chat_flow(
                inputs=inputs,
                chat_history_name=chat_history_input_name,
                show_step_output=kwargs.get("show_step_output", False),
            )

    @monitor_operation(activity_name="pf.flows._chat_with_ui", activity_type=ActivityType.INTERNALCALL)
    def _chat_with_ui(self, script):
        try:
            import bs4  # noqa: F401
            import streamlit_quill  # noqa: F401
            from streamlit.web import cli as st_cli
        except ImportError as ex:
            raise UserErrorException(
                f"Please try 'pip install promptflow[executable]' to install dependency, {ex.msg}."
            )
        sys.argv = [
            "streamlit",
            "run",
            script,
            "--global.developmentMode=false",
            "--client.toolbarMode=viewer",
            "--browser.gatherUsageStats=false",
        ]
        st_cli.main()

    def _build_environment_config(self, flow_dag_path: Path):
        flow_info = load_yaml(flow_dag_path)
        # standard env object:
        # environment:
        #   image: xxx
        #   conda_file: xxx
        #   python_requirements_txt: xxx
        #   setup_sh: xxx
        # TODO: deserialize dag with structured class here to avoid using so many magic strings
        env_obj = flow_info.get("environment", {})

        env_obj["sdk_version"] = version("promptflow")
        # version 0.0.1 is the dev version of promptflow
        if env_obj["sdk_version"] == "0.0.1":
            del env_obj["sdk_version"]

        if not env_obj.get("python_requirements_txt", None) and (flow_dag_path.parent / "requirements.txt").is_file():
            env_obj["python_requirements_txt"] = "requirements.txt"

        env_obj["conda_env_name"] = "promptflow-serve"
        if "conda_file" in env_obj:
            conda_file = flow_dag_path.parent / env_obj["conda_file"]
            if conda_file.is_file():
                conda_obj = load_yaml(conda_file)
                if "name" in conda_obj:
                    env_obj["conda_env_name"] = conda_obj["name"]

        return env_obj

    @classmethod
    def _refine_connection_name(cls, connection_name: str):
        return connection_name.replace(" ", "_")

    def _dump_connection(self, connection, output_path: Path):
        # connection yaml should be a dict instead of ordered dict
        connection_dict = connection._to_dict()
        connection_yaml = {
            "$schema": f"https://azuremlschemas.azureedge.net/promptflow/"
            f"latest/{connection.__class__.__name__}.schema.json",
            **connection_dict,
        }

        if connection.type == "Custom":
            secret_dict = connection_yaml["secrets"]
        else:
            secret_dict = connection_yaml

        connection_var_name = self._refine_connection_name(connection.name)
        env_var_names = [f"{connection_var_name}_{secret_key}".upper() for secret_key in connection.secrets]
        for secret_key, secret_env in zip(connection.secrets, env_var_names):
            secret_dict[secret_key] = "${env:" + secret_env + "}"

        for key in ["created_date", "last_modified_date"]:
            if key in connection_yaml:
                del connection_yaml[key]

        key_order = ["$schema", "type", "name", "configs", "secrets", "module"]
        sorted_connection_dict = {
            key: connection_yaml[key]
            for key in sorted(
                connection_yaml.keys(),
                key=lambda x: (0, key_order.index(x)) if x in key_order else (1, x),
            )
        }

        with open(output_path, "w", encoding="utf-8") as f:
            f.write(dump_yaml(sorted_connection_dict))
        return env_var_names

    def _migrate_connections(self, connection_names: List[str], output_dir: Path):
        from promptflow._sdk._pf_client import PFClient

        output_dir.mkdir(parents=True, exist_ok=True)

        local_client = PFClient()
        connection_paths, env_var_names = [], {}
        for connection_name in connection_names:
            connection = local_client.connections.get(name=connection_name, with_secrets=True)
            connection_var_name = self._refine_connection_name(connection_name)
            connection_paths.append(output_dir / f"{connection_var_name}.yaml")
            for env_var_name in self._dump_connection(
                connection,
                connection_paths[-1],
            ):
                if env_var_name in env_var_names:
                    raise RuntimeError(
                        f"environment variable name conflict: connection {connection_name} and "
                        f"{env_var_names[env_var_name]} on {env_var_name}"
                    )
                env_var_names[env_var_name] = connection_name

        return connection_paths, list(env_var_names.keys())

    def _export_flow_connections(
        self,
        built_flow_dag_path: Path,
        *,
        output_dir: Path,
    ):
        """Export flow connections to yaml files.

        :param built_flow_dag_path: path to built flow dag yaml file. Given this is a built flow, we can assume
        that the flow involves no additional includes, symlink, or variant.
        :param output_dir: output directory to export connections
        """
        flow: FlowBase = load_flow(built_flow_dag_path)
        with _change_working_dir(flow.code):
            if flow.language == FlowLanguage.CSharp:
                from promptflow.batch import CSharpExecutorProxy

                return self._migrate_connections(
                    connection_names=SubmitterHelper.get_used_connection_names(
                        tools_meta=CSharpExecutorProxy.get_tool_metadata(
                            flow_file=flow.flow_dag_path,
                            working_dir=flow.code,
                        ),
                        flow_dag=flow._data,
                    ),
                    output_dir=output_dir,
                )
            else:
                # TODO: avoid using executable here
                from promptflow.contracts.flow import Flow as ExecutableFlow

                executable = ExecutableFlow.from_yaml(flow_file=flow.path, working_dir=flow.code)
                return self._migrate_connections(
                    connection_names=executable.get_connection_names(),
                    output_dir=output_dir,
                )

    def _build_flow(
        self,
        flow: Flow,
        *,
        output: Union[str, PathLike],
        tuning_node: str = None,
        node_variant: str = None,
        update_flow_tools_json: bool = True,
    ):
        # TODO: confirm if we need to import this
        from promptflow._sdk._submitter import variant_overwrite_context

        flow_copy_target = Path(output)
        flow_copy_target.mkdir(parents=True, exist_ok=True)

        # resolve additional includes and copy flow directory first to guarantee there is a final flow directory
        # TODO: shall we pop "node_variants" unless keep-variants is specified?
        with variant_overwrite_context(
            flow=flow,
            tuning_node=tuning_node,
            variant=node_variant,
            drop_node_variants=True,
        ) as temp_flow:
            # TODO: avoid copy for twice
            copy_tree_respect_template_and_ignore_file(temp_flow.code, flow_copy_target)
        if update_flow_tools_json:
            generate_flow_tools_json(flow_copy_target)
        return flow_copy_target / flow.path.name

    def _export_to_docker(
        self,
        flow_dag_path: Path,
        output_dir: Path,
        *,
        env_var_names: List[str],
        connection_paths: List[Path],
        flow_name: str,
        is_csharp_flow: bool = False,
    ):
        (output_dir / "settings.json").write_text(
            data=json.dumps({env_var_name: "" for env_var_name in env_var_names}, indent=2),
            encoding="utf-8",
        )

        environment_config = self._build_environment_config(flow_dag_path)

        # TODO: make below strings constants
        if is_csharp_flow:
            source = Path(__file__).parent.parent / "data" / "docker_csharp"
        else:
            source = Path(__file__).parent.parent / "data" / "docker"
        copy_tree_respect_template_and_ignore_file(
            source=source,
            target=output_dir,
            render_context={
                "env": environment_config,
                "flow_name": f"{flow_name}-{generate_random_string(6)}",
                "local_db_rel_path": LOCAL_MGMT_DB_PATH.relative_to(Path.home()).as_posix(),
                "connection_yaml_paths": list(map(lambda x: x.relative_to(output_dir).as_posix(), connection_paths)),
            },
        )

    def _build_as_executable(
        self,
        flow_dag_path: Path,
        output_dir: Path,
        *,
        flow_name: str,
        env_var_names: List[str],
    ):
        try:
            import bs4  # noqa: F401
            import PyInstaller  # noqa: F401
            import streamlit
            import streamlit_quill  # noqa: F401
        except ImportError as ex:
            raise UserErrorException(
                f"Please try 'pip install promptflow[executable]' to install dependency, {ex.msg}."
            )

        from promptflow.contracts.flow import Flow as ExecutableFlow

        (output_dir / "settings.json").write_text(
            data=json.dumps({env_var_name: "" for env_var_name in env_var_names}, indent=2),
            encoding="utf-8",
        )

        environment_config = self._build_environment_config(flow_dag_path)
        hidden_imports = []
        if (
            environment_config.get("python_requirements_txt", None)
            and (flow_dag_path.parent / "requirements.txt").is_file()
        ):
            with open(flow_dag_path.parent / "requirements.txt", "r", encoding="utf-8") as file:
                file_content = file.read()
            hidden_imports = file_content.splitlines()

        runtime_interpreter_path = (Path(streamlit.__file__).parent / "runtime").as_posix()

        executable = ExecutableFlow.from_yaml(flow_file=Path(flow_dag_path.name), working_dir=flow_dag_path.parent)
        flow_inputs = {
            flow_input: (value.default, value.type.value)
            for flow_input, value in executable.inputs.items()
            if not value.is_chat_history
        }
        flow_inputs_params = ["=".join([flow_input, flow_input]) for flow_input, _ in flow_inputs.items()]
        flow_inputs_params = ",".join(flow_inputs_params)

        is_chat_flow, chat_history_input_name, _ = self._is_chat_flow(executable)
        label = "Chat" if is_chat_flow else "Run"
        copy_tree_respect_template_and_ignore_file(
            source=Path(__file__).parent.parent / "data" / "executable",
            target=output_dir,
            render_context={
                "hidden_imports": hidden_imports,
                "flow_name": flow_name,
                "runtime_interpreter_path": runtime_interpreter_path,
                "flow_inputs": flow_inputs,
                "flow_inputs_params": flow_inputs_params,
                "flow_path": None,
                "is_chat_flow": is_chat_flow,
                "chat_history_input_name": chat_history_input_name,
                "label": label,
            },
        )
        self._run_pyinstaller(output_dir)

    def _run_pyinstaller(self, output_dir):
        with _change_working_dir(output_dir, mkdir=False):
            subprocess.run(["pyinstaller", "app.spec"], check=True)
            print("PyInstaller command executed successfully.")

    @monitor_operation(activity_name="pf.flows.build", activity_type=ActivityType.PUBLICAPI)
    def build(
        self,
        flow: Union[str, PathLike],
        *,
        output: Union[str, PathLike],
        format: str = "docker",
        variant: str = None,
        **kwargs,
    ):
        """
        Build flow to other format.

        :param flow: path to the flow directory or flow dag to export
        :type flow: Union[str, PathLike]
        :param format: export format, support "docker" and "executable" only for now
        :type format: str
        :param output: output directory
        :type output: Union[str, PathLike]
        :param variant: node variant in format of {node_name}.{variant_name},
            will use default variant if not specified.
        :type variant: str
        :return: no return
        :rtype: None
        """
        output_dir = Path(output).absolute()
        output_dir.mkdir(parents=True, exist_ok=True)

        flow: FlowBase = load_flow(flow)
        is_csharp_flow = flow.language == FlowLanguage.CSharp

        if format not in ["docker", "executable"]:
            raise ValueError(f"Unsupported export format: {format}")

        if variant:
            tuning_node, node_variant = parse_variant(variant)
        else:
            tuning_node, node_variant = None, None

        flow_only = kwargs.pop("flow_only", False)
        if flow_only:
            output_flow_dir = output_dir
        else:
            output_flow_dir = output_dir / "flow"

        new_flow_dag_path = self._build_flow(
            flow=flow,
            output=output_flow_dir,
            tuning_node=tuning_node,
            node_variant=node_variant,
            update_flow_tools_json=False if is_csharp_flow else True,
        )

        if flow_only:
            return

        # use new flow dag path below as origin one may miss additional includes
        connection_paths, env_var_names = self._export_flow_connections(
            built_flow_dag_path=new_flow_dag_path,
            output_dir=output_dir / "connections",
        )

        if format == "docker":
            self._export_to_docker(
                flow_dag_path=new_flow_dag_path,
                output_dir=output_dir,
                connection_paths=connection_paths,
                flow_name=flow.name,
                env_var_names=env_var_names,
                is_csharp_flow=is_csharp_flow,
            )
        elif format == "executable":
            self._build_as_executable(
                flow_dag_path=new_flow_dag_path,
                output_dir=output_dir,
                flow_name=flow.name,
                env_var_names=env_var_names,
            )

    @classmethod
    @contextlib.contextmanager
    def _resolve_additional_includes(cls, flow_dag_path: Path) -> Iterable[Path]:
        # TODO: confirm if we need to import this
        from promptflow._sdk._submitter import remove_additional_includes

        # Eager flow may not contain a yaml file, skip resolving additional includes
        def is_yaml_file(file_path):
            _, file_extension = os.path.splitext(file_path)
            return file_extension.lower() in (".yaml", ".yml")

        if is_yaml_file(flow_dag_path) and _get_additional_includes(flow_dag_path):
            # Merge the flow folder and additional includes to temp folder.
            # TODO: support a flow_dag_path with a name different from flow.dag.yaml
            with _merge_local_code_and_additional_includes(code_path=flow_dag_path.parent) as temp_dir:
                remove_additional_includes(Path(temp_dir))
                yield Path(temp_dir) / flow_dag_path.name
        else:
            yield flow_dag_path

    @monitor_operation(activity_name="pf.flows.validate", activity_type=ActivityType.PUBLICAPI)
    def validate(self, flow: Union[str, PathLike], *, raise_error: bool = False, **kwargs) -> ValidationResult:
        """
        Validate flow.

        :param flow: path to the flow directory or flow dag to export
        :type flow: Union[str, PathLike]
        :param raise_error: whether raise error when validation failed
        :type raise_error: bool
        :return: a validation result object
        :rtype: ValidationResult
        """

        flow_entity: ProtectedFlow = load_flow(source=flow)

        # TODO: put off this if we do path existence check in FlowSchema on fields other than additional_includes
        validation_result = flow_entity._validate()

        source_path_mapping = {}
        flow_tools, tools_errors = self._generate_tools_meta(
            flow=flow_entity.flow_dag_path,
            source_path_mapping=source_path_mapping,
        )

        flow_entity.tools_meta_path.write_text(
            data=json.dumps(flow_tools, indent=4),
            encoding=DEFAULT_ENCODING,
        )

        if tools_errors:
            for source_name, message in tools_errors.items():
                for yaml_path in source_path_mapping.get(source_name, []):
                    validation_result.append_error(
                        yaml_path=yaml_path,
                        message=message,
                    )

        # flow in control plane is read-only, so resolve location makes sense even in SDK experience
        validation_result.resolve_location_for_diagnostics(flow_entity.flow_dag_path.as_posix())

        flow_entity._try_raise(
            validation_result,
            raise_error=raise_error,
        )

        return validation_result

    @monitor_operation(activity_name="pf.flows._generate_tools_meta", activity_type=ActivityType.INTERNALCALL)
    def _generate_tools_meta(
        self,
        flow: Union[str, PathLike],
        *,
        source_name: str = None,
        source_path_mapping: Dict[str, List[str]] = None,
        timeout: int = FLOW_TOOLS_JSON_GEN_TIMEOUT,
    ) -> Tuple[dict, dict]:
        """Generate flow tools meta for a specific flow or a specific node in the flow.

        This is a private interface for vscode extension, so do not change the interface unless necessary.

        Usage:
        from promptflow import PFClient
        PFClient().flows._generate_tools_meta(flow="flow.dag.yaml", source_name="convert_to_dict.py")

        :param flow: path to the flow directory or flow dag to export
        :type flow: Union[str, PathLike]
        :param source_name: source name to generate tools meta. If not specified, generate tools meta for all sources.
        :type source_name: str
        :param source_path_mapping: If passed in None, do nothing; if passed in a dict, will record all reference yaml
                                    paths for each source in the dict passed in.
        :type source_path_mapping: Dict[str, List[str]]
        :param timeout: timeout for generating tools meta
        :type timeout: int
        :return: dict of tools meta and dict of tools errors
        :rtype: Tuple[dict, dict]
        """
        flow: FlowBase = load_flow(source=flow)
        if not isinstance(flow, ProtectedFlow):
            # No tools meta for eager flow
            return {}, {}

        with self._resolve_additional_includes(flow.flow_dag_path) as new_flow_dag_path:
            flow_tools = generate_flow_tools_json(
                flow_directory=new_flow_dag_path.parent,
                dump=False,
                raise_error=False,
                include_errors_in_output=True,
                target_source=source_name,
                used_packages_only=True,
                source_path_mapping=source_path_mapping,
                timeout=timeout,
            )

        flow_tools_meta = flow_tools.pop("code", {})

        tools_errors = {}
        nodes_with_error = [node_name for node_name, message in flow_tools_meta.items() if isinstance(message, str)]
        for node_name in nodes_with_error:
            tools_errors[node_name] = flow_tools_meta.pop(node_name)

        additional_includes = _get_additional_includes(flow.flow_dag_path)
        if additional_includes:
            additional_files = {}
            for include in additional_includes:
                include_path = Path(include) if Path(include).is_absolute() else flow.code / include
                if include_path.is_file():
                    file_name = Path(include).name
                    additional_files[Path(file_name)] = os.path.relpath(include_path, flow.code)
                else:
                    if not Path(include).is_absolute():
                        include = flow.code / include
                    files = glob.glob(os.path.join(include, "**"), recursive=True)
                    additional_files.update(
                        {
                            Path(os.path.relpath(path, include.parent)): os.path.relpath(path, flow.code)
                            for path in files
                        }
                    )
            for tool in flow_tools_meta.values():
                source = tool.get("source", None)
                if source and Path(source) in additional_files:
                    tool["source"] = additional_files[Path(source)]

        flow_tools["code"] = flow_tools_meta

        return flow_tools, tools_errors<|MERGE_RESOLUTION|>--- conflicted
+++ resolved
@@ -240,10 +240,6 @@
 
         flow: FlowBase = load_flow(flow)
         flow.context.variant = variant
-<<<<<<< HEAD
-        from promptflow._constants import FlowLanguage
-        from promptflow._sdk._submitter.test_submitter import TestSubmitterViaProxy
-=======
 
         with TestSubmitter(flow=flow, flow_context=flow.context, client=self._client).init(
             environment_variables=environment_variables,
@@ -252,7 +248,6 @@
             is_chat_flow, chat_history_input_name, error_msg = self._is_chat_flow(submitter.dataplane_flow)
             if not is_chat_flow:
                 raise UserErrorException(f"Only support chat flow in interactive mode, {error_msg}.")
->>>>>>> f361fac9
 
         def print_welcome_message(flow_name):
             info_msg = f"Welcome to chat flow, {flow_name}."
@@ -262,19 +257,6 @@
             print("You can quit with ctrl+C.")
             print("=" * len(info_msg))
 
-<<<<<<< HEAD
-        if flow.language == FlowLanguage.CSharp:
-            submitter_cls = TestSubmitterViaProxy
-        else:
-            submitter_cls = TestSubmitter
-
-        with submitter_cls(flow=flow, flow_context=flow.context, client=self._client).init() as submitter:
-            is_chat_flow, chat_history_input_name, error_msg = self._is_chat_flow(submitter.dataplane_flow)
-            if not is_chat_flow:
-                raise UserErrorException(f"Only support chat flow in interactive mode, {error_msg}.")
-            print_welcome_message(submitter.dataplane_flow.name)
-=======
->>>>>>> f361fac9
             submitter._chat_flow(
                 inputs=inputs,
                 chat_history_name=chat_history_input_name,
