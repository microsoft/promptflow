# ---------------------------------------------------------
# Copyright (c) Microsoft Corporation. All rights reserved.
# ---------------------------------------------------------
import contextlib
import json
import os
from importlib.metadata import version
from os import PathLike
from pathlib import Path
<<<<<<< HEAD
import subprocess
from typing import Iterable, List, Tuple, Union
=======
from typing import Dict, Iterable, List, Tuple, Union
>>>>>>> 88b48f27

import yaml

from promptflow._sdk._constants import CHAT_HISTORY, DEFAULT_ENCODING, LOCAL_MGMT_DB_PATH
from promptflow._sdk._load_functions import load_flow
from promptflow._sdk._utils import (
    _get_additional_includes,
    _merge_local_code_and_additional_includes,
    copy_tree_respect_template_and_ignore_file,
    dump_yaml,
    generate_flow_tools_json,
    generate_random_string,
    parse_variant,
)
from promptflow._sdk.entities._validation import ValidationResult
from promptflow._sdk.operations._run_submitter import remove_additional_includes, variant_overwrite_context
from promptflow._sdk.operations._test_submitter import TestSubmitter
from promptflow.exceptions import UserErrorException


class FlowOperations:
    """FlowOperations."""

    def __init__(self):
        pass

    def test(
        self,
        flow: Union[str, PathLike],
        *,
        inputs: dict = None,
        variant: str = None,
        node: str = None,
        environment_variables: dict = None,
    ) -> dict:
        """Test flow or node.

        :param flow: path to flow directory to test
        :type flow: Union[str, PathLike]
        :param inputs: Input data for the flow test
        :type inputs: dict
        :param variant: Node & variant name in format of ${node_name.variant_name}, will use default variant
           if not specified.
        :type variant: str
        :param node: If specified it will only test this node, else it will test the flow.
        :type node: str
        :param environment_variables: Environment variables to set by specifying a property path and value.
           Example: {"key1": "${my_connection.api_key}", "key2"="value2"}
           The value reference to connection keys will be resolved to the actual value,
           and all environment variables specified will be set into os.environ.
        :type environment_variables: dict
        :return: The result of flow or node
        :rtype: dict
        """
        result = self._test(
            flow=flow, inputs=inputs, variant=variant, node=node, environment_variables=environment_variables
        )
        TestSubmitter._raise_error_when_test_failed(result, show_trace=node is not None)
        return result.output

    def _test(
        self,
        flow: Union[str, PathLike],
        *,
        inputs: dict = None,
        variant: str = None,
        node: str = None,
        environment_variables: dict = None,
        stream_log: bool = True,
        allow_generator_output: bool = True,
    ):
        """Test flow or node.

        :param flow: path to flow directory to test
        :param inputs: Input data for the flow test
        :param variant: Node & variant name in format of ${node_name.variant_name}, will use default variant
           if not specified.
        :param node: If specified it will only test this node, else it will test the flow.
        :param environment_variables: Environment variables to set by specifying a property path and value.
           Example: {"key1": "${my_connection.api_key}", "key2"="value2"}
           The value reference to connection keys will be resolved to the actual value,
           and all environment variables specified will be set into os.environ.
        : param allow_generator_output: Whether return streaming output when flow has streaming output.
        :return: Executor result
        """
        from promptflow._sdk._load_functions import load_flow

        inputs = inputs or {}
        flow = load_flow(flow)
        with TestSubmitter(flow=flow, variant=variant).init() as submitter:
            is_chat_flow, chat_history_input_name, _ = self._is_chat_flow(submitter.dataplane_flow)
            if is_chat_flow and not inputs.get(chat_history_input_name, None):
                inputs[chat_history_input_name] = []
            flow_inputs, dependency_nodes_outputs = submitter._resolve_data(node_name=node, inputs=inputs)

            if node:
                return submitter.node_test(
                    node_name=node,
                    flow_inputs=flow_inputs,
                    dependency_nodes_outputs=dependency_nodes_outputs,
                    environment_variables=environment_variables,
                    stream=True,
                )
            else:
                return submitter.flow_test(
                    inputs=flow_inputs,
                    environment_variables=environment_variables,
                    stream_log=stream_log,
                    allow_generator_output=allow_generator_output,
                )

    @staticmethod
    def _is_chat_flow(flow):
        """
        Check if the flow is chat flow.
        Check if chat_history in the flow input and only one chat input and
        one chat output to determine if it is a chat flow.
        """
        chat_inputs = [item for item in flow.inputs.values() if item.is_chat_input]
        chat_outputs = [item for item in flow.outputs.values() if item.is_chat_output]
        chat_history_input_name = next(
            iter([input_name for input_name, value in flow.inputs.items() if value.is_chat_history]), None
        )
        if (
            not chat_history_input_name
            and CHAT_HISTORY in flow.inputs
            and flow.inputs[CHAT_HISTORY].is_chat_history is not False
        ):
            chat_history_input_name = CHAT_HISTORY
        is_chat_flow, error_msg = True, ""
        if len(chat_inputs) != 1:
            is_chat_flow = False
            error_msg = "chat flow does not support multiple chat inputs"
        elif len(chat_outputs) != 1:
            is_chat_flow = False
            error_msg = "chat flow does not support multiple chat outputs"
        elif not chat_history_input_name:
            is_chat_flow = False
            error_msg = "chat_history is required in the inputs of chat flow"
        return is_chat_flow, chat_history_input_name, error_msg

    def _chat(
        self,
        flow,
        *,
        inputs: dict = None,
        variant: str = None,
        environment_variables: dict = None,
        **kwargs,
    ) -> List:
        """Interact with Chat Flow. Only chat flow supported.

        :param flow: path to flow directory to chat
        :param inputs: Input data for the flow to chat
        :param environment_variables: Environment variables to set by specifying a property path and value.
           Example: {"key1": "${my_connection.api_key}", "key2"="value2"}
           The value reference to connection keys will be resolved to the actual value,
           and all environment variables specified will be set into os.environ.
        """
        from promptflow._sdk._load_functions import load_flow

        flow = load_flow(flow)
        with TestSubmitter(flow=flow, variant=variant).init() as submitter:
            is_chat_flow, chat_history_input_name, error_msg = self._is_chat_flow(submitter.dataplane_flow)
            if not is_chat_flow:
                raise UserErrorException(f"Only support chat flow in interactive mode, {error_msg}.")

            info_msg = f"Welcome to chat flow, {submitter.dataplane_flow.name}."
            print("=" * len(info_msg))
            print(info_msg)
            print("Press Enter to send your message.")
            print("You can quit with ctrl+C.")
            print("=" * len(info_msg))
            submitter._chat_flow(
                inputs=inputs,
                chat_history_name=chat_history_input_name,
                environment_variables=environment_variables,
                show_step_output=kwargs.get("show_step_output", False),
            )

    def _build_environment_config(self, flow_dag_path: Path):
        flow_info = yaml.safe_load(flow_dag_path.read_text())
        # standard env object:
        # environment:
        #   image: xxx
        #   conda_file: xxx
        #   python_requirements_txt: xxx
        #   setup_sh: xxx
        # TODO: deserialize dag with structured class here to avoid using so many magic strings
        env_obj = flow_info.get("environment", {})

        env_obj["sdk_version"] = version("promptflow")
        # version 0.0.1 is the dev version of promptflow
        if env_obj["sdk_version"] == "0.0.1":
            del env_obj["sdk_version"]

        if not env_obj.get("python_requirements_txt", None) and (flow_dag_path.parent / "requirements.txt").is_file():
            env_obj["python_requirements_txt"] = "requirements.txt"

        env_obj["conda_env_name"] = "promptflow-serve"
        if "conda_file" in env_obj:
            conda_file = flow_dag_path.parent / env_obj["conda_file"]
            if conda_file.is_file():
                conda_obj = yaml.safe_load(conda_file.read_text())
                if "name" in conda_obj:
                    env_obj["conda_env_name"] = conda_obj["name"]

        return env_obj

    @classmethod
    def _refine_connection_name(cls, connection_name: str):
        return connection_name.replace(" ", "_")

    def _dump_connection(self, connection, output_path: Path):
        # connection yaml should be a dict instead of ordered dict
        connection_dict = connection._to_dict()
        connection_yaml = {
            "$schema": f"https://azuremlschemas.azureedge.net/promptflow/"
            f"latest/{connection.__class__.__name__}.schema.json",
            **connection_dict,
        }

        if connection.type == "Custom":
            secret_dict = connection_yaml["secrets"]
        else:
            secret_dict = connection_yaml

        connection_var_name = self._refine_connection_name(connection.name)
        env_var_names = [f"{connection_var_name}_{secret_key}".upper() for secret_key in connection.secrets]
        for secret_key, secret_env in zip(connection.secrets, env_var_names):
            secret_dict[secret_key] = "${env:" + secret_env + "}"

        for key in ["created_date", "last_modified_date"]:
            if key in connection_yaml:
                del connection_yaml[key]

        key_order = ["$schema", "type", "name", "configs", "secrets", "module"]
        sorted_connection_dict = {
            key: connection_yaml[key]
            for key in sorted(
                connection_yaml.keys(),
                key=lambda x: (0, key_order.index(x)) if x in key_order else (1, x),
            )
        }

        with open(output_path, "w", encoding="utf-8") as f:
            f.write(dump_yaml(sorted_connection_dict, sort_keys=False))
        return env_var_names

    def _migrate_connections(self, connection_names: List[str], output_dir: Path):
        from promptflow._sdk._pf_client import PFClient

        output_dir.mkdir(parents=True, exist_ok=True)

        local_client = PFClient()
        connection_paths, env_var_names = [], {}
        for connection_name in connection_names:
            connection = local_client.connections.get(name=connection_name, with_secrets=True)
            connection_var_name = self._refine_connection_name(connection_name)
            connection_paths.append(output_dir / f"{connection_var_name}.yaml")
            for env_var_name in self._dump_connection(
                connection,
                connection_paths[-1],
            ):
                if env_var_name in env_var_names:
                    raise RuntimeError(
                        f"environment variable name conflict: connection {connection_name} and "
                        f"{env_var_names[env_var_name]} on {env_var_name}"
                    )
                env_var_names[env_var_name] = connection_name

        return connection_paths, list(env_var_names.keys())

    def _export_flow_connections(
        self,
        flow_dag_path: Path,
        *,
        output_dir: Path,
    ):
        from promptflow.contracts.flow import Flow as ExecutableFlow

        executable = ExecutableFlow.from_yaml(flow_file=Path(flow_dag_path.name), working_dir=flow_dag_path.parent)

        return self._migrate_connections(
            connection_names=executable.get_connection_names(),
            output_dir=output_dir,
        )

    def _build_flow(
        self,
        flow_dag_path: Path,
        *,
        output: Union[str, PathLike],
        tuning_node: str = None,
        node_variant: str = None,
        update_flow_tools_json: bool = True,
    ):

        flow_copy_target = Path(output)
        flow_copy_target.mkdir(parents=True, exist_ok=True)

        # resolve additional includes and copy flow directory first to guarantee there is a final flow directory
        # TODO: shall we pop "node_variants" unless keep-variants is specified?
        with variant_overwrite_context(
            flow_dag_path,
            tuning_node=tuning_node,
            variant=node_variant,
            drop_node_variants=True,
        ) as temp_flow:
            # TODO: avoid copy for twice
            copy_tree_respect_template_and_ignore_file(temp_flow.code, flow_copy_target)
        if update_flow_tools_json:
            generate_flow_tools_json(flow_copy_target)
        return flow_copy_target / flow_dag_path.name

    def _export_to_docker(
        self,
        flow_dag_path: Path,
        output_dir: Path,
        *,
        env_var_names: List[str],
        connection_paths: List[Path],
        flow_name: str,
    ):
        (output_dir / "settings.json").write_text(
            data=json.dumps({env_var_name: "" for env_var_name in env_var_names}, indent=2),
            encoding="utf-8",
        )

        environment_config = self._build_environment_config(flow_dag_path)

        # TODO: make below strings constants
        copy_tree_respect_template_and_ignore_file(
            source=Path(__file__).parent.parent / "data" / "docker",
            target=output_dir,
            render_context={
                "env": environment_config,
                "flow_name": f"{flow_name}-{generate_random_string(6)}",
                "local_db_rel_path": LOCAL_MGMT_DB_PATH.relative_to(Path.home()).as_posix(),
                "connection_yaml_paths": list(map(lambda x: x.relative_to(output_dir).as_posix(), connection_paths)),
            },
        )

    def _export_to_executable(
        self,
        flow_dag_path: Path,
        output_dir: Path,
        *,
        flow_name: str,
        env_var_names: List[str],
    ):
        try:
            import streamlit
            import PyInstaller
        except ImportError as ex:
            raise UserErrorException(f"Please install PyInstaller and streamlit for building executable, {ex.msg}.")

        from promptflow.contracts.flow import Flow as ExecutableFlow

        (output_dir / "settings.json").write_text(
            data=json.dumps({env_var_name: "" for env_var_name in env_var_names}, indent=2),
            encoding="utf-8",
        )

        environment_config = self._build_environment_config(flow_dag_path)
        hidden_imports = []
        if (environment_config.get("python_requirements_txt", None) and
                (flow_dag_path.parent / "requirements.txt").is_file()):
            with open(flow_dag_path.parent / "requirements.txt", 'r', encoding='utf-8') as file:
                file_content = file.read()
            hidden_imports = file_content.splitlines()

        runtime_interpreter_path = (Path(streamlit.__file__).parent / "runtime").as_posix()

        executable = ExecutableFlow.from_yaml(flow_file=Path(flow_dag_path.name), working_dir=flow_dag_path.parent)
        flow_inputs = {flow_input: value.default for flow_input, value in executable.inputs.items()}
        flow_inputs_params =  ["=".join([flow_input, flow_input]) for flow_input, _ in flow_inputs.items()]
        flow_inputs_params = ",".join(flow_inputs_params)

        copy_tree_respect_template_and_ignore_file(
            source=Path(__file__).parent.parent / "data" / "executable",
            target=output_dir,
            render_context={
                "hidden_imports": hidden_imports,
                "flow_name": flow_name,
                "runtime_interpreter_path": runtime_interpreter_path,
                "flow_inputs": flow_inputs,
                "flow_inputs_params": flow_inputs_params
            },
        )
        try:
            current_directory = os.getcwd()
            os.chdir(output_dir.as_posix())
            subprocess.run(["pyinstaller", "app.spec"], shell=True, check=True)
            print("PyInstaller command executed successfully.")
        except subprocess.CalledProcessError as e:
            print(f"Error running PyInstaller: {e}")
        finally:
            os.chdir(current_directory)

    def build(
        self,
        flow: Union[str, PathLike],
        *,
        output: Union[str, PathLike],
        format: str = "docker",
        variant: str = None,
        **kwargs,
    ):
        """
        Build flow to other format.

        :param flow: path to the flow directory or flow dag to export
        :type flow: Union[str, PathLike]
        :param format: export format, support "docker" and "executable" only for now
        :type format: str
        :param output: output directory
        :type output: Union[str, PathLike]
        :param variant: node variant in format of {node_name}.{variant_name},
            will use default variant if not specified.
        :type variant: str
        :return: no return
        :rtype: None
        """
        output_dir = Path(output)
        output_dir.mkdir(parents=True, exist_ok=True)

        flow = load_flow(flow)

        if format not in ["docker", "executable"]:
            raise ValueError(f"Unsupported export format: {format}")

        if variant:
            tuning_node, node_variant = parse_variant(variant)
        else:
            tuning_node, node_variant = None, None

        flow_only = kwargs.pop("flow_only", False)
        if flow_only:
            output_flow_dir = output_dir
        else:
            output_flow_dir = output_dir / "flow"

        new_flow_dag_path = self._build_flow(
            flow_dag_path=flow.flow_dag_path,
            output=output_flow_dir,
            tuning_node=tuning_node,
            node_variant=node_variant,
        )

        if flow_only:
            return

        # use new flow dag path below as origin one may miss additional includes
        connection_paths, env_var_names = self._export_flow_connections(
            flow_dag_path=new_flow_dag_path,
            output_dir=output_dir / "connections",
        )

        if format == "docker":
            self._export_to_docker(
                flow_dag_path=new_flow_dag_path,
                output_dir=output_dir,
                connection_paths=connection_paths,
                flow_name=flow.name,
                env_var_names=env_var_names,
            )
        elif format == "executable":
            self._export_to_executable(
                flow_dag_path=new_flow_dag_path,
                output_dir=output_dir,
                flow_name=flow_dag_path.parent.stem,
                env_var_names=env_var_names,
            )

    @contextlib.contextmanager
    def _resolve_additional_includes(cls, flow_dag_path: Path) -> Iterable[Path]:
        if _get_additional_includes(flow_dag_path):
            # Merge the flow folder and additional includes to temp folder.
            # TODO: support a flow_dag_path with a name different from flow.dag.yaml
            with _merge_local_code_and_additional_includes(code_path=flow_dag_path.parent) as temp_dir:
                remove_additional_includes(Path(temp_dir))
                yield Path(temp_dir) / flow_dag_path.name
        else:
            yield flow_dag_path

    def validate(self, flow: Union[str, PathLike], *, raise_error: bool = False, **kwargs) -> ValidationResult:
        """
        Validate flow.

        :param flow: path to the flow directory or flow dag to export
        :type flow: Union[str, PathLike]
        :param raise_error: whether raise error when validation failed
        :type raise_error: bool
        :return: a validation result object
        :rtype: ValidationResult
        """

        flow = load_flow(source=flow)

        # TODO: put off this if we do path existence check in FlowSchema on fields other than additional_includes
        validation_result = flow._validate()

        source_path_mapping = {}
        flow_tools, tools_errors = self._generate_tools_meta(
            flow=flow.flow_dag_path,
            source_path_mapping=source_path_mapping,
        )

        flow.tools_meta_path.write_text(
            data=json.dumps(flow_tools, indent=4),
            encoding=DEFAULT_ENCODING,
        )

        if tools_errors:
            for source_name, message in tools_errors.items():
                for yaml_path in source_path_mapping.get(source_name, []):
                    validation_result.append_error(
                        yaml_path=yaml_path,
                        message=message,
                    )

        # flow in control plane is read-only, so resolve location makes sense even in SDK experience
        validation_result.resolve_location_for_diagnostics(flow.flow_dag_path)

        flow._try_raise(
            validation_result,
            raise_error=raise_error,
        )

        return validation_result

    def _generate_tools_meta(
        self,
        flow: Union[str, PathLike],
        *,
        source_name: str = None,
        source_path_mapping: Dict[str, List[str]] = None,
    ) -> Tuple[dict, dict]:
        """Generate flow tools meta for a specific flow or a specific node in the flow.

        This is a private interface for vscode extension, so do not change the interface unless necessary.

        Usage:
        from promptflow import PFClient
        PFClient().flows._generate_tools_meta(flow="flow.dag.yaml", source_name="convert_to_dict.py")

        :param flow: path to the flow directory or flow dag to export
        :type flow: Union[str, PathLike]
        :param source_name: source name to generate tools meta. If not specified, generate tools meta for all sources.
        :type source_name: str
        :param source_path_mapping: If passed in None, do nothing; if passed in a dict, will record all reference yaml
                                    paths for each source.
        :type source_path_mapping: Dict[str, List[str]]
        :return: dict of tools meta and dict of tools errors
        :rtype: Tuple[dict, dict]
        """
        flow = load_flow(source=flow)

        with self._resolve_additional_includes(flow.flow_dag_path) as new_flow_dag_path:
            flow_tools = generate_flow_tools_json(
                flow_directory=new_flow_dag_path.parent,
                dump=False,
                raise_error=False,
                include_errors_in_output=True,
                target_source=source_name,
                used_packages_only=True,
                source_path_mapping=source_path_mapping,
            )

        flow_tools_meta = flow_tools.pop("code", {})

        tools_errors = {}
        nodes_with_error = [node_name for node_name, message in flow_tools_meta.items() if isinstance(message, str)]
        for node_name in nodes_with_error:
            tools_errors[node_name] = flow_tools_meta.pop(node_name)

        flow_tools["code"] = flow_tools_meta

        return flow_tools, tools_errors<|MERGE_RESOLUTION|>--- conflicted
+++ resolved
@@ -7,12 +7,8 @@
 from importlib.metadata import version
 from os import PathLike
 from pathlib import Path
-<<<<<<< HEAD
 import subprocess
-from typing import Iterable, List, Tuple, Union
-=======
 from typing import Dict, Iterable, List, Tuple, Union
->>>>>>> 88b48f27
 
 import yaml
 
@@ -484,7 +480,7 @@
             self._export_to_executable(
                 flow_dag_path=new_flow_dag_path,
                 output_dir=output_dir,
-                flow_name=flow_dag_path.parent.stem,
+                flow_name=flow.name,
                 env_var_names=env_var_names,
             )
 
