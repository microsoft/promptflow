--- conflicted
+++ resolved
@@ -34,13 +34,8 @@
         variant: str = None,
         node: str = None,
         environment_variables: dict = None,
-<<<<<<< HEAD
     ) -> dict:
-        """Test flow or node locally
-=======
-    ):
         """Test flow or node
->>>>>>> 353e8952
 
         :param flow: path to flow directory to test
         :type flow: Union[str, PathLike]
