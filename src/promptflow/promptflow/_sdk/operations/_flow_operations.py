# ---------------------------------------------------------
# Copyright (c) Microsoft Corporation. All rights reserved.
# ---------------------------------------------------------
import contextlib
import os
import json
<<<<<<< HEAD
import glob
=======
import os
>>>>>>> fe046b11
from importlib.metadata import version
from os import PathLike
from pathlib import Path
import subprocess
from typing import Dict, Iterable, List, Tuple, Union

import yaml

from promptflow._sdk._constants import CHAT_HISTORY, DEFAULT_ENCODING, LOCAL_MGMT_DB_PATH
from promptflow._sdk._load_functions import load_flow
from promptflow._sdk._utils import (
    _get_additional_includes,
    _merge_local_code_and_additional_includes,
    copy_tree_respect_template_and_ignore_file,
    dump_yaml,
    generate_flow_tools_json,
    generate_random_string,
    parse_variant,
)
from promptflow._sdk.entities._validation import ValidationResult
from promptflow._sdk.operations._run_submitter import remove_additional_includes, variant_overwrite_context
from promptflow._sdk.operations._test_submitter import TestSubmitter
from promptflow.exceptions import UserErrorException


class FlowOperations:
    """FlowOperations."""

    def __init__(self):
        pass

    def test(
        self,
        flow: Union[str, PathLike],
        *,
        inputs: dict = None,
        variant: str = None,
        node: str = None,
        environment_variables: dict = None,
    ) -> dict:
        """Test flow or node.

        :param flow: path to flow directory to test
        :type flow: Union[str, PathLike]
        :param inputs: Input data for the flow test
        :type inputs: dict
        :param variant: Node & variant name in format of ${node_name.variant_name}, will use default variant
           if not specified.
        :type variant: str
        :param node: If specified it will only test this node, else it will test the flow.
        :type node: str
        :param environment_variables: Environment variables to set by specifying a property path and value.
           Example: {"key1": "${my_connection.api_key}", "key2"="value2"}
           The value reference to connection keys will be resolved to the actual value,
           and all environment variables specified will be set into os.environ.
        :type environment_variables: dict
        :return: The result of flow or node
        :rtype: dict
        """
        result = self._test(
            flow=flow, inputs=inputs, variant=variant, node=node, environment_variables=environment_variables
        )
        TestSubmitter._raise_error_when_test_failed(result, show_trace=node is not None)
        return result.output

    def _test(
        self,
        flow: Union[str, PathLike],
        *,
        inputs: dict = None,
        variant: str = None,
        node: str = None,
        environment_variables: dict = None,
        stream_log: bool = True,
        allow_generator_output: bool = True,
    ):
        """Test flow or node.

        :param flow: path to flow directory to test
        :param inputs: Input data for the flow test
        :param variant: Node & variant name in format of ${node_name.variant_name}, will use default variant
           if not specified.
        :param node: If specified it will only test this node, else it will test the flow.
        :param environment_variables: Environment variables to set by specifying a property path and value.
           Example: {"key1": "${my_connection.api_key}", "key2"="value2"}
           The value reference to connection keys will be resolved to the actual value,
           and all environment variables specified will be set into os.environ.
        : param allow_generator_output: Whether return streaming output when flow has streaming output.
        :return: Executor result
        """
        from promptflow._sdk._load_functions import load_flow

        inputs = inputs or {}
        flow = load_flow(flow)
        with TestSubmitter(flow=flow, variant=variant).init() as submitter:
            is_chat_flow, chat_history_input_name, _ = self._is_chat_flow(submitter.dataplane_flow)
            flow_inputs, dependency_nodes_outputs = submitter._resolve_data(
                node_name=node, inputs=inputs, chat_history_name=chat_history_input_name)

            if node:
                return submitter.node_test(
                    node_name=node,
                    flow_inputs=flow_inputs,
                    dependency_nodes_outputs=dependency_nodes_outputs,
                    environment_variables=environment_variables,
                    stream=True,
                )
            else:
                return submitter.flow_test(
                    inputs=flow_inputs,
                    environment_variables=environment_variables,
                    stream_log=stream_log,
                    allow_generator_output=allow_generator_output and is_chat_flow,
                )

    @staticmethod
    def _is_chat_flow(flow):
        """
        Check if the flow is chat flow.
        Check if chat_history in the flow input and only one chat input and
        one chat output to determine if it is a chat flow.
        """
        chat_inputs = [item for item in flow.inputs.values() if item.is_chat_input]
        chat_outputs = [item for item in flow.outputs.values() if item.is_chat_output]
        chat_history_input_name = next(
            iter([input_name for input_name, value in flow.inputs.items() if value.is_chat_history]), None
        )
        if (
            not chat_history_input_name
            and CHAT_HISTORY in flow.inputs
            and flow.inputs[CHAT_HISTORY].is_chat_history is not False
        ):
            chat_history_input_name = CHAT_HISTORY
        is_chat_flow, error_msg = True, ""
        if len(chat_inputs) != 1:
            is_chat_flow = False
            error_msg = "chat flow does not support multiple chat inputs"
        elif len(chat_outputs) != 1:
            is_chat_flow = False
            error_msg = "chat flow does not support multiple chat outputs"
        elif not chat_history_input_name:
            is_chat_flow = False
            error_msg = "chat_history is required in the inputs of chat flow"
        return is_chat_flow, chat_history_input_name, error_msg

    def _chat(
        self,
        flow,
        *,
        inputs: dict = None,
        variant: str = None,
        environment_variables: dict = None,
        **kwargs,
    ) -> List:
        """Interact with Chat Flow. Only chat flow supported.

        :param flow: path to flow directory to chat
        :param inputs: Input data for the flow to chat
        :param environment_variables: Environment variables to set by specifying a property path and value.
           Example: {"key1": "${my_connection.api_key}", "key2"="value2"}
           The value reference to connection keys will be resolved to the actual value,
           and all environment variables specified will be set into os.environ.
        """
        from promptflow._sdk._load_functions import load_flow

        flow = load_flow(flow)
        with TestSubmitter(flow=flow, variant=variant).init() as submitter:
            is_chat_flow, chat_history_input_name, error_msg = self._is_chat_flow(submitter.dataplane_flow)
            if not is_chat_flow:
                raise UserErrorException(f"Only support chat flow in interactive mode, {error_msg}.")

            info_msg = f"Welcome to chat flow, {submitter.dataplane_flow.name}."
            print("=" * len(info_msg))
            print(info_msg)
            print("Press Enter to send your message.")
            print("You can quit with ctrl+C.")
            print("=" * len(info_msg))
            submitter._chat_flow(
                inputs=inputs,
                chat_history_name=chat_history_input_name,
                environment_variables=environment_variables,
                show_step_output=kwargs.get("show_step_output", False),
            )

    def _build_environment_config(self, flow_dag_path: Path):
        flow_info = yaml.safe_load(flow_dag_path.read_text())
        # standard env object:
        # environment:
        #   image: xxx
        #   conda_file: xxx
        #   python_requirements_txt: xxx
        #   setup_sh: xxx
        # TODO: deserialize dag with structured class here to avoid using so many magic strings
        env_obj = flow_info.get("environment", {})

        env_obj["sdk_version"] = version("promptflow")
        # version 0.0.1 is the dev version of promptflow
        if env_obj["sdk_version"] == "0.0.1":
            del env_obj["sdk_version"]

        if not env_obj.get("python_requirements_txt", None) and (flow_dag_path.parent / "requirements.txt").is_file():
            env_obj["python_requirements_txt"] = "requirements.txt"

        env_obj["conda_env_name"] = "promptflow-serve"
        if "conda_file" in env_obj:
            conda_file = flow_dag_path.parent / env_obj["conda_file"]
            if conda_file.is_file():
                conda_obj = yaml.safe_load(conda_file.read_text())
                if "name" in conda_obj:
                    env_obj["conda_env_name"] = conda_obj["name"]

        return env_obj

    @classmethod
    def _refine_connection_name(cls, connection_name: str):
        return connection_name.replace(" ", "_")

    def _dump_connection(self, connection, output_path: Path):
        # connection yaml should be a dict instead of ordered dict
        connection_dict = connection._to_dict()
        connection_yaml = {
            "$schema": f"https://azuremlschemas.azureedge.net/promptflow/"
            f"latest/{connection.__class__.__name__}.schema.json",
            **connection_dict,
        }

        if connection.type == "Custom":
            secret_dict = connection_yaml["secrets"]
        else:
            secret_dict = connection_yaml

        connection_var_name = self._refine_connection_name(connection.name)
        env_var_names = [f"{connection_var_name}_{secret_key}".upper() for secret_key in connection.secrets]
        for secret_key, secret_env in zip(connection.secrets, env_var_names):
            secret_dict[secret_key] = "${env:" + secret_env + "}"

        for key in ["created_date", "last_modified_date"]:
            if key in connection_yaml:
                del connection_yaml[key]

        key_order = ["$schema", "type", "name", "configs", "secrets", "module"]
        sorted_connection_dict = {
            key: connection_yaml[key]
            for key in sorted(
                connection_yaml.keys(),
                key=lambda x: (0, key_order.index(x)) if x in key_order else (1, x),
            )
        }

        with open(output_path, "w", encoding="utf-8") as f:
            f.write(dump_yaml(sorted_connection_dict, sort_keys=False))
        return env_var_names

    def _migrate_connections(self, connection_names: List[str], output_dir: Path):
        from promptflow._sdk._pf_client import PFClient

        output_dir.mkdir(parents=True, exist_ok=True)

        local_client = PFClient()
        connection_paths, env_var_names = [], {}
        for connection_name in connection_names:
            connection = local_client.connections.get(name=connection_name, with_secrets=True)
            connection_var_name = self._refine_connection_name(connection_name)
            connection_paths.append(output_dir / f"{connection_var_name}.yaml")
            for env_var_name in self._dump_connection(
                connection,
                connection_paths[-1],
            ):
                if env_var_name in env_var_names:
                    raise RuntimeError(
                        f"environment variable name conflict: connection {connection_name} and "
                        f"{env_var_names[env_var_name]} on {env_var_name}"
                    )
                env_var_names[env_var_name] = connection_name

        return connection_paths, list(env_var_names.keys())

    def _export_flow_connections(
        self,
        flow_dag_path: Path,
        *,
        output_dir: Path,
    ):
        from promptflow.contracts.flow import Flow as ExecutableFlow

        executable = ExecutableFlow.from_yaml(flow_file=Path(flow_dag_path.name), working_dir=flow_dag_path.parent)

        return self._migrate_connections(
            connection_names=executable.get_connection_names(),
            output_dir=output_dir,
        )

    def _build_flow(
        self,
        flow_dag_path: Path,
        *,
        output: Union[str, PathLike],
        tuning_node: str = None,
        node_variant: str = None,
        update_flow_tools_json: bool = True,
    ):

        flow_copy_target = Path(output)
        flow_copy_target.mkdir(parents=True, exist_ok=True)

        # resolve additional includes and copy flow directory first to guarantee there is a final flow directory
        # TODO: shall we pop "node_variants" unless keep-variants is specified?
        with variant_overwrite_context(
            flow_dag_path,
            tuning_node=tuning_node,
            variant=node_variant,
            drop_node_variants=True,
        ) as temp_flow:
            # TODO: avoid copy for twice
            copy_tree_respect_template_and_ignore_file(temp_flow.code, flow_copy_target)
        if update_flow_tools_json:
            generate_flow_tools_json(flow_copy_target)
        return flow_copy_target / flow_dag_path.name

    def _export_to_docker(
        self,
        flow_dag_path: Path,
        output_dir: Path,
        *,
        env_var_names: List[str],
        connection_paths: List[Path],
        flow_name: str,
    ):
        (output_dir / "settings.json").write_text(
            data=json.dumps({env_var_name: "" for env_var_name in env_var_names}, indent=2),
            encoding="utf-8",
        )

        environment_config = self._build_environment_config(flow_dag_path)

        # TODO: make below strings constants
        copy_tree_respect_template_and_ignore_file(
            source=Path(__file__).parent.parent / "data" / "docker",
            target=output_dir,
            render_context={
                "env": environment_config,
                "flow_name": f"{flow_name}-{generate_random_string(6)}",
                "local_db_rel_path": LOCAL_MGMT_DB_PATH.relative_to(Path.home()).as_posix(),
                "connection_yaml_paths": list(map(lambda x: x.relative_to(output_dir).as_posix(), connection_paths)),
            },
        )

    def _build_as_executable(
        self,
        flow_dag_path: Path,
        output_dir: Path,
        *,
        flow_name: str,
        env_var_names: List[str],
    ):
        try:
            import streamlit
            import PyInstaller  # noqa: F401
        except ImportError as ex:
            raise UserErrorException(f"Please install PyInstaller and streamlit for building executable, {ex.msg}.")

        from promptflow.contracts.flow import Flow as ExecutableFlow

        (output_dir / "settings.json").write_text(
            data=json.dumps({env_var_name: "" for env_var_name in env_var_names}, indent=2),
            encoding="utf-8",
        )

        environment_config = self._build_environment_config(flow_dag_path)
        hidden_imports = []
        if (environment_config.get("python_requirements_txt", None) and
                (flow_dag_path.parent / "requirements.txt").is_file()):
            with open(flow_dag_path.parent / "requirements.txt", 'r', encoding='utf-8') as file:
                file_content = file.read()
            hidden_imports = file_content.splitlines()

        runtime_interpreter_path = (Path(streamlit.__file__).parent / "runtime").as_posix()

        executable = ExecutableFlow.from_yaml(flow_file=Path(flow_dag_path.name), working_dir=flow_dag_path.parent)
        flow_inputs = {flow_input: value.default for flow_input, value in executable.inputs.items()}
        flow_inputs_params = ["=".join([flow_input, flow_input]) for flow_input, _ in flow_inputs.items()]
        flow_inputs_params = ",".join(flow_inputs_params)

        copy_tree_respect_template_and_ignore_file(
            source=Path(__file__).parent.parent / "data" / "executable",
            target=output_dir,
            render_context={
                "hidden_imports": hidden_imports,
                "flow_name": flow_name,
                "runtime_interpreter_path": runtime_interpreter_path,
                "flow_inputs": flow_inputs,
                "flow_inputs_params": flow_inputs_params
            },
        )
        try:
            current_directory = os.getcwd()
            os.chdir(output_dir.as_posix())
            subprocess.run(["pyinstaller", "app.spec"], check=True)
            print("PyInstaller command executed successfully.")
        except subprocess.CalledProcessError as e:
            print(f"Error running PyInstaller: {e}")
        finally:
            os.chdir(current_directory)

    def build(
        self,
        flow: Union[str, PathLike],
        *,
        output: Union[str, PathLike],
        format: str = "docker",
        variant: str = None,
        **kwargs,
    ):
        """
        Build flow to other format.

        :param flow: path to the flow directory or flow dag to export
        :type flow: Union[str, PathLike]
        :param format: export format, support "docker" and "executable" only for now
        :type format: str
        :param output: output directory
        :type output: Union[str, PathLike]
        :param variant: node variant in format of {node_name}.{variant_name},
            will use default variant if not specified.
        :type variant: str
        :return: no return
        :rtype: None
        """
        output_dir = Path(output)
        output_dir.mkdir(parents=True, exist_ok=True)

        flow = load_flow(flow)

        if format not in ["docker", "executable"]:
            raise ValueError(f"Unsupported export format: {format}")

        if variant:
            tuning_node, node_variant = parse_variant(variant)
        else:
            tuning_node, node_variant = None, None

        flow_only = kwargs.pop("flow_only", False)
        if flow_only:
            output_flow_dir = output_dir
        else:
            output_flow_dir = output_dir / "flow"

        new_flow_dag_path = self._build_flow(
            flow_dag_path=flow.flow_dag_path,
            output=output_flow_dir,
            tuning_node=tuning_node,
            node_variant=node_variant,
        )

        if flow_only:
            return

        # use new flow dag path below as origin one may miss additional includes
        connection_paths, env_var_names = self._export_flow_connections(
            flow_dag_path=new_flow_dag_path,
            output_dir=output_dir / "connections",
        )

        if format == "docker":
            self._export_to_docker(
                flow_dag_path=new_flow_dag_path,
                output_dir=output_dir,
                connection_paths=connection_paths,
                flow_name=flow.name,
                env_var_names=env_var_names,
            )
        elif format == "executable":
            self._build_as_executable(
                flow_dag_path=new_flow_dag_path,
                output_dir=output_dir,
                flow_name=flow.name,
                env_var_names=env_var_names,
            )

    @contextlib.contextmanager
    def _resolve_additional_includes(cls, flow_dag_path: Path) -> Iterable[Path]:
        if _get_additional_includes(flow_dag_path):
            # Merge the flow folder and additional includes to temp folder.
            # TODO: support a flow_dag_path with a name different from flow.dag.yaml
            with _merge_local_code_and_additional_includes(code_path=flow_dag_path.parent) as temp_dir:
                remove_additional_includes(Path(temp_dir))
                yield Path(temp_dir) / flow_dag_path.name
        else:
            yield flow_dag_path

    def validate(self, flow: Union[str, PathLike], *, raise_error: bool = False, **kwargs) -> ValidationResult:
        """
        Validate flow.

        :param flow: path to the flow directory or flow dag to export
        :type flow: Union[str, PathLike]
        :param raise_error: whether raise error when validation failed
        :type raise_error: bool
        :return: a validation result object
        :rtype: ValidationResult
        """

        flow = load_flow(source=flow)

        # TODO: put off this if we do path existence check in FlowSchema on fields other than additional_includes
        validation_result = flow._validate()

        source_path_mapping = {}
        flow_tools, tools_errors = self._generate_tools_meta(
            flow=flow.flow_dag_path,
            source_path_mapping=source_path_mapping,
        )

        flow.tools_meta_path.write_text(
            data=json.dumps(flow_tools, indent=4),
            encoding=DEFAULT_ENCODING,
        )

        if tools_errors:
            for source_name, message in tools_errors.items():
                for yaml_path in source_path_mapping.get(source_name, []):
                    validation_result.append_error(
                        yaml_path=yaml_path,
                        message=message,
                    )

        # flow in control plane is read-only, so resolve location makes sense even in SDK experience
        validation_result.resolve_location_for_diagnostics(flow.flow_dag_path)

        flow._try_raise(
            validation_result,
            raise_error=raise_error,
        )

        return validation_result

    def _generate_tools_meta(
        self,
        flow: Union[str, PathLike],
        *,
        source_name: str = None,
        source_path_mapping: Dict[str, List[str]] = None,
    ) -> Tuple[dict, dict]:
        """Generate flow tools meta for a specific flow or a specific node in the flow.

        This is a private interface for vscode extension, so do not change the interface unless necessary.

        Usage:
        from promptflow import PFClient
        PFClient().flows._generate_tools_meta(flow="flow.dag.yaml", source_name="convert_to_dict.py")

        :param flow: path to the flow directory or flow dag to export
        :type flow: Union[str, PathLike]
        :param source_name: source name to generate tools meta. If not specified, generate tools meta for all sources.
        :type source_name: str
        :param source_path_mapping: If passed in None, do nothing; if passed in a dict, will record all reference yaml
                                    paths for each source.
        :type source_path_mapping: Dict[str, List[str]]
        :return: dict of tools meta and dict of tools errors
        :rtype: Tuple[dict, dict]
        """
        flow = load_flow(source=flow)

        with self._resolve_additional_includes(flow.flow_dag_path) as new_flow_dag_path:
            flow_tools = generate_flow_tools_json(
                flow_directory=new_flow_dag_path.parent,
                dump=False,
                raise_error=False,
                include_errors_in_output=True,
                target_source=source_name,
                used_packages_only=True,
                source_path_mapping=source_path_mapping,
            )

        flow_tools_meta = flow_tools.pop("code", {})

        tools_errors = {}
        nodes_with_error = [node_name for node_name, message in flow_tools_meta.items() if isinstance(message, str)]
        for node_name in nodes_with_error:
            tools_errors[node_name] = flow_tools_meta.pop(node_name)

        additional_includes = _get_additional_includes(flow.flow_dag_path)
        if additional_includes:
            additional_files = {}
            for include in additional_includes:
                include_path = Path(include) if Path(include).is_absolute() else flow.code / include
                if include_path.is_file():
                    file_name = Path(include).name
                    additional_files[Path(file_name)] = os.path.relpath(include_path, flow.code)
                else:
                    if not Path(include).is_absolute():
                        include = flow.code / include
                    files = glob.glob(os.path.join(include, "**"), recursive=True)
                    additional_files.update(
                        {
                            Path(os.path.relpath(path, include.parent)):
                                os.path.relpath(path, flow.code) for path in files
                        }
                    )
            for tool in flow_tools_meta.values():
                source = tool.get("source", None)
                if source and Path(source) in additional_files:
                    tool["source"] = additional_files[Path(source)]

        flow_tools["code"] = flow_tools_meta

        return flow_tools, tools_errors<|MERGE_RESOLUTION|>--- conflicted
+++ resolved
@@ -4,11 +4,7 @@
 import contextlib
 import os
 import json
-<<<<<<< HEAD
 import glob
-=======
-import os
->>>>>>> fe046b11
 from importlib.metadata import version
 from os import PathLike
 from pathlib import Path
