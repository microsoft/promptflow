--- conflicted
+++ resolved
@@ -28,12 +28,7 @@
 
 
 class TestSubmitter:
-<<<<<<< HEAD
-    def __init__(self, flow: Flow, flow_context: FlowContext, config=None):
-        self.flow_context = flow_context
-=======
-    def __init__(self, flow: Flow, variant=None, client=None):
->>>>>>> f47660ea
+    def __init__(self, flow: Flow, flow_context: FlowContext, client=None):
         self.flow = flow
         self._origin_flow = flow
         self._dataplane_flow = None
