--- conflicted
+++ resolved
@@ -62,24 +62,8 @@
 
 def load_flow(
     source: Union[str, PathLike, IO[AnyStr]],
-    connections=None,
-    variant=None,
     **kwargs,
 ):
-<<<<<<< HEAD
-    """Load a flow from source file. The loaded flow can be used as a function.
-
-    :param source: Source file path.
-    :param connections: Connections for the run.
-    :param variant: Variant of the run.
-    :param kwargs:
-    :return:
-    """
-    flow = ProtectedFlow.load(source, **kwargs)
-    flow.context.connections = connections
-    flow.context.variant = variant
-    return flow
-=======
     """Load flow from YAML file.
 
     :param source: The local yaml source of a flow. Must be either a path to a local file.
@@ -89,8 +73,8 @@
     :return: A Flow object
     :rtype: Flow
     """
+    # TODO: decide whether to support setting context in here
     return ProtectedFlow.load(source, **kwargs)
->>>>>>> 3effeb08
 
 
 def load_run(
