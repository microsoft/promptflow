# ---------------------------------------------------------
# Copyright (c) Microsoft Corporation. All rights reserved.
# ---------------------------------------------------------
import logging
import os.path
import uuid
from itertools import product
from os import PathLike
from pathlib import Path
from typing import Optional, Union

import pydash

from promptflow._sdk._constants import LOGGER_NAME, ConnectionProvider
from promptflow._sdk._logger_factory import LoggerFactory
<<<<<<< HEAD
from promptflow._sdk._utils import call_from_extension, dump_yaml
=======
from promptflow._sdk._utils import dump_yaml, load_yaml
>>>>>>> 0b8cac44
from promptflow.exceptions import ErrorTarget, ValidationException

logger = LoggerFactory.get_logger(name=LOGGER_NAME, verbosity=logging.WARNING)


class ConfigFileNotFound(ValidationException):
    pass


class Configuration(object):

    CONFIG_PATH = Path.home() / ".promptflow" / "pf.yaml"
    COLLECT_TELEMETRY = "cli.telemetry_enabled"
    EXTENSION_COLLECT_TELEMETRY = "extension.telemetry_enabled"
    INSTALLATION_ID = "cli.installation_id"
    CONNECTION_PROVIDER = "connection.provider"
    _instance = None

    def __init__(self):
        if not os.path.exists(self.CONFIG_PATH.parent):
            os.makedirs(self.CONFIG_PATH.parent, exist_ok=True)
        if not os.path.exists(self.CONFIG_PATH):
            with open(self.CONFIG_PATH, "w") as f:
                f.write(dump_yaml({}))
        self._config = load_yaml(self.CONFIG_PATH)
        if not self._config:
            self._config = {}
<<<<<<< HEAD

    @property
    def config(self):
        return self._config
=======
>>>>>>> 0b8cac44

    @classmethod
    def get_instance(cls):
        """Use this to get instance to avoid multiple copies of same global config."""
        if cls._instance is None:
            cls._instance = Configuration()
        return cls._instance

    def set_config(self, key, value):
        """Store config in file to avoid concurrent write."""
        pydash.set_(self._config, key, value)
        with open(self.CONFIG_PATH, "w") as f:
            f.write(dump_yaml(self._config))

    def get_config(self, key):
        try:
            return pydash.get(self._config, key, None)
        except Exception:  # pylint: disable=broad-except
            return None

    def get_all(self):
        return self._config

    @classmethod
    def _get_workspace_from_config(
        cls,
        *,
        path: Union[PathLike, str] = None,
    ) -> str:
        """Return a workspace arm id from an existing Azure Machine Learning Workspace.
        Reads workspace configuration from a file. Throws an exception if the config file can't be found.

        :param path: The path to the config file or starting directory to search.
            The parameter defaults to starting the search in the current directory.
        :type path: str
        :return: The workspace arm id for an existing Azure ML Workspace.
        :rtype: ~str
        """
        from azure.ai.ml import MLClient
        from azure.ai.ml._file_utils.file_utils import traverse_up_path_and_find_file
        from azure.ai.ml.constants._common import AZUREML_RESOURCE_PROVIDER, RESOURCE_ID_FORMAT

        path = Path(".") if path is None else Path(path)
        if path.is_file():
            found_path = path
        else:

            # Based on priority
            # Look in config dirs like .azureml or plain directory
            # with None
            directories_to_look = [".azureml", None]
            files_to_look = ["config.json"]

            found_path = None
            for curr_dir, curr_file in product(directories_to_look, files_to_look):
                logging.debug(
                    "No config file directly found, starting search from %s "
                    "directory, for %s file name to be present in "
                    "%s subdirectory",
                    path,
                    curr_file,
                    curr_dir,
                )

                found_path = traverse_up_path_and_find_file(
                    path=path,
                    file_name=curr_file,
                    directory_name=curr_dir,
                    num_levels=20,
                )
                if found_path:
                    break

            if not found_path:
                msg = (
                    "We could not find config.json in: {} or in its parent directories. "
                    "Please provide the full path to the config file or ensure that "
                    "config.json exists in the parent directories."
                )
                raise ConfigFileNotFound(
                    message=msg.format(path),
                    no_personal_data_message=msg.format("[path]"),
                    target=ErrorTarget.CONTROL_PLANE_SDK,
                )

        subscription_id, resource_group, workspace_name = MLClient._get_workspace_info(found_path)
        return RESOURCE_ID_FORMAT.format(subscription_id, resource_group, AZUREML_RESOURCE_PROVIDER, workspace_name)

    def get_connection_provider(self) -> Optional[str]:
        """Get the current connection provider. Default to local if not configured."""
        provider = self.get_config(key=self.CONNECTION_PROVIDER)
        if provider is None:
            return ConnectionProvider.LOCAL
        if provider is ConnectionProvider.AZURE:
            # Note: The below function has azure-ai-ml dependency.
            return "azureml:" + self._get_workspace_from_config()
        # If provider not None and not Azure, return it directly.
        # It can be the full path of a workspace.
        return provider

    def get_telemetry_consent(self) -> Optional[bool]:
        """Get the current telemetry consent value. Return None if not configured."""
        if call_from_extension():
            return self.get_config(key=self.EXTENSION_COLLECT_TELEMETRY)
        return self.get_config(key=self.COLLECT_TELEMETRY)

    def set_telemetry_consent(self, value):
        """Set the telemetry consent value and store in local."""
        self.set_config(key=self.COLLECT_TELEMETRY, value=value)

    def get_or_set_installation_id(self):
        """Get user id if exists, otherwise set installation id and return it."""
        user_id = self.get_config(key=self.INSTALLATION_ID)
        if user_id:
            return user_id
        else:
            user_id = str(uuid.uuid4())
            self.set_config(key=self.INSTALLATION_ID, value=user_id)
            return user_id

    def _to_dict(self):
        return self._config<|MERGE_RESOLUTION|>--- conflicted
+++ resolved
@@ -13,11 +13,7 @@
 
 from promptflow._sdk._constants import LOGGER_NAME, ConnectionProvider
 from promptflow._sdk._logger_factory import LoggerFactory
-<<<<<<< HEAD
-from promptflow._sdk._utils import call_from_extension, dump_yaml
-=======
-from promptflow._sdk._utils import dump_yaml, load_yaml
->>>>>>> 0b8cac44
+from promptflow._sdk._utils import call_from_extension, dump_yaml, load_yaml
 from promptflow.exceptions import ErrorTarget, ValidationException
 
 logger = LoggerFactory.get_logger(name=LOGGER_NAME, verbosity=logging.WARNING)
@@ -45,13 +41,10 @@
         self._config = load_yaml(self.CONFIG_PATH)
         if not self._config:
             self._config = {}
-<<<<<<< HEAD
 
     @property
     def config(self):
         return self._config
-=======
->>>>>>> 0b8cac44
 
     @classmethod
     def get_instance(cls):
