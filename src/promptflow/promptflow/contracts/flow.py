--- conflicted
+++ resolved
@@ -286,11 +286,7 @@
     inputs: Dict[str, FlowInputDefinition]
     outputs: Dict[str, FlowOutputDefinition]
     tools: List[Tool]
-<<<<<<< HEAD
-    working_dir: str = None
-=======
     node_variants: Dict[str, NodeVariants] = None
->>>>>>> b0a0900f
 
     def serialize(self):
         data = {
