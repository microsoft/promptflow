--- conflicted
+++ resolved
@@ -9,12 +9,8 @@
 
 from promptflow._constants import CONNECTION_NAME_PROPERTY
 
-<<<<<<< HEAD
 from .types import FilePath, PromptTemplate, Secret
-=======
-from .types import PromptTemplate, Secret
 from .multimedia import Image
->>>>>>> 378e8b84
 
 T = TypeVar("T", bound="Enum")
 
@@ -39,11 +35,8 @@
     PROMPT_TEMPLATE = "prompt_template"
     LIST = "list"
     OBJECT = "object"
-<<<<<<< HEAD
     FILE_PATH = "file_path"
-=======
     IMAGE = "image"
->>>>>>> 378e8b84
 
     @staticmethod
     def from_value(t: Any) -> "ValueType":
@@ -97,13 +90,10 @@
             return ValueType.SECRET
         if t == PromptTemplate:
             return ValueType.PROMPT_TEMPLATE
-<<<<<<< HEAD
         if t == FilePath:
             return ValueType.FILE_PATH
-=======
         if t == Image:
             return ValueType.IMAGE
->>>>>>> 378e8b84
         return ValueType.OBJECT
 
     def parse(self, v: Any) -> Any:  # noqa: C901
