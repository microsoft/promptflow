--- conflicted
+++ resolved
@@ -5,9 +5,8 @@
     pass
 
 
-<<<<<<< HEAD
+class FlowDefinitionError(UserErrorException):
+    pass
+
 class InvalidSource(ValidationException):
-=======
-class FlowDefinitionError(UserErrorException):
->>>>>>> 581db997
     pass