--- conflicted
+++ resolved
@@ -117,12 +117,7 @@
             raise UserErrorException("Please call entry directly for flex flow.")
 
         invoker = FlowInvoker(
-<<<<<<< HEAD
-            flow=init_executable(flow_dag=self._data, working_dir=self.code),
-=======
             flow=self,
-            # TODO (3027983): resolve the connections before passing to invoker
->>>>>>> 3ed25429
             connections=connections,
             streaming=True,
         )
@@ -171,12 +166,7 @@
         from promptflow.core._serving.flow_invoker import AsyncFlowInvoker
 
         invoker = AsyncFlowInvoker(
-<<<<<<< HEAD
-            flow=init_executable(flow_dag=self._data, working_dir=self.code),
-=======
             flow=self,
-            # TODO (3027983): resolve the connections before passing to invoker
->>>>>>> 3ed25429
             connections=connections,
             streaming=True,
             flow_path=self.path,
