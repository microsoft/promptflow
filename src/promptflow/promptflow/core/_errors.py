--- conflicted
+++ resolved
@@ -45,22 +45,6 @@
         super().__init__(f"Required environment variables {env_vars} to build {cls_name} not set.")
 
 
-<<<<<<< HEAD
-class InvalidConnectionTypeError(CoreError):
-    """Exception raised if connection type is not found."""
-
-    pass
-
-
-class InvalidConnectionError(CoreError):
-    """Exception raised if provide invalid connection info."""
-
-    pass
-
-
-class ChatAPIInvalidRoleError(CoreError):
-    """Exception raised when failed to validate chat api role."""
-=======
 class OpenURLFailed(SystemErrorException):
     def __init__(self, **kwargs):
         super().__init__(target=ErrorTarget.CORE, **kwargs)
@@ -78,12 +62,22 @@
 
 class UserAuthenticationError(UserErrorException):
     """Exception raised when user authentication failed"""
->>>>>>> 769a44fb
 
     pass
 
 
-<<<<<<< HEAD
+class InvalidConnectionError(CoreError):
+    """Exception raised if provide invalid connection info."""
+
+    pass
+
+
+class ChatAPIInvalidRoleError(CoreError):
+    """Exception raised when failed to validate chat api role."""
+
+    pass
+
+
 class ChatAPIFunctionRoleInvalidFormatError(CoreError):
     """Exception raised when failed to validate chat api function role format."""
 
@@ -94,7 +88,8 @@
     """Exception raised when missing required input"""
 
     pass
-=======
+
+
 class OpenURLUserAuthenticationError(UserAuthenticationError):
     def __init__(self, **kwargs):
         super().__init__(target=ErrorTarget.CORE, **kwargs)
@@ -119,5 +114,4 @@
     """Exception raised when run info can not be found in storage"""
 
     def __init__(self, operation: str, target: ErrorTarget):
-        super().__init__(message=f"Access is denied to perform operation {operation!r}", target=target)
->>>>>>> 769a44fb
+        super().__init__(message=f"Access is denied to perform operation {operation!r}", target=target)