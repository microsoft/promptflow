# ---------------------------------------------------------
# Copyright (c) Microsoft Corporation. All rights reserved.
# ---------------------------------------------------------
import asyncio
import concurrent
import copy
import hashlib
import json
import os
import shutil
import sys
import time
from concurrent.futures import ThreadPoolExecutor
from functools import cached_property
from pathlib import Path
from typing import Any, Dict, List, Optional, Tuple, Union

import requests
from azure.ai.ml._artifacts._artifact_utilities import _upload_and_generate_remote_uri
from azure.ai.ml._scope_dependent_operations import (
    OperationConfig,
    OperationsContainer,
    OperationScope,
    _ScopeDependentOperations,
)
from azure.ai.ml.constants._common import AssetTypes, AzureMLResourceType
from azure.ai.ml.entities import Workspace
from azure.ai.ml.operations import DataOperations
from azure.ai.ml.operations._operation_orchestrator import OperationOrchestrator

from promptflow._constants import LANGUAGE_KEY, FlowLanguage
from promptflow._sdk._constants import (
    LINE_NUMBER,
    MAX_RUN_LIST_RESULTS,
    MAX_SHOW_DETAILS_RESULTS,
    PROMPT_FLOW_DIR_NAME,
    PROMPT_FLOW_RUNS_DIR_NAME,
    REGISTRY_URI_PREFIX,
    VIS_PORTAL_URL_TMPL,
    AzureRunTypes,
    IdentityKeys,
    ListViewType,
    RunDataKeys,
    RunHistoryKeys,
    RunStatus,
)
from promptflow._sdk._errors import InvalidRunStatusError, RunNotFoundError, RunOperationParameterError
from promptflow._sdk._telemetry import ActivityType, WorkspaceTelemetryMixin, monitor_operation
from promptflow._sdk._utils import in_jupyter_notebook, incremental_print, is_remote_uri, print_red_error
from promptflow._sdk.entities import Run
from promptflow._utils.async_utils import async_run_allowing_running_loop
from promptflow._utils.logger_utils import get_cli_sdk_logger
from promptflow.azure._constants._flow import AUTOMATIC_RUNTIME, AUTOMATIC_RUNTIME_NAME, CLOUD_RUNS_PAGE_SIZE
from promptflow.azure._load_functions import load_flow
from promptflow.azure._restclient.flow_service_caller import FlowServiceCaller
from promptflow.azure._utils.gerneral import get_authorization, get_user_alias_from_credential
from promptflow.azure.operations._flow_operations import FlowOperations
from promptflow.exceptions import UserErrorException

RUNNING_STATUSES = RunStatus.get_running_statuses()

logger = get_cli_sdk_logger()


class RunRequestException(Exception):
    """RunRequestException."""

    def __init__(self, message):
        super().__init__(message)


class RunOperations(WorkspaceTelemetryMixin, _ScopeDependentOperations):
    """RunOperations that can manage runs.

    You should not instantiate this class directly. Instead, you should
    create an :class:`~promptflow.azure.PFClient` instance and this operation is available as the instance's attribute.
    """

    def __init__(
        self,
        operation_scope: OperationScope,
        operation_config: OperationConfig,
        all_operations: OperationsContainer,
        flow_operations: FlowOperations,
        credential,
        service_caller: FlowServiceCaller,
        workspace: Workspace,
        **kwargs: Dict,
    ):
        super().__init__(
            operation_scope=operation_scope,
            operation_config=operation_config,
            workspace_name=operation_scope.workspace_name,
            subscription_id=operation_scope.subscription_id,
            resource_group_name=operation_scope.resource_group_name,
        )
        self._operation_scope = operation_scope
        self._all_operations = all_operations
        self._service_caller = service_caller
        self._workspace = workspace
        self._identity = workspace.identity
        self._credential = credential
        self._flow_operations = flow_operations
        self._orchestrators = OperationOrchestrator(self._all_operations, self._operation_scope, self._operation_config)
        self._workspace_default_datastore = self._datastore_operations.get_default()

    @property
    def _data_operations(self):
        return self._all_operations.get_operation(AzureMLResourceType.DATA, lambda x: isinstance(x, DataOperations))

    @property
    def _datastore_operations(self) -> "DatastoreOperations":
        return self._all_operations.all_operations[AzureMLResourceType.DATASTORE]

    @cached_property
    def _run_history_endpoint_url(self):
        """Get the endpoint url for the workspace."""
        endpoint = self._service_caller._service_endpoint
        return endpoint + "history/v1.0" + self._service_caller._common_azure_url_pattern

    def _get_run_portal_url(self, run_id: str):
        """Get the portal url for the run."""
        portal_url, run_info = None, None
        try:
            run_info = self._get_run_from_pfs(run_id=run_id)
        except Exception as e:
            logger.warning(f"Failed to get run portal url from pfs for run {run_id!r}: {str(e)}")

        if run_info and hasattr(run_info, "studio_portal_endpoint"):
            portal_url = run_info.studio_portal_endpoint

        return portal_url

    def _get_headers(self):
        custom_header = {
            "Authorization": get_authorization(credential=self._credential),
            "Content-Type": "application/json",
        }
        return custom_header

    @monitor_operation(activity_name="pfazure.runs.create_or_update", activity_type=ActivityType.PUBLICAPI)
    def create_or_update(self, run: Run, **kwargs) -> Run:
        """Create or update a run.

        :param run: Run object to create or update.
        :type run: ~promptflow.entities.Run
        :return: Run object created or updated.
        :rtype: ~promptflow.entities.Run
        """
        stream = kwargs.pop("stream", False)
        reset = kwargs.pop("reset_runtime", False)

        # validate the run object
        run._validate_for_run_create_operation()

        rest_obj = self._resolve_dependencies_in_parallel(run=run, runtime=kwargs.get("runtime"), reset=reset)

        self._service_caller.submit_bulk_run(
            subscription_id=self._operation_scope.subscription_id,
            resource_group_name=self._operation_scope.resource_group_name,
            workspace_name=self._operation_scope.workspace_name,
            body=rest_obj,
        )
        if in_jupyter_notebook():
            print(f"Portal url: {self._get_run_portal_url(run_id=run.name)}")
        if stream:
            self.stream(run=run.name)
        return self.get(run=run.name)

    @monitor_operation(activity_name="pfazure.runs.list", activity_type=ActivityType.PUBLICAPI)
    def list(
        self, max_results: int = MAX_RUN_LIST_RESULTS, list_view_type: ListViewType = ListViewType.ACTIVE_ONLY, **kwargs
    ) -> List[Run]:
        """List runs in the workspace.

        :param max_results: The max number of runs to return, defaults to 50, max is 100
        :type max_results: int
        :param list_view_type: The list view type, defaults to ListViewType.ACTIVE_ONLY
        :type list_view_type: ListViewType
        :return: The list of runs.
        :rtype: List[~promptflow.entities.Run]
        """
        if not isinstance(max_results, int) or max_results < 0:
            raise RunOperationParameterError(f"'max_results' must be a positive integer, got {max_results!r}")

        headers = self._get_headers()
        filter_archived = []
        if list_view_type == ListViewType.ACTIVE_ONLY:
            filter_archived = ["false"]
        elif list_view_type == ListViewType.ARCHIVED_ONLY:
            filter_archived = ["true"]
        elif list_view_type == ListViewType.ALL:
            filter_archived = ["true", "false"]
        else:
            raise RunOperationParameterError(
                f"Invalid list view type: {list_view_type!r}, expecting one of ['ActiveOnly', 'ArchivedOnly', 'All']"
            )

        pay_load = {
            "filters": [
                {"field": "type", "operator": "eq", "values": ["runs"]},
                {"field": "annotations/archived", "operator": "eq", "values": filter_archived},
                {
                    "field": "properties/runType",
                    "operator": "contains",
                    "values": [
                        AzureRunTypes.BATCH,
                        AzureRunTypes.EVALUATION,
                        AzureRunTypes.PAIRWISE_EVALUATE,
                    ],
                },
            ],
            "freeTextSearch": "",
            "order": [{"direction": "Desc", "field": "properties/creationContext/createdTime"}],
            # index service can return 100 results at most
            "pageSize": min(max_results, 100),
            "skip": 0,
            "includeTotalResultCount": True,
            "searchBuilder": "AppendPrefix",
        }

        endpoint = self._run_history_endpoint_url.replace("/history", "/index")
        url = endpoint + "/entities"
        response = requests.post(url, headers=headers, json=pay_load)

        if response.status_code == 200:
            entities = json.loads(response.text)
            runs = entities["value"]
        else:
            raise RunRequestException(
                f"Failed to get runs from service. Code: {response.status_code}, text: {response.text}"
            )
        refined_runs = []
        for run in runs:
            refined_runs.append(Run._from_index_service_entity(run))
        return refined_runs

    @monitor_operation(activity_name="pfazure.runs.get_metrics", activity_type=ActivityType.PUBLICAPI)
    def get_metrics(self, run: Union[str, Run], **kwargs) -> dict:
        """Get the metrics from the run.

        :param run: The run or the run object
        :type run: Union[str, ~promptflow.entities.Run]
        :return: The metrics
        :rtype: dict
        """
        run = Run._validate_and_return_run_name(run)
        self._check_cloud_run_completed(run_name=run)
        metrics = self._get_metrics_from_metric_service(run)
        return metrics

    @monitor_operation(activity_name="pfazure.runs.get_details", activity_type=ActivityType.PUBLICAPI)
    def get_details(
        self, run: Union[str, Run], max_results: int = MAX_SHOW_DETAILS_RESULTS, all_results: bool = False, **kwargs
    ) -> "DataFrame":
        """Get the details from the run.

        .. note::

            If `all_results` is set to True, `max_results` will be overwritten to sys.maxsize.

        :param run: The run name or run object
        :type run: Union[str, ~promptflow.sdk.entities.Run]
        :param max_results: The max number of runs to return, defaults to 100
        :type max_results: int
        :param all_results: Whether to return all results, defaults to False
        :type all_results: bool
        :raises RunOperationParameterError: If `max_results` is not a positive integer.
        :return: The details data frame.
        :rtype: pandas.DataFrame
        """
        from pandas import DataFrame

        # if all_results is True, set max_results to sys.maxsize
        if all_results:
            max_results = sys.maxsize

        if not isinstance(max_results, int) or max_results < 1:
            raise RunOperationParameterError(f"'max_results' must be a positive integer, got {max_results!r}")

        run = Run._validate_and_return_run_name(run)
        self._check_cloud_run_completed(run_name=run)
        child_runs = self._get_flow_runs_pagination(run, max_results=max_results)
        inputs, outputs = self._get_inputs_outputs_from_child_runs(child_runs)

        # if there is any line run failed, the number of inputs and outputs will be different
        # this will result in pandas raising ValueError, so we need to handle mismatched case
        # if all line runs are failed, no need to fill the outputs
        if len(outputs) > 0:
            # get total number of line runs from inputs
            num_line_runs = len(list(inputs.values())[0])
            num_outputs = len(list(outputs.values())[0])
            if num_line_runs > num_outputs:
                # build full set with None as placeholder
                filled_outputs = {}
                output_keys = list(outputs.keys())
                for k in output_keys:
                    filled_outputs[k] = [None] * num_line_runs
                filled_outputs[LINE_NUMBER] = list(range(num_line_runs))
                for i in range(num_outputs):
                    line_number = outputs[LINE_NUMBER][i]
                    for k in output_keys:
                        filled_outputs[k][line_number] = outputs[k][i]
                # replace defective outputs with full set
                outputs = copy.deepcopy(filled_outputs)

        data = {}
        columns = []
        for k in inputs:
            new_k = f"inputs.{k}"
            data[new_k] = copy.deepcopy(inputs[k])
            columns.append(new_k)
        for k in outputs:
            new_k = f"outputs.{k}"
            data[new_k] = copy.deepcopy(outputs[k])
            columns.append(new_k)
        df = DataFrame(data).reindex(columns=columns)
        if f"outputs.{LINE_NUMBER}" in columns:
            df = df.set_index(f"outputs.{LINE_NUMBER}")
        return df

    def _check_cloud_run_completed(self, run_name: str) -> bool:
        """Check if the cloud run is completed."""
        run = self.get(run=run_name)
        run._check_run_status_is_completed()

    def _get_flow_runs_pagination(self, name: str, max_results: int) -> List[dict]:
        # call childRuns API with pagination to avoid PFS OOM
        # different from UX, run status should be completed here
        flow_runs = []
        start_index, end_index = 0, CLOUD_RUNS_PAGE_SIZE - 1
        while start_index < max_results:
            current_flow_runs = self._service_caller.get_child_runs(
                subscription_id=self._operation_scope.subscription_id,
                resource_group_name=self._operation_scope.resource_group_name,
                workspace_name=self._operation_scope.workspace_name,
                flow_run_id=name,
                start_index=start_index,
                end_index=end_index,
            )
            # no data in current page
            if len(current_flow_runs) == 0:
                break
            start_index, end_index = start_index + CLOUD_RUNS_PAGE_SIZE, end_index + CLOUD_RUNS_PAGE_SIZE
            flow_runs += current_flow_runs
        return flow_runs[0:max_results]

    def _extract_metrics_from_metric_service_response(self, values) -> dict:
        """Get metrics from the metric service response."""
        refined_metrics = {}
        metric_list = values.get("value", [])
        if not metric_list:
            return refined_metrics

        for metric in metric_list:
            metric_name = metric["name"]
            if self._is_system_metric(metric_name):
                continue
            refined_metrics[metric_name] = metric["value"][0]["data"][metric_name]
        return refined_metrics

    def _get_metrics_from_metric_service(self, run_id) -> dict:
        """Get the metrics from metric service."""
        headers = self._get_headers()
        # refer to MetricController: https://msdata.visualstudio.com/Vienna/_git/vienna?path=/src/azureml-api/src/Metric/EntryPoints/Api/Controllers/MetricController.cs&version=GBmaster  # noqa: E501
        endpoint = self._run_history_endpoint_url.replace("/history/v1.0", "/metric/v2.0")
        url = endpoint + f"/runs/{run_id}/lastvalues"
        response = requests.post(url, headers=headers, json={})
        if response.status_code == 200:
            values = response.json()
            return self._extract_metrics_from_metric_service_response(values)
        else:
            raise RunRequestException(
                f"Failed to get metrics from service. Code: {response.status_code}, text: {response.text}"
            )

    @staticmethod
    def _is_system_metric(metric: str) -> bool:
        """Check if the metric is system metric.

        Current we have some system metrics like: __pf__.lines.completed, __pf__.lines.bypassed,
        __pf__.lines.failed, __pf__.nodes.xx.completed
        """
        return (
            metric.endswith(".completed")
            or metric.endswith(".bypassed")
            or metric.endswith(".failed")
            or metric.endswith(".is_completed")
        )

    @monitor_operation(activity_name="pfazure.runs.get", activity_type=ActivityType.PUBLICAPI)
    def get(self, run: Union[str, Run], **kwargs) -> Run:
        """Get a run.

        :param run: The run name
        :type run: Union[str, ~promptflow.entities.Run]
        :return: The run object
        :rtype: ~promptflow.entities.Run
        """
        run = Run._validate_and_return_run_name(run)
        return self._get_run_from_run_history(flow_run_id=run, **kwargs)

    def _get_run_from_run_history(self, flow_run_id, original_form=False, **kwargs):
        """Get run info from run history"""
        headers = self._get_headers()
        url = self._run_history_endpoint_url + "/rundata"

        payload = {
            "runId": flow_run_id,
            "selectRunMetadata": True,
            "selectRunDefinition": True,
            "selectJobSpecification": True,
        }

        response = requests.post(url, headers=headers, json=payload)
        if response.status_code == 200:
            run = response.json()
            # if original_form is True, return the original run data from run history, mainly for test use
            if original_form:
                return run
            run_data = self._refine_run_data_from_run_history(run)
            run = Run._from_run_history_entity(run_data)
            return run
        elif response.status_code == 404:
            raise RunNotFoundError(f"Run {flow_run_id!r} not found.")
        else:
            raise RunRequestException(
                f"Failed to get run from service. Code: {response.status_code}, text: {response.text}"
            )

    def _refine_run_data_from_run_history(self, run_data: dict) -> dict:
        """Refine the run data from run history.

        Generate the portal url, input and output value from run history data.
        """
        run_data = run_data[RunHistoryKeys.RunMetaData]
        # add cloud run url
        run_data[RunDataKeys.PORTAL_URL] = self._get_run_portal_url(run_id=run_data["runId"])

        # get input and output value
        # TODO: Unify below values to the same pattern - azureml://xx
        properties = run_data["properties"]
        input_data = properties.pop("azureml.promptflow.input_data", None)
        input_run_id = properties.pop("azureml.promptflow.input_run_id", None)
        output_data = run_data["outputs"]
        if output_data:
            output_data = output_data.get("flow_outputs", {}).get("assetId", None)
        run_data[RunDataKeys.DATA] = input_data
        run_data[RunDataKeys.RUN] = input_run_id
        run_data[RunDataKeys.OUTPUT] = output_data

        return run_data

    def _get_run_from_index_service(self, flow_run_id, **kwargs):
        """Get run info from index service"""
        headers = self._get_headers()
        payload = {
            "filters": [
                {"field": "type", "operator": "eq", "values": ["runs"]},
                {"field": "annotations/archived", "operator": "eq", "values": ["false"]},
                {"field": "properties/runId", "operator": "eq", "values": [flow_run_id]},
            ],
            "order": [{"direction": "Desc", "field": "properties/startTime"}],
            "pageSize": 50,
        }
        endpoint = self._run_history_endpoint_url.replace("/history", "/index")
        url = endpoint + "/entities"
        response = requests.post(url, json=payload, headers=headers)
        if response.status_code == 200:
            runs = response.json().get("value", None)
            if not runs:
                raise RunRequestException(
                    f"Could not found run with run id {flow_run_id!r}, please double check the run id and try again."
                )
            run = runs[0]
            return Run._from_index_service_entity(run)
        else:
            raise RunRequestException(
                f"Failed to get run metrics from service. Code: {response.status_code}, text: {response.text}"
            )

    def _get_run_from_pfs(self, run_id, **kwargs):
        """Get run info from pfs"""
        return self._service_caller.get_flow_run(
            subscription_id=self._operation_scope.subscription_id,
            resource_group_name=self._operation_scope.resource_group_name,
            workspace_name=self._operation_scope.workspace_name,
            flow_run_id=run_id,
        )

    @monitor_operation(activity_name="pfazure.runs.archive", activity_type=ActivityType.PUBLICAPI)
    def archive(self, run: Union[str, Run]) -> Run:
        """Archive a run.

        :param run: The run name or run object
        :type run: Union[str, ~promptflow.entities.Run]
        :return: The run object
        :rtype: ~promptflow.entities.Run
        """

        run = Run._validate_and_return_run_name(run)
        payload = {
            RunHistoryKeys.HIDDEN: True,
        }
        return self._modify_run_in_run_history(run_id=run, payload=payload)

    @monitor_operation(activity_name="pfazure.runs.restore", activity_type=ActivityType.PUBLICAPI)
    def restore(self, run: Union[str, Run]) -> Run:
        """Restore a run.

        :param run: The run name or run object
        :type run: Union[str, ~promptflow.entities.Run]
        :return: The run object
        :rtype: ~promptflow.entities.Run
        """
        run = Run._validate_and_return_run_name(run)
        payload = {
            RunHistoryKeys.HIDDEN: False,
        }
        return self._modify_run_in_run_history(run_id=run, payload=payload)

    def _get_log(self, flow_run_id: str) -> str:
        return self._service_caller.caller.bulk_runs.get_flow_run_log_content(
            subscription_id=self._operation_scope.subscription_id,
            resource_group_name=self._operation_scope.resource_group_name,
            workspace_name=self._operation_scope.workspace_name,
            flow_run_id=flow_run_id,
            headers=self._get_headers(),
        )

    @monitor_operation(activity_name="pfazure.runs.update", activity_type=ActivityType.PUBLICAPI)
    def update(
        self,
        run: Union[str, Run],
        display_name: Optional[str] = None,
        description: Optional[str] = None,
        tags: Optional[Dict[str, str]] = None,
    ) -> Optional[Run]:
        """Update a run. May update the display name, description or tags.

        .. note::

            - Display name and description are strings, and tags is a dictionary of key-value pairs, both key and value
              are also strings.
            - Tags is a dictionary of key-value pairs. Updating tags will overwrite the existing key-value pair,
              but will not delete the existing key-value pairs.

        :param run: The run name or run object
        :type run: Union[str, ~promptflow.entities.Run]
        :param display_name: The display name
        :type display_name: Optional[str]
        :param description: The description
        :type description: Optional[str]
        :param tags: The tags
        :type tags: Optional[Dict[str, str]]
        :raises UpdateRunError: If nothing or wrong type values provided to update the run.
        :return: The run object
        :rtype: Optional[~promptflow.entities.Run]
        """
        run = Run._validate_and_return_run_name(run)
        if display_name is None and description is None and tags is None:
            logger.warning("Nothing provided to update the run.")
            return None

        payload = {}

        if isinstance(display_name, str):
            payload["displayName"] = display_name
        elif display_name is not None:
            logger.warning(f"Display name must be a string, got {type(display_name)!r}: {display_name!r}.")

        if isinstance(description, str):
            payload["description"] = description
        elif description is not None:
            logger.warning(f"Description must be a string, got {type(description)!r}: {description!r}.")

        # check if the tags type is Dict[str, str]
        if isinstance(tags, dict) and all(
            isinstance(key, str) and isinstance(value, str) for key, value in tags.items()
        ):
            payload["tags"] = tags
        elif tags is not None:
            logger.warning(f"Tags type must be 'Dict[str, str]', got non-dict or non-string key/value in tags: {tags}.")

        return self._modify_run_in_run_history(run_id=run, payload=payload)

    @monitor_operation(activity_name="pfazure.runs.stream", activity_type=ActivityType.PUBLICAPI)
    def stream(self, run: Union[str, Run], raise_on_error: bool = True, timeout: int = 600, **kwargs) -> Run:
        """Stream the logs of a run.

        :param run: The run name or run object
        :type run: Union[str, ~promptflow.entities.Run]
        :param timeout: If the run stays in the same status and produce no new logs in a period
             longer than the timeout value, the stream operation will abort. Default timeout value is 600 seconds.
        :type timeout: int
        :param raise_on_error: Raises an exception if a run fails or canceled.
        :type raise_on_error: bool
        :return: The run object
        :rtype: ~promptflow.entities.Run
        """
        run = self.get(run=run)
        # TODO: maybe we need to make this configurable
        file_handler = sys.stdout
        # different from Azure ML job, flow job can run very fast, so it might not print anything;
        # use below variable to track this behavior, and at least print something to the user.
        try:
            printed = 0
            stream_count = 0
            prev_active_time = time.time()
            prev_active_log = ""
            prev_active_status = run.status

            while run.status in RUNNING_STATUSES or run.status == RunStatus.FINALIZING:
                file_handler.flush()
                stream_count += 1
                # print prompt every 3 times, in case there is no log printed
                if stream_count % 3 == 0:
                    # print prompt every 3 times
                    file_handler.write(f"(Run status is {run.status!r}, continue streaming...)\n")

                available_logs = self._get_log(flow_run_id=run.name)
                printed = incremental_print(available_logs, printed, file_handler)

                # if the run status is not changed, and the log is not changed, and it lasts for timeout seconds,
                # we assume the run is stuck, and we should stop the streaming.
                if available_logs != prev_active_log or run.status != prev_active_status:
                    prev_active_log = available_logs
                    prev_active_status = run.status
                    prev_active_time = time.time()
                elif time.time() - prev_active_time > timeout:
                    file_handler.write(
                        f"The run {run.name!r} is in status {run.status} and produce no new logs for {timeout} seconds,"
                        "streaming is stopped. If the final status is 'NotStarted', "
                        "Please make sure you are using the latest runtime.\n"
                        "For automatic runtime case, please try extending the timeout value.\n"
                    )
                    break

                time.sleep(10)
                run = self.get(run=run.name)
            # ensure all logs are printed
            file_handler.flush()
            available_logs = self._get_log(flow_run_id=run.name)
            incremental_print(available_logs, printed, file_handler)

            file_handler.write("======= Run Summary =======\n")
            duration = None
            if run._start_time and run._end_time:
                duration = str(run._end_time - run._start_time)
            file_handler.write(
                f'Run name: "{run.name}"\n'
                f'Run status: "{run.status}"\n'
                f'Start time: "{run._start_time}"\n'
                f'Duration: "{duration}"\n'
                f'Run url: "{self._get_run_portal_url(run_id=run.name)}"'
            )
        except KeyboardInterrupt:
            error_message = (
                "The output streaming for the flow run was interrupted.\n"
                "But the run is still executing on the cloud.\n"
            )
            print(error_message)

        if run.status == RunStatus.FAILED or run.status == RunStatus.CANCELED:
            if run.status == RunStatus.FAILED:
                try:
                    error_message = run._error["error"]["message"]
                except Exception:  # pylint: disable=broad-except
                    error_message = "Run fails with unknown error."
            else:
                error_message = "Run is canceled."
            if raise_on_error:
                raise InvalidRunStatusError(error_message)
            else:
                print_red_error(error_message)

        return run

    def _resolve_data_to_asset_id(self, run: Run):
        # Skip if no data provided
        if run.data is None:
            return
        test_data = run.data

        def _get_data_type(_data):
            if os.path.isdir(_data):
                return AssetTypes.URI_FOLDER
            else:
                return AssetTypes.URI_FILE

        if is_remote_uri(test_data):
            # Pass through ARM id or remote url
            return test_data

        if os.path.exists(test_data):  # absolute local path, upload, transform to remote url
            data_type = _get_data_type(test_data)
            test_data = _upload_and_generate_remote_uri(
                self._operation_scope,
                self._datastore_operations,
                test_data,
                datastore_name=self._workspace_default_datastore.name,
                show_progress=self._show_progress,
            )
            if data_type == AssetTypes.URI_FOLDER and test_data and not test_data.endswith("/"):
                test_data = test_data + "/"
        else:
            raise ValueError(
                f"Local path {test_data!r} not exist. "
                "If it's remote data, only data with azureml prefix or remote url is supported."
            )
        return test_data

    def _resolve_flow_and_session_id(self, run: Run) -> Tuple[str, Optional[str]]:
        """Resolve flow to remote flow and session id."""
        # for remote flow case, leave session id to None and let service side resolve
        if run._use_remote_flow:
            return self._resolve_flow_definition_resource_id(run=run), None
        flow = load_flow(run.flow)
        self._flow_operations._resolve_arm_id_or_upload_dependencies(
            flow=flow,
            # ignore .promptflow/dag.tools.json only for run submission scenario in python
            ignore_tools_json=flow._flow_dict.get(LANGUAGE_KEY, None) != FlowLanguage.CSharp,
        )
        # for local flow case, use flow path to calculate session id
        session_id = self._get_session_id(flow=flow, flow_lineage_id=run._lineage_id)
        return flow.path, session_id

    def _get_session_id(self, flow, flow_lineage_id):
        try:
            user_alias = get_user_alias_from_credential(self._credential)
        except Exception:
            # fall back to unknown user when failed to get credential.
            user_alias = "unknown_user"
        # for different environment, use different session id to avoid image cache
        env = flow._environment
        env_hash = hashlib.sha256(json.dumps(env, sort_keys=True).encode()).hexdigest()
        session_id = f"{user_alias}_{flow_lineage_id}_{env_hash}"
        # hash and truncate to avoid the session id getting too long
        # backend has a 64 bit limit for session id.
        # use hexdigest to avoid non-ascii characters in session id
        session_id = str(hashlib.sha256(session_id.encode()).hexdigest())[:48]
        return session_id

    def _get_inputs_outputs_from_child_runs(self, runs: List[Dict[str, Any]]):
        """Get the inputs and outputs from the child runs."""
        inputs = {}
        outputs = {}
        outputs[LINE_NUMBER] = []
        runs.sort(key=lambda x: x["index"])
        # 1st loop, until have all outputs keys
        outputs_keys = []
        for run in runs:
            run_outputs = run["output"]
            if isinstance(run_outputs, dict):
                for k in run_outputs:
                    outputs_keys.append(k)
                break
        # 2nd complete loop, get values
        for run in runs:
            index, run_inputs, run_outputs = run["index"], run["inputs"], run["output"]
            # input should always available as a dict
            for k, v in run_inputs.items():
                if k not in inputs:
                    inputs[k] = []
                inputs[k].append(v)
            # output
            outputs[LINE_NUMBER].append(index)
            # for failed line run, output is None, instead of a dict
            # in this case, we append an empty line
            if not isinstance(run_outputs, dict):
                for k in outputs_keys:
                    if k == LINE_NUMBER:
                        continue
                    if k not in outputs:
                        outputs[k] = []
                    outputs[k].append(None)
            else:
                for k, v in run_outputs.items():
                    if k not in outputs:
                        outputs[k] = []
                    outputs[k].append(v)
        return inputs, outputs

    @monitor_operation(activity_name="pfazure.runs.visualize", activity_type=ActivityType.PUBLICAPI)
    def visualize(self, runs: Union[str, Run, List[str], List[Run]], **kwargs) -> None:
        """Visualize run(s) using Azure AI portal.

        :param runs: Names of the runs, or list of run objects.
        :type runs: Union[str, ~promptflow.sdk.entities.Run, List[str], List[~promptflow.sdk.entities.Run]]
        """
        if not isinstance(runs, list):
            runs = [runs]

        validated_runs = []
        for run in runs:
            run_name = Run._validate_and_return_run_name(run)
            validated_runs.append(run_name)

        subscription_id = self._operation_scope.subscription_id
        resource_group_name = self._operation_scope.resource_group_name
        workspace_name = self._operation_scope.workspace_name
        names = ",".join(validated_runs)
        portal_url = VIS_PORTAL_URL_TMPL.format(
            subscription_id=subscription_id,
            resource_group_name=resource_group_name,
            workspace_name=workspace_name,
            names=names,
        )
        print(f"Web View: {portal_url}")

    @classmethod
    def _resolve_automatic_runtime(cls):
        logger.warning(
            f"You're using {AUTOMATIC_RUNTIME}, if it's first time you're using it, "
            "it may take a while to build runtime and you may see 'NotStarted' status for a while. "
        )
        runtime_name = AUTOMATIC_RUNTIME_NAME
        return runtime_name

    def _resolve_runtime(self, run, runtime):
        runtime = run._runtime or runtime

        if runtime is None or runtime == AUTOMATIC_RUNTIME_NAME:
            runtime = self._resolve_automatic_runtime()
        elif not isinstance(runtime, str):
            raise TypeError(f"runtime should be a string, got {type(runtime)} for {runtime}")
        return runtime

    def _resolve_dependencies_in_parallel(self, run, runtime, reset=None):
        with ThreadPoolExecutor() as pool:
            tasks = [
                pool.submit(self._resolve_data_to_asset_id, run=run),
                pool.submit(self._resolve_flow_and_session_id, run=run),
            ]
            concurrent.futures.wait(tasks, return_when=concurrent.futures.ALL_COMPLETED)
            task_results = [task.result() for task in tasks]

        run.data = task_results[0]
        run.flow, session_id = task_results[1]

        runtime = self._resolve_runtime(run=run, runtime=runtime)
        self._resolve_identity(run=run)

        rest_obj = run._to_rest_object()
        rest_obj.runtime_name = runtime
        rest_obj.session_id = session_id

        # TODO(2884482): support force reset & force install

        if runtime == "None":
            # HARD CODE for office scenario, use workspace default runtime when specified None
            rest_obj.runtime_name = None

        return rest_obj

    def _refine_payload_for_run_update(self, payload: dict, key: str, value, expected_type: type) -> dict:
        """Refine the payload for run update."""
        if value is not None:
            payload[key] = value
        return payload

    def _modify_run_in_run_history(self, run_id: str, payload: dict) -> Run:
        """Modify run info in run history."""
        headers = self._get_headers()
        url = self._run_history_endpoint_url + f"/runs/{run_id}/modify"

        response = requests.patch(url, headers=headers, json=payload)

        if response.status_code == 200:
            # the modify api returns different data format compared with get api, so we use get api here to
            # return standard Run object
            return self.get(run=run_id)
        else:
            raise RunRequestException(
                f"Failed to modify run in run history. Code: {response.status_code}, text: {response.text}"
            )

    def _resolve_flow_definition_resource_id(self, run: Run):
        """Resolve the flow definition resource id."""
        # for registry flow pattern, the flow uri can be passed as flow definition resource id directly
        if run.flow.startswith(REGISTRY_URI_PREFIX):
            return run.flow

        # for workspace flow pattern, generate the flow definition resource id
        workspace_id = self._workspace._workspace_id
        location = self._workspace.location
        return f"azureml://locations/{location}/workspaces/{workspace_id}/flows/{run._flow_name}"

    @monitor_operation(activity_name="pfazure.runs.download", activity_type=ActivityType.PUBLICAPI)
    def download(
        self, run: Union[str, Run], output: Optional[Union[str, Path]] = None, overwrite: Optional[bool] = False
    ) -> str:
        """Download the data of a run, including input, output, snapshot and other run information.

        .. note::

            After the download is finished, you can use ``pf run create --source <run-info-local-folder>``
            to register this run as a local run record, then you can use commands like ``pf run show/visualize``
            to inspect the run just like a run that was created from local flow.

        :param run: The run name or run object
        :type run: Union[str, ~promptflow.entities.Run]
        :param output: The output directory. Default to be default to be "~/.promptflow/.runs" folder.
        :type output: Optional[str]
        :param overwrite: Whether to overwrite the existing run folder. Default to be False.
        :type overwrite: Optional[bool]
        :return: The run directory path
        :rtype: str
        """
        import platform

        from promptflow.azure.operations._async_run_downloader import AsyncRunDownloader

        run = Run._validate_and_return_run_name(run)
        run_folder = self._validate_for_run_download(run=run, output=output, overwrite=overwrite)
        run_downloader = AsyncRunDownloader._from_run_operations(run_ops=self, run=run, output_folder=run_folder)
        if platform.system().lower() == "windows":
            # Reference: https://stackoverflow.com/questions/45600579/asyncio-event-loop-is-closed-when-getting-loop
            # On Windows seems to be a problem with EventLoopPolicy, use this snippet to work around it
            asyncio.set_event_loop_policy(asyncio.WindowsSelectorEventLoopPolicy())

        async_run_allowing_running_loop(run_downloader.download)
        result_path = run_folder.resolve().as_posix()
        logger.info(f"Successfully downloaded run {run!r} to {result_path!r}.")
        return result_path

    def _validate_for_run_download(self, run: Union[str, Run], output: Optional[Union[str, Path]], overwrite):
        """Validate the run download parameters."""
        run = Run._validate_and_return_run_name(run)

        # process the output path
        if output is None:
            # default to be "~/.promptflow/.runs" folder
            output_directory = Path.home() / PROMPT_FLOW_DIR_NAME / PROMPT_FLOW_RUNS_DIR_NAME
        else:
            output_directory = Path(output)

        # validate the run folder
        run_folder = output_directory / run
        if run_folder.exists():
            if overwrite is True:
                logger.warning("Removing existing run folder %r.", run_folder.resolve().as_posix())
                shutil.rmtree(run_folder)
            else:
                raise UserErrorException(
                    f"Run folder {run_folder.resolve().as_posix()!r} already exists, please specify a new output path "
                    f"or set the overwrite flag to be true."
                )

        # check the run status, only download the completed run
        run = self.get(run=run)
        if run.status != RunStatus.COMPLETED:
            raise UserErrorException(
                f"Can only download the run with status {RunStatus.COMPLETED!r} "
                f"while {run.name!r}'s status is {run.status!r}."
            )

        run_folder.mkdir(parents=True)
        return run_folder

    @monitor_operation(activity_name="pfazure.runs.cancel", activity_type=ActivityType.PUBLICAPI)
    def cancel(self, run: Union[str, Run], **kwargs) -> None:
        """Cancel a run.

        :param run: The run name or run object
        :type run: Union[str, ~promptflow.entities.Run]
        """
        run = Run._validate_and_return_run_name(run)
        self._service_caller.cancel_flow_run(
            subscription_id=self._operation_scope.subscription_id,
            resource_group_name=self._operation_scope.resource_group_name,
            workspace_name=self._operation_scope.workspace_name,
            flow_run_id=run,
        )

<<<<<<< HEAD
    @monitor_operation(activity_name="pfazure.runs._resume", activity_type=ActivityType.PUBLICAPI)
    def _resume(self, **kwargs):
        raise NotImplementedError("Resume run is not supported in Azure.")
=======
    def _resolve_identity(self, run: Run):
        """Resolve identity to resource id"""
        if not run._identity:
            return
        if not isinstance(run._identity, dict):
            raise UserErrorException(
                f"Run's identity should be a dict, got {type(run._resources)} for {run._resources}"
            )
        identity_type = run._identity.get("type")
        # default use user identity
        if identity_type == IdentityKeys.USER_IDENTITY:
            return
        elif identity_type == IdentityKeys.MANAGED:
            client_id = run._identity.get(IdentityKeys.CLIENT_ID)
            if not client_id:
                # use default managed identity
                if not self._workspace.primary_user_assigned_identity:
                    raise UserErrorException(
                        f"Primary user assigned identity not found in workspace {self._workspace.name!r}."
                    )
                resource_id = self._workspace.primary_user_assigned_identity
            else:
                # find client id from the identity
                resource_id = None
                try:
                    for identity in self._workspace.identity.user_assigned_identities or []:
                        if identity.client_id == client_id:
                            resource_id = identity.resource_id
                except Exception:
                    pass
                if not resource_id:
                    raise UserErrorException(
                        f"Failed to get identities with id {client_id} from workspace {self._workspace.name!r}."
                        f"Existing identities: {self._workspace.identity.user_assigned_identities}."
                    )
            run._identity[IdentityKeys.RESOURCE_ID] = resource_id
        else:
            raise UserErrorException(f"Identity type {identity_type!r} is not supported.")
>>>>>>> b3be0b02
<|MERGE_RESOLUTION|>--- conflicted
+++ resolved
@@ -973,11 +973,10 @@
             flow_run_id=run,
         )
 
-<<<<<<< HEAD
     @monitor_operation(activity_name="pfazure.runs._resume", activity_type=ActivityType.PUBLICAPI)
     def _resume(self, **kwargs):
         raise NotImplementedError("Resume run is not supported in Azure.")
-=======
+
     def _resolve_identity(self, run: Run):
         """Resolve identity to resource id"""
         if not run._identity:
@@ -1015,5 +1014,4 @@
                     )
             run._identity[IdentityKeys.RESOURCE_ID] = resource_id
         else:
-            raise UserErrorException(f"Identity type {identity_type!r} is not supported.")
->>>>>>> b3be0b02
+            raise UserErrorException(f"Identity type {identity_type!r} is not supported.")