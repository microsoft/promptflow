# ---------------------------------------------------------
# Copyright (c) Microsoft Corporation. All rights reserved.
# ---------------------------------------------------------
import asyncio
import concurrent
import copy
import hashlib
import json
import os
import shutil
import sys
import time
from concurrent.futures import ThreadPoolExecutor
from functools import cached_property
from pathlib import Path
from typing import Any, Dict, List, Optional, Union

import requests
from azure.ai.ml._artifacts._artifact_utilities import _upload_and_generate_remote_uri
from azure.ai.ml._scope_dependent_operations import (
    OperationConfig,
    OperationsContainer,
    OperationScope,
    _ScopeDependentOperations,
)
from azure.ai.ml.constants._common import AssetTypes, AzureMLResourceType
from azure.ai.ml.entities import Workspace
from azure.ai.ml.operations import DataOperations
from azure.ai.ml.operations._operation_orchestrator import OperationOrchestrator

from promptflow._constants import LANGUAGE_KEY, FlowLanguage
from promptflow._sdk._constants import (
    LINE_NUMBER,
    MAX_RUN_LIST_RESULTS,
    MAX_SHOW_DETAILS_RESULTS,
    PROMPT_FLOW_DIR_NAME,
    PROMPT_FLOW_RUNS_DIR_NAME,
    REGISTRY_URI_PREFIX,
    VIS_PORTAL_URL_TMPL,
    AzureRunTypes,
    ListViewType,
    RunDataKeys,
    RunHistoryKeys,
    RunStatus,
)
from promptflow._sdk._errors import InvalidRunStatusError, RunNotFoundError, RunOperationParameterError
from promptflow._sdk._telemetry import ActivityType, WorkspaceTelemetryMixin, monitor_operation
from promptflow._sdk._utils import in_jupyter_notebook, incremental_print, is_remote_uri, load_yaml, print_red_error
from promptflow._sdk.entities import Run
from promptflow._utils.async_utils import async_run_allowing_running_loop
from promptflow._utils.flow_utils import get_flow_lineage_id
from promptflow._utils.logger_utils import get_cli_sdk_logger
from promptflow.azure._constants._flow import AUTOMATIC_RUNTIME, AUTOMATIC_RUNTIME_NAME, CLOUD_RUNS_PAGE_SIZE
from promptflow.azure._load_functions import load_flow
from promptflow.azure._restclient.flow_service_caller import FlowServiceCaller
from promptflow.azure._utils.gerneral import get_user_alias_from_credential
from promptflow.azure.operations._flow_operations import FlowOperations
from promptflow.exceptions import UserErrorException

RUNNING_STATUSES = RunStatus.get_running_statuses()

logger = get_cli_sdk_logger()


class RunRequestException(Exception):
    """RunRequestException."""

    def __init__(self, message):
        super().__init__(message)


class RunOperations(WorkspaceTelemetryMixin, _ScopeDependentOperations):
    """RunOperations that can manage runs.

    You should not instantiate this class directly. Instead, you should
    create an :class:`~promptflow.azure.PFClient` instance that instantiates it for you and
    attaches it as an attribute.
    """

    def __init__(
        self,
        operation_scope: OperationScope,
        operation_config: OperationConfig,
        all_operations: OperationsContainer,
        flow_operations: FlowOperations,
        credential,
        service_caller: FlowServiceCaller,
        workspace: Workspace,
        **kwargs: Dict,
    ):
        super().__init__(
            operation_scope=operation_scope,
            operation_config=operation_config,
            workspace_name=operation_scope.workspace_name,
            subscription_id=operation_scope.subscription_id,
            resource_group_name=operation_scope.resource_group_name,
        )
        self._operation_scope = operation_scope
        self._all_operations = all_operations
        self._service_caller = service_caller
        self._workspace = workspace
        self._credential = credential
        self._flow_operations = flow_operations
        self._orchestrators = OperationOrchestrator(self._all_operations, self._operation_scope, self._operation_config)
        self._workspace_default_datastore = self._datastore_operations.get_default()

    @property
    def _data_operations(self):
        return self._all_operations.get_operation(AzureMLResourceType.DATA, lambda x: isinstance(x, DataOperations))

    @property
    def _datastore_operations(self) -> "DatastoreOperations":
        return self._all_operations.all_operations[AzureMLResourceType.DATASTORE]

    @cached_property
    def _run_history_endpoint_url(self):
        """Get the endpoint url for the workspace."""
        endpoint = self._service_caller._service_endpoint
        return endpoint + "history/v1.0" + self._service_caller._common_azure_url_pattern

    def _get_run_portal_url(self, run_id: str):
        """Get the portal url for the run."""
        portal_url, run_info = None, None
        try:
            run_info = self._get_run_from_pfs(run_id=run_id)
        except Exception as e:
            logger.warning(f"Failed to get run portal url from pfs for run {run_id!r}: {str(e)}")

        if run_info and hasattr(run_info, "studio_portal_endpoint"):
            portal_url = run_info.studio_portal_endpoint

        return portal_url

    def _get_headers(self):
        token = self._credential.get_token("https://management.azure.com/.default").token
        custom_header = {
            "Authorization": f"Bearer {token}",
            "Content-Type": "application/json",
        }
        return custom_header

    @monitor_operation(activity_name="pfazure.runs.create_or_update", activity_type=ActivityType.PUBLICAPI)
    def create_or_update(self, run: Run, **kwargs) -> Run:
        """Create or update a run.

        :param run: Run object to create or update.
        :type run: ~promptflow.entities.Run
        :return: Run object created or updated.
        :rtype: ~promptflow.entities.Run
        """
        stream = kwargs.pop("stream", False)
        reset = kwargs.pop("reset_runtime", False)

        # validate the run object
        run._validate_for_run_create_operation()

        rest_obj = self._resolve_dependencies_in_parallel(run=run, runtime=kwargs.get("runtime"), reset=reset)

        self._service_caller.submit_bulk_run(
            subscription_id=self._operation_scope.subscription_id,
            resource_group_name=self._operation_scope.resource_group_name,
            workspace_name=self._operation_scope.workspace_name,
            body=rest_obj,
        )
        if in_jupyter_notebook():
            print(f"Portal url: {self._get_run_portal_url(run_id=run.name)}")
        if stream:
            self.stream(run=run.name)
        return self.get(run=run.name)

    @monitor_operation(activity_name="pfazure.runs.list", activity_type=ActivityType.PUBLICAPI)
    def list(
        self, max_results: int = MAX_RUN_LIST_RESULTS, list_view_type: ListViewType = ListViewType.ACTIVE_ONLY, **kwargs
    ) -> List[Run]:
        """List runs in the workspace.

        :param max_results: The max number of runs to return, defaults to 50, max is 100
        :type max_results: int
        :param list_view_type: The list view type, defaults to ListViewType.ACTIVE_ONLY
        :type list_view_type: ListViewType
        :return: The list of runs.
        :rtype: List[~promptflow.entities.Run]
        """
        if not isinstance(max_results, int) or max_results < 0:
            raise RunOperationParameterError(f"'max_results' must be a positive integer, got {max_results!r}")

        headers = self._get_headers()
        filter_archived = []
        if list_view_type == ListViewType.ACTIVE_ONLY:
            filter_archived = ["false"]
        elif list_view_type == ListViewType.ARCHIVED_ONLY:
            filter_archived = ["true"]
        elif list_view_type == ListViewType.ALL:
            filter_archived = ["true", "false"]
        else:
            raise RunOperationParameterError(
                f"Invalid list view type: {list_view_type!r}, expecting one of ['ActiveOnly', 'ArchivedOnly', 'All']"
            )

        pay_load = {
            "filters": [
                {"field": "type", "operator": "eq", "values": ["runs"]},
                {"field": "annotations/archived", "operator": "eq", "values": filter_archived},
                {
                    "field": "properties/runType",
                    "operator": "contains",
                    "values": [
                        AzureRunTypes.BATCH,
                        AzureRunTypes.EVALUATION,
                        AzureRunTypes.PAIRWISE_EVALUATE,
                    ],
                },
            ],
            "freeTextSearch": "",
            "order": [{"direction": "Desc", "field": "properties/creationContext/createdTime"}],
            # index service can return 100 results at most
            "pageSize": min(max_results, 100),
            "skip": 0,
            "includeTotalResultCount": True,
            "searchBuilder": "AppendPrefix",
        }

        endpoint = self._run_history_endpoint_url.replace("/history", "/index")
        url = endpoint + "/entities"
        response = requests.post(url, headers=headers, json=pay_load)

        if response.status_code == 200:
            entities = json.loads(response.text)
            runs = entities["value"]
        else:
            raise RunRequestException(
                f"Failed to get runs from service. Code: {response.status_code}, text: {response.text}"
            )
        refined_runs = []
        for run in runs:
            refined_runs.append(Run._from_index_service_entity(run))
        return refined_runs

    @monitor_operation(activity_name="pfazure.runs.get_metrics", activity_type=ActivityType.PUBLICAPI)
    def get_metrics(self, run: Union[str, Run], **kwargs) -> dict:
        """Get the metrics from the run.

        :param run: The run or the run object
        :type run: Union[str, ~promptflow.entities.Run]
        :return: The metrics
        :rtype: dict
        """
        run = Run._validate_and_return_run_name(run)
        self._check_cloud_run_completed(run_name=run)
        metrics = self._get_metrics_from_metric_service(run)
        return metrics

    @monitor_operation(activity_name="pfazure.runs.get_details", activity_type=ActivityType.PUBLICAPI)
    def get_details(
        self, run: Union[str, Run], max_results: int = MAX_SHOW_DETAILS_RESULTS, all_results: bool = False, **kwargs
    ) -> "DataFrame":
        """Get the details from the run.

        .. note::

            If `all_results` is set to True, `max_results` will be overwritten to sys.maxsize.

        :param run: The run name or run object
        :type run: Union[str, ~promptflow.sdk.entities.Run]
        :param max_results: The max number of runs to return, defaults to 100
        :type max_results: int
        :param all_results: Whether to return all results, defaults to False
        :type all_results: bool
        :raises RunOperationParameterError: If `max_results` is not a positive integer.
        :return: The details data frame.
        :rtype: pandas.DataFrame
        """
        from pandas import DataFrame

        # if all_results is True, set max_results to sys.maxsize
        if all_results:
            max_results = sys.maxsize

        if not isinstance(max_results, int) or max_results < 1:
            raise RunOperationParameterError(f"'max_results' must be a positive integer, got {max_results!r}")

        run = Run._validate_and_return_run_name(run)
        self._check_cloud_run_completed(run_name=run)
        child_runs = self._get_flow_runs_pagination(run, max_results=max_results)
        inputs, outputs = self._get_inputs_outputs_from_child_runs(child_runs)

        # if there is any line run failed, the number of inputs and outputs will be different
        # this will result in pandas raising ValueError, so we need to handle mismatched case
        # if all line runs are failed, no need to fill the outputs
        if len(outputs) > 0:
            # get total number of line runs from inputs
            num_line_runs = len(list(inputs.values())[0])
            num_outputs = len(list(outputs.values())[0])
            if num_line_runs > num_outputs:
                # build full set with None as placeholder
                filled_outputs = {}
                output_keys = list(outputs.keys())
                for k in output_keys:
                    filled_outputs[k] = [None] * num_line_runs
                filled_outputs[LINE_NUMBER] = list(range(num_line_runs))
                for i in range(num_outputs):
                    line_number = outputs[LINE_NUMBER][i]
                    for k in output_keys:
                        filled_outputs[k][line_number] = outputs[k][i]
                # replace defective outputs with full set
                outputs = copy.deepcopy(filled_outputs)

        data = {}
        columns = []
        for k in inputs:
            new_k = f"inputs.{k}"
            data[new_k] = copy.deepcopy(inputs[k])
            columns.append(new_k)
        for k in outputs:
            new_k = f"outputs.{k}"
            data[new_k] = copy.deepcopy(outputs[k])
            columns.append(new_k)
        df = DataFrame(data).reindex(columns=columns)
        if f"outputs.{LINE_NUMBER}" in columns:
            df = df.set_index(f"outputs.{LINE_NUMBER}")
        return df

    def _check_cloud_run_completed(self, run_name: str) -> bool:
        """Check if the cloud run is completed."""
        run = self.get(run=run_name)
        run._check_run_status_is_completed()

    def _get_flow_runs_pagination(self, name: str, max_results: int) -> List[dict]:
        # call childRuns API with pagination to avoid PFS OOM
        # different from UX, run status should be completed here
        flow_runs = []
        start_index, end_index = 0, CLOUD_RUNS_PAGE_SIZE - 1
        while start_index < max_results:
            current_flow_runs = self._service_caller.get_child_runs(
                subscription_id=self._operation_scope.subscription_id,
                resource_group_name=self._operation_scope.resource_group_name,
                workspace_name=self._operation_scope.workspace_name,
                flow_run_id=name,
                start_index=start_index,
                end_index=end_index,
            )
            # no data in current page
            if len(current_flow_runs) == 0:
                break
            start_index, end_index = start_index + CLOUD_RUNS_PAGE_SIZE, end_index + CLOUD_RUNS_PAGE_SIZE
            flow_runs += current_flow_runs
        return flow_runs[0:max_results]

    def _extract_metrics_from_metric_service_response(self, values) -> dict:
        """Get metrics from the metric service response."""
        refined_metrics = {}
        metric_list = values.get("value", [])
        if not metric_list:
            return refined_metrics

        for metric in metric_list:
            metric_name = metric["name"]
            if self._is_system_metric(metric_name):
                continue
            refined_metrics[metric_name] = metric["value"][0]["data"][metric_name]
        return refined_metrics

    def _get_metrics_from_metric_service(self, run_id) -> dict:
        """Get the metrics from metric service."""
        headers = self._get_headers()
        # refer to MetricController: https://msdata.visualstudio.com/Vienna/_git/vienna?path=/src/azureml-api/src/Metric/EntryPoints/Api/Controllers/MetricController.cs&version=GBmaster  # noqa: E501
        endpoint = self._run_history_endpoint_url.replace("/history/v1.0", "/metric/v2.0")
        url = endpoint + f"/runs/{run_id}/lastvalues"
        response = requests.post(url, headers=headers, json={})
        if response.status_code == 200:
            values = response.json()
            return self._extract_metrics_from_metric_service_response(values)
        else:
            raise RunRequestException(
                f"Failed to get metrics from service. Code: {response.status_code}, text: {response.text}"
            )

    @staticmethod
    def _is_system_metric(metric: str) -> bool:
        """Check if the metric is system metric.

        Current we have some system metrics like: __pf__.lines.completed, __pf__.lines.bypassed,
        __pf__.lines.failed, __pf__.nodes.xx.completed
        """
        return (
            metric.endswith(".completed")
            or metric.endswith(".bypassed")
            or metric.endswith(".failed")
            or metric.endswith(".is_completed")
        )

    @monitor_operation(activity_name="pfazure.runs.get", activity_type=ActivityType.PUBLICAPI)
    def get(self, run: Union[str, Run], **kwargs) -> Run:
        """Get a run.

        :param run: The run name
        :type run: Union[str, ~promptflow.entities.Run]
        :return: The run object
        :rtype: ~promptflow.entities.Run
        """
        run = Run._validate_and_return_run_name(run)
        return self._get_run_from_run_history(flow_run_id=run, **kwargs)

    def _get_run_from_run_history(self, flow_run_id, original_form=False, **kwargs):
        """Get run info from run history"""
        headers = self._get_headers()
        url = self._run_history_endpoint_url + "/rundata"

        payload = {
            "runId": flow_run_id,
            "selectRunMetadata": True,
            "selectRunDefinition": True,
            "selectJobSpecification": True,
        }

        response = requests.post(url, headers=headers, json=payload)
        if response.status_code == 200:
            run = response.json()
            # if original_form is True, return the original run data from run history, mainly for test use
            if original_form:
                return run
            run_data = self._refine_run_data_from_run_history(run)
            run = Run._from_run_history_entity(run_data)
            return run
        elif response.status_code == 404:
            raise RunNotFoundError(f"Run {flow_run_id!r} not found.")
        else:
            raise RunRequestException(
                f"Failed to get run from service. Code: {response.status_code}, text: {response.text}"
            )

    def _refine_run_data_from_run_history(self, run_data: dict) -> dict:
        """Refine the run data from run history.

        Generate the portal url, input and output value from run history data.
        """
        run_data = run_data[RunHistoryKeys.RunMetaData]
        # add cloud run url
        run_data[RunDataKeys.PORTAL_URL] = self._get_run_portal_url(run_id=run_data["runId"])

        # get input and output value
        # TODO: Unify below values to the same pattern - azureml://xx
        properties = run_data["properties"]
        input_data = properties.pop("azureml.promptflow.input_data", None)
        input_run_id = properties.pop("azureml.promptflow.input_run_id", None)
        output_data = run_data["outputs"]
        if output_data:
            output_data = output_data.get("flow_outputs", {}).get("assetId", None)
        run_data[RunDataKeys.DATA] = input_data
        run_data[RunDataKeys.RUN] = input_run_id
        run_data[RunDataKeys.OUTPUT] = output_data

        return run_data

    def _get_run_from_index_service(self, flow_run_id, **kwargs):
        """Get run info from index service"""
        headers = self._get_headers()
        payload = {
            "filters": [
                {"field": "type", "operator": "eq", "values": ["runs"]},
                {"field": "annotations/archived", "operator": "eq", "values": ["false"]},
                {"field": "properties/runId", "operator": "eq", "values": [flow_run_id]},
            ],
            "order": [{"direction": "Desc", "field": "properties/startTime"}],
            "pageSize": 50,
        }
        endpoint = self._run_history_endpoint_url.replace("/history", "/index")
        url = endpoint + "/entities"
        response = requests.post(url, json=payload, headers=headers)
        if response.status_code == 200:
            runs = response.json().get("value", None)
            if not runs:
                raise RunRequestException(
                    f"Could not found run with run id {flow_run_id!r}, please double check the run id and try again."
                )
            run = runs[0]
            return Run._from_index_service_entity(run)
        else:
            raise RunRequestException(
                f"Failed to get run metrics from service. Code: {response.status_code}, text: {response.text}"
            )

    def _get_run_from_pfs(self, run_id, **kwargs):
        """Get run info from pfs"""
        return self._service_caller.get_flow_run(
            subscription_id=self._operation_scope.subscription_id,
            resource_group_name=self._operation_scope.resource_group_name,
            workspace_name=self._operation_scope.workspace_name,
            flow_run_id=run_id,
        )

    @monitor_operation(activity_name="pfazure.runs.archive", activity_type=ActivityType.PUBLICAPI)
    def archive(self, run: Union[str, Run]) -> Run:
        """Archive a run.

        :param run: The run name or run object
        :type run: Union[str, ~promptflow.entities.Run]
        :return: The run object
        :rtype: ~promptflow.entities.Run
        """

        run = Run._validate_and_return_run_name(run)
        payload = {
            RunHistoryKeys.HIDDEN: True,
        }
        return self._modify_run_in_run_history(run_id=run, payload=payload)

    @monitor_operation(activity_name="pfazure.runs.restore", activity_type=ActivityType.PUBLICAPI)
    def restore(self, run: Union[str, Run]) -> Run:
        """Restore a run.

        :param run: The run name or run object
        :type run: Union[str, ~promptflow.entities.Run]
        :return: The run object
        :rtype: ~promptflow.entities.Run
        """
        run = Run._validate_and_return_run_name(run)
        payload = {
            RunHistoryKeys.HIDDEN: False,
        }
        return self._modify_run_in_run_history(run_id=run, payload=payload)

    def _get_log(self, flow_run_id: str) -> str:
        return self._service_caller.caller.bulk_runs.get_flow_run_log_content(
            subscription_id=self._operation_scope.subscription_id,
            resource_group_name=self._operation_scope.resource_group_name,
            workspace_name=self._operation_scope.workspace_name,
            flow_run_id=flow_run_id,
            headers=self._get_headers(),
        )

    @monitor_operation(activity_name="pfazure.runs.update", activity_type=ActivityType.PUBLICAPI)
    def update(
        self,
        run: Union[str, Run],
        display_name: Optional[str] = None,
        description: Optional[str] = None,
        tags: Optional[Dict[str, str]] = None,
    ) -> Optional[Run]:
        """Update a run. May update the display name, description or tags.

        .. note::

            - Display name and description are strings, and tags is a dictionary of key-value pairs, both key and value
              are also strings.
            - Tags is a dictionary of key-value pairs. Updating tags will overwrite the existing key-value pair,
              but will not delete the existing key-value pairs.

        :param run: The run name or run object
        :type run: Union[str, ~promptflow.entities.Run]
        :param display_name: The display name
        :type display_name: Optional[str]
        :param description: The description
        :type description: Optional[str]
        :param tags: The tags
        :type tags: Optional[Dict[str, str]]
        :raises UpdateRunError: If nothing or wrong type values provided to update the run.
        :return: The run object
        :rtype: Optional[~promptflow.entities.Run]
        """
        run = Run._validate_and_return_run_name(run)
        if display_name is None and description is None and tags is None:
            logger.warning("Nothing provided to update the run.")
            return None

        payload = {}

        if isinstance(display_name, str):
            payload["displayName"] = display_name
        elif display_name is not None:
            logger.warning(f"Display name must be a string, got {type(display_name)!r}: {display_name!r}.")

        if isinstance(description, str):
            payload["description"] = description
        elif description is not None:
            logger.warning(f"Description must be a string, got {type(description)!r}: {description!r}.")

        # check if the tags type is Dict[str, str]
        if isinstance(tags, dict) and all(
            isinstance(key, str) and isinstance(value, str) for key, value in tags.items()
        ):
            payload["tags"] = tags
        elif tags is not None:
            logger.warning(f"Tags type must be 'Dict[str, str]', got non-dict or non-string key/value in tags: {tags}.")

        return self._modify_run_in_run_history(run_id=run, payload=payload)

    @monitor_operation(activity_name="pfazure.runs.stream", activity_type=ActivityType.PUBLICAPI)
    def stream(self, run: Union[str, Run], raise_on_error: bool = True) -> Run:
        """Stream the logs of a run.

        :param run: The run name or run object
        :type run: Union[str, ~promptflow.entities.Run]
        :param raise_on_error: Raises an exception if a run fails or canceled.
        :type raise_on_error: bool
        :return: The run object
        :rtype: ~promptflow.entities.Run
        """
        run = self.get(run=run)
        # TODO: maybe we need to make this configurable
        file_handler = sys.stdout
        # different from Azure ML job, flow job can run very fast, so it might not print anything;
        # use below variable to track this behavior, and at least print something to the user.
        try:
            printed = 0
            stream_count = 0
            start = time.time()
            while run.status in RUNNING_STATUSES or run.status == RunStatus.FINALIZING:
                file_handler.flush()
                stream_count += 1
                # print prompt every 3 times, in case there is no log printed
                if stream_count % 3 == 0:
                    # print prompt every 3 times
                    file_handler.write(f"(Run status is {run.status!r}, continue streaming...)\n")

                # if the run is not started for 5 minutes, print an error message and break the loop
                if run.status == RunStatus.NOT_STARTED:
                    current = time.time()
                    if current - start > 300:
                        file_handler.write(
                            f"The run {run.name!r} is in status 'NotStarted' for 5 minutes, streaming is stopped."
                            "Please make sure you are using the latest runtime.\n"
                        )
                        break

                available_logs = self._get_log(flow_run_id=run.name)
                printed = incremental_print(available_logs, printed, file_handler)
                time.sleep(10)
                run = self.get(run=run.name)
            # ensure all logs are printed
            file_handler.flush()
            available_logs = self._get_log(flow_run_id=run.name)
            incremental_print(available_logs, printed, file_handler)

            file_handler.write("======= Run Summary =======\n")
            duration = None
            if run._start_time and run._end_time:
                duration = str(run._end_time - run._start_time)
            file_handler.write(
                f'Run name: "{run.name}"\n'
                f'Run status: "{run.status}"\n'
                f'Start time: "{run._start_time}"\n'
                f'Duration: "{duration}"\n'
                f'Run url: "{self._get_run_portal_url(run_id=run.name)}"'
            )
        except KeyboardInterrupt:
            error_message = (
                "The output streaming for the flow run was interrupted.\n"
                "But the run is still executing on the cloud.\n"
            )
            print(error_message)

        if run.status == RunStatus.FAILED or run.status == RunStatus.CANCELED:
            if run.status == RunStatus.FAILED:
                try:
                    error_message = run._error["error"]["message"]
                except Exception:  # pylint: disable=broad-except
                    error_message = "Run fails with unknown error."
            else:
                error_message = "Run is canceled."
            if raise_on_error:
                raise InvalidRunStatusError(error_message)
            else:
                print_red_error(error_message)

        return run

    def _resolve_data_to_asset_id(self, run: Run):
        # Skip if no data provided
        if run.data is None:
            return
        test_data = run.data

        def _get_data_type(_data):
            if os.path.isdir(_data):
                return AssetTypes.URI_FOLDER
            else:
                return AssetTypes.URI_FILE

        if is_remote_uri(test_data):
            # Pass through ARM id or remote url
            return test_data

        if os.path.exists(test_data):  # absolute local path, upload, transform to remote url
            data_type = _get_data_type(test_data)
            test_data = _upload_and_generate_remote_uri(
                self._operation_scope,
                self._datastore_operations,
                test_data,
                datastore_name=self._workspace_default_datastore.name,
                show_progress=self._show_progress,
            )
            if data_type == AssetTypes.URI_FOLDER and test_data and not test_data.endswith("/"):
                test_data = test_data + "/"
        else:
            raise ValueError(
                f"Local path {test_data!r} not exist. "
                "If it's remote data, only data with azureml prefix or remote url is supported."
            )
        return test_data

    def _resolve_flow(self, run: Run):
        if run._use_remote_flow:
            return self._resolve_flow_definition_resource_id(run=run)
        flow = load_flow(run.flow)
        self._flow_operations._resolve_arm_id_or_upload_dependencies(
            flow=flow,
            # ignore .promptflow/dag.tools.json only for run submission scenario in python
            ignore_tools_json=flow._flow_dict.get(LANGUAGE_KEY, None) != FlowLanguage.CSharp,
        )
        return flow.path

    def _get_session_id(self, flow):
        try:
            user_alias = get_user_alias_from_credential(self._credential)
        except Exception:
            # fall back to unknown user when failed to get credential.
            user_alias = "unknown_user"
        flow_id = get_flow_lineage_id(flow_dir=flow)
        session_id = f"{user_alias}_{flow_id}"
        # hash and truncate to avoid the session id getting too long
        # backend has a 64 bit limit for session id.
        # use hexdigest to avoid non-ascii characters in session id
        session_id = str(hashlib.sha256(session_id.encode()).hexdigest())[:48]
        return session_id

    def _get_inputs_outputs_from_child_runs(self, runs: List[Dict[str, Any]]):
        """Get the inputs and outputs from the child runs."""
        inputs = {}
        outputs = {}
        outputs[LINE_NUMBER] = []
        runs.sort(key=lambda x: x["index"])
        # 1st loop, until have all outputs keys
        outputs_keys = []
        for run in runs:
            run_outputs = run["output"]
            if isinstance(run_outputs, dict):
                for k in run_outputs:
                    outputs_keys.append(k)
                break
        # 2nd complete loop, get values
        for run in runs:
            index, run_inputs, run_outputs = run["index"], run["inputs"], run["output"]
            # input should always available as a dict
            for k, v in run_inputs.items():
                if k not in inputs:
                    inputs[k] = []
                inputs[k].append(v)
            # output
            outputs[LINE_NUMBER].append(index)
            # for failed line run, output is None, instead of a dict
            # in this case, we append an empty line
            if not isinstance(run_outputs, dict):
                for k in outputs_keys:
                    if k == LINE_NUMBER:
                        continue
                    if k not in outputs:
                        outputs[k] = []
                    outputs[k].append(None)
            else:
                for k, v in run_outputs.items():
                    if k not in outputs:
                        outputs[k] = []
                    outputs[k].append(v)
        return inputs, outputs

    @monitor_operation(activity_name="pfazure.runs.visualize", activity_type=ActivityType.PUBLICAPI)
    def visualize(self, runs: Union[str, Run, List[str], List[Run]], **kwargs) -> None:
        """Visualize run(s) using Azure AI portal.

        :param runs: Names of the runs, or list of run objects.
        :type runs: Union[str, ~promptflow.sdk.entities.Run, List[str], List[~promptflow.sdk.entities.Run]]
        """
        if not isinstance(runs, list):
            runs = [runs]

        validated_runs = []
        for run in runs:
            run_name = Run._validate_and_return_run_name(run)
            validated_runs.append(run_name)

        subscription_id = self._operation_scope.subscription_id
        resource_group_name = self._operation_scope.resource_group_name
        workspace_name = self._operation_scope.workspace_name
        names = ",".join(validated_runs)
        portal_url = VIS_PORTAL_URL_TMPL.format(
            subscription_id=subscription_id,
            resource_group_name=resource_group_name,
            workspace_name=workspace_name,
            names=names,
        )
        print(f"Web View: {portal_url}")

<<<<<<< HEAD
    def _resolve_environment(self, run):
        from promptflow._sdk._constants import DAG_FILE_NAME
        from promptflow.azure._constants._flow import PYTHON_REQUIREMENTS_TXT

        flow = run.flow
        if os.path.isdir(flow):
            flow = os.path.join(flow, DAG_FILE_NAME)
        flow_dict = load_yaml(flow)
        environment = flow_dict.get("environment", {})

        if not isinstance(environment, dict):
            raise TypeError(f"environment should be a dict, got {type(environment)} for {environment}")
        if PYTHON_REQUIREMENTS_TXT in environment:
            req_path = os.path.join(os.path.dirname(flow), environment[PYTHON_REQUIREMENTS_TXT])
            if not os.path.exists(req_path):
                raise FileNotFoundError(
                    f"File {environment[PYTHON_REQUIREMENTS_TXT]} in environment for flow {flow} not found."
                )
            with open(req_path, "r") as f:
                requirements = f.read().splitlines()
            environment[PYTHON_REQUIREMENTS_TXT] = requirements
        return environment

    def _resolve_session(self, run, session_id, reset=None):
        from promptflow.azure._restclient.flow.models import CreateFlowSessionRequest

        if run._resources is not None:
            if not isinstance(run._resources, dict):
                raise TypeError(f"resources should be a dict, got {type(run._resources)} for {run._resources}")
            vm_size = run._resources.get("instance_type", None)
            max_idle_time_minutes = run._resources.get("idle_time_before_shutdown_minutes", None)
            # change to seconds
            max_idle_time_seconds = max_idle_time_minutes * 60 if max_idle_time_minutes else None
        else:
            vm_size = None
            max_idle_time_seconds = None
        environment = self._resolve_environment(run)
        if environment is not None:
            pip_requirements = environment.get(PYTHON_REQUIREMENTS_TXT, None)
            base_image = environment.get(BASE_IMAGE, None)
        else:
            pip_requirements = None
            base_image = None
        request = CreateFlowSessionRequest(
            vm_size=vm_size,
            max_idle_time_seconds=max_idle_time_seconds,
            python_pip_requirements=pip_requirements,
            base_image=base_image,
        )
        if reset:
            # if reset is set, will reset it before creating again.
            logger.warning(f"Resetting session {session_id} before creating it.")
            request.action = SetupFlowSessionAction.RESET
            self._service_caller.create_flow_session(
                subscription_id=self._operation_scope.subscription_id,
                resource_group_name=self._operation_scope.resource_group_name,
                workspace_name=self._operation_scope.workspace_name,
                session_id=session_id,
                body=request,
            )
        request.action = SetupFlowSessionAction.INSTALL
        self._service_caller.create_flow_session(
            subscription_id=self._operation_scope.subscription_id,
            resource_group_name=self._operation_scope.resource_group_name,
            workspace_name=self._operation_scope.workspace_name,
            session_id=session_id,
            body=request,
        )

    def _resolve_automatic_runtime(self, run, session_id, reset=None):
=======
    def _resolve_automatic_runtime(self):
>>>>>>> 153995df
        logger.warning(
            f"You're using {AUTOMATIC_RUNTIME}, if it's first time you're using it, "
            "it may take a while to build runtime and you may see 'NotStarted' status for a while. "
        )
        runtime_name = AUTOMATIC_RUNTIME_NAME
        return runtime_name

    def _resolve_runtime(self, run, flow_path, runtime):
        runtime = run._runtime or runtime
        # for remote flow case, use flow name as session id
        # for local flow case, use flow path to calculate session id
        session_id = run._flow_name if run._use_remote_flow else self._get_session_id(flow=flow_path)

        if runtime is None or runtime == AUTOMATIC_RUNTIME_NAME:
            runtime = self._resolve_automatic_runtime()
        elif not isinstance(runtime, str):
            raise TypeError(f"runtime should be a string, got {type(runtime)} for {runtime}")
        return runtime, session_id

    def _resolve_dependencies_in_parallel(self, run, runtime, reset=None):
        flow_path = run.flow
        with ThreadPoolExecutor() as pool:
            tasks = [
                pool.submit(self._resolve_data_to_asset_id, run=run),
                pool.submit(self._resolve_flow, run=run),
            ]
            concurrent.futures.wait(tasks, return_when=concurrent.futures.ALL_COMPLETED)
            task_results = [task.result() for task in tasks]

        run.data = task_results[0]
        run.flow = task_results[1]
        runtime, session_id = self._resolve_runtime(run=run, flow_path=flow_path, runtime=runtime)

        rest_obj = run._to_rest_object()
        rest_obj.runtime_name = runtime
        rest_obj.session_id = session_id

        # TODO(2884482): support force reset & force install

        if runtime == "None":
            # HARD CODE for office scenario, use workspace default runtime when specified None
            rest_obj.runtime_name = None

        return rest_obj

    def _refine_payload_for_run_update(self, payload: dict, key: str, value, expected_type: type) -> dict:
        """Refine the payload for run update."""
        if value is not None:
            payload[key] = value
        return payload

    def _modify_run_in_run_history(self, run_id: str, payload: dict) -> Run:
        """Modify run info in run history."""
        headers = self._get_headers()
        url = self._run_history_endpoint_url + f"/runs/{run_id}/modify"

        response = requests.patch(url, headers=headers, json=payload)

        if response.status_code == 200:
            # the modify api returns different data format compared with get api, so we use get api here to
            # return standard Run object
            return self.get(run=run_id)
        else:
            raise RunRequestException(
                f"Failed to modify run in run history. Code: {response.status_code}, text: {response.text}"
            )

    def _resolve_flow_definition_resource_id(self, run: Run):
        """Resolve the flow definition resource id."""
        # for registry flow pattern, the flow uri can be passed as flow definition resource id directly
        if run.flow.startswith(REGISTRY_URI_PREFIX):
            return run.flow

        # for workspace flow pattern, generate the flow definition resource id
        workspace_id = self._workspace._workspace_id
        location = self._workspace.location
        return f"azureml://locations/{location}/workspaces/{workspace_id}/flows/{run._flow_name}"

    @monitor_operation(activity_name="pfazure.runs.download", activity_type=ActivityType.PUBLICAPI)
    def download(
        self, run: Union[str, Run], output: Optional[Union[str, Path]] = None, overwrite: Optional[bool] = False
    ) -> str:
        """Download the data of a run, including input, output, snapshot and other run information.

        :param run: The run name or run object
        :type run: Union[str, ~promptflow.entities.Run]
        :param output: The output directory. Default to be default to be "~/.promptflow/.runs" folder.
        :type output: Optional[str]
        :param overwrite: Whether to overwrite the existing run folder. Default to be False.
        :type overwrite: Optional[bool]
        :return: The run directory path
        :rtype: str
        """
        import platform

        from promptflow.azure.operations._async_run_downloader import AsyncRunDownloader

        run = Run._validate_and_return_run_name(run)
        run_folder = self._validate_for_run_download(run=run, output=output, overwrite=overwrite)
        run_downloader = AsyncRunDownloader._from_run_operations(run_ops=self, run=run, output_folder=run_folder)
        if platform.system().lower() == "windows":
            # Reference: https://stackoverflow.com/questions/45600579/asyncio-event-loop-is-closed-when-getting-loop
            # On Windows seems to be a problem with EventLoopPolicy, use this snippet to work around it
            asyncio.set_event_loop_policy(asyncio.WindowsSelectorEventLoopPolicy())

        async_run_allowing_running_loop(run_downloader.download)
        result_path = run_folder.resolve().as_posix()
        logger.info(f"Successfully downloaded run {run!r} to {result_path!r}.")
        return result_path

    def _validate_for_run_download(self, run: Union[str, Run], output: Optional[Union[str, Path]], overwrite):
        """Validate the run download parameters."""
        run = Run._validate_and_return_run_name(run)

        # process the output path
        if output is None:
            # default to be "~/.promptflow/.runs" folder
            output_directory = Path.home() / PROMPT_FLOW_DIR_NAME / PROMPT_FLOW_RUNS_DIR_NAME
        else:
            output_directory = Path(output)

        # validate the run folder
        run_folder = output_directory / run
        if run_folder.exists():
            if overwrite is True:
                logger.warning("Removing existing run folder %r.", run_folder.resolve().as_posix())
                shutil.rmtree(run_folder)
            else:
                raise UserErrorException(
                    f"Run folder {run_folder.resolve().as_posix()!r} already exists, please specify a new output path "
                    f"or set the overwrite flag to be true."
                )

        # check the run status, only download the completed run
        run = self.get(run=run)
        if run.status != RunStatus.COMPLETED:
            raise UserErrorException(
                f"Can only download the run with status {RunStatus.COMPLETED!r} "
                f"while {run.name!r}'s status is {run.status!r}."
            )

        run_folder.mkdir(parents=True)
        return run_folder

    @monitor_operation(activity_name="pfazure.runs.cancel", activity_type=ActivityType.PUBLICAPI)
    def cancel(self, run: Union[str, Run], **kwargs) -> None:
        """Cancel a run.

        :param run: The run name or run object
        :type run: Union[str, ~promptflow.entities.Run]
        """
        run = Run._validate_and_return_run_name(run)
        self._service_caller.cancel_flow_run(
            subscription_id=self._operation_scope.subscription_id,
            resource_group_name=self._operation_scope.resource_group_name,
            workspace_name=self._operation_scope.workspace_name,
            flow_run_id=run,
        )<|MERGE_RESOLUTION|>--- conflicted
+++ resolved
@@ -45,7 +45,7 @@
 )
 from promptflow._sdk._errors import InvalidRunStatusError, RunNotFoundError, RunOperationParameterError
 from promptflow._sdk._telemetry import ActivityType, WorkspaceTelemetryMixin, monitor_operation
-from promptflow._sdk._utils import in_jupyter_notebook, incremental_print, is_remote_uri, load_yaml, print_red_error
+from promptflow._sdk._utils import in_jupyter_notebook, incremental_print, is_remote_uri, print_red_error
 from promptflow._sdk.entities import Run
 from promptflow._utils.async_utils import async_run_allowing_running_loop
 from promptflow._utils.flow_utils import get_flow_lineage_id
@@ -791,80 +791,7 @@
         )
         print(f"Web View: {portal_url}")
 
-<<<<<<< HEAD
-    def _resolve_environment(self, run):
-        from promptflow._sdk._constants import DAG_FILE_NAME
-        from promptflow.azure._constants._flow import PYTHON_REQUIREMENTS_TXT
-
-        flow = run.flow
-        if os.path.isdir(flow):
-            flow = os.path.join(flow, DAG_FILE_NAME)
-        flow_dict = load_yaml(flow)
-        environment = flow_dict.get("environment", {})
-
-        if not isinstance(environment, dict):
-            raise TypeError(f"environment should be a dict, got {type(environment)} for {environment}")
-        if PYTHON_REQUIREMENTS_TXT in environment:
-            req_path = os.path.join(os.path.dirname(flow), environment[PYTHON_REQUIREMENTS_TXT])
-            if not os.path.exists(req_path):
-                raise FileNotFoundError(
-                    f"File {environment[PYTHON_REQUIREMENTS_TXT]} in environment for flow {flow} not found."
-                )
-            with open(req_path, "r") as f:
-                requirements = f.read().splitlines()
-            environment[PYTHON_REQUIREMENTS_TXT] = requirements
-        return environment
-
-    def _resolve_session(self, run, session_id, reset=None):
-        from promptflow.azure._restclient.flow.models import CreateFlowSessionRequest
-
-        if run._resources is not None:
-            if not isinstance(run._resources, dict):
-                raise TypeError(f"resources should be a dict, got {type(run._resources)} for {run._resources}")
-            vm_size = run._resources.get("instance_type", None)
-            max_idle_time_minutes = run._resources.get("idle_time_before_shutdown_minutes", None)
-            # change to seconds
-            max_idle_time_seconds = max_idle_time_minutes * 60 if max_idle_time_minutes else None
-        else:
-            vm_size = None
-            max_idle_time_seconds = None
-        environment = self._resolve_environment(run)
-        if environment is not None:
-            pip_requirements = environment.get(PYTHON_REQUIREMENTS_TXT, None)
-            base_image = environment.get(BASE_IMAGE, None)
-        else:
-            pip_requirements = None
-            base_image = None
-        request = CreateFlowSessionRequest(
-            vm_size=vm_size,
-            max_idle_time_seconds=max_idle_time_seconds,
-            python_pip_requirements=pip_requirements,
-            base_image=base_image,
-        )
-        if reset:
-            # if reset is set, will reset it before creating again.
-            logger.warning(f"Resetting session {session_id} before creating it.")
-            request.action = SetupFlowSessionAction.RESET
-            self._service_caller.create_flow_session(
-                subscription_id=self._operation_scope.subscription_id,
-                resource_group_name=self._operation_scope.resource_group_name,
-                workspace_name=self._operation_scope.workspace_name,
-                session_id=session_id,
-                body=request,
-            )
-        request.action = SetupFlowSessionAction.INSTALL
-        self._service_caller.create_flow_session(
-            subscription_id=self._operation_scope.subscription_id,
-            resource_group_name=self._operation_scope.resource_group_name,
-            workspace_name=self._operation_scope.workspace_name,
-            session_id=session_id,
-            body=request,
-        )
-
-    def _resolve_automatic_runtime(self, run, session_id, reset=None):
-=======
     def _resolve_automatic_runtime(self):
->>>>>>> 153995df
         logger.warning(
             f"You're using {AUTOMATIC_RUNTIME}, if it's first time you're using it, "
             "it may take a while to build runtime and you may see 'NotStarted' status for a while. "
