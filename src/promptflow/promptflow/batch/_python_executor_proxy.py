# ---------------------------------------------------------
# Copyright (c) Microsoft Corporation. All rights reserved.
# ---------------------------------------------------------

from pathlib import Path
from typing import Any, List, Mapping, Optional

from promptflow._core._errors import UnexpectedError
from promptflow._core.operation_context import OperationContext
from promptflow._core.run_tracker import RunTracker
from promptflow.batch._base_executor_proxy import AbstractExecutorProxy
from promptflow.contracts.run_mode import RunMode
from promptflow.executor import FlowExecutor
from promptflow.executor._line_execution_process_pool import LineExecutionProcessPool
from promptflow.executor._result import AggregationResult, LineResult
from promptflow.executor._script_executor import ScriptExecutor
from promptflow.storage._run_storage import AbstractRunStorage


class PythonExecutorProxy(AbstractExecutorProxy):
    def __init__(self, flow_executor: FlowExecutor):
        self._flow_executor = flow_executor

    @classmethod
    async def create(
        cls,
        flow_file: Path,
        working_dir: Optional[Path] = None,
        *,
        connections: Optional[dict] = None,
        entry: Optional[str] = None,
        storage: Optional[AbstractRunStorage] = None,
        **kwargs,
    ) -> "PythonExecutorProxy":
<<<<<<< HEAD
        flow_executor = FlowExecutor.create(flow_file, connections, working_dir, storage=storage, raise_ex=False)
=======
        # TODO: Raise error if connections is None
        flow_executor = FlowExecutor.create(
            flow_file, connections, working_dir, entry=entry, storage=storage, raise_ex=False
        )
>>>>>>> 9fe543f7
        return cls(flow_executor)

    async def exec_aggregation_async(
        self,
        batch_inputs: Mapping[str, Any],
        aggregation_inputs: Mapping[str, Any],
        run_id: Optional[str] = None,
    ) -> AggregationResult:
        with self._flow_executor._run_tracker.node_log_manager:
            return self._flow_executor._exec_aggregation(batch_inputs, aggregation_inputs, run_id=run_id)

    def _exec_batch(
        self,
        batch_inputs: List[Mapping[str, Any]],
        output_dir: Path,
        run_id: Optional[str] = None,
        batch_timeout_sec: Optional[int] = None,
        line_timeout_sec: Optional[int] = None,
    ) -> List[LineResult]:
<<<<<<< HEAD
        with self._flow_executor._run_tracker.node_log_manager:
=======
        self._flow_executor._node_concurrency = DEFAULT_CONCURRENCY_BULK
        # TODO: Refine the logic here since the script executor actually doesn't have the 'node' concept
        if isinstance(self._flow_executor, ScriptExecutor):
            run_tracker = RunTracker(self._flow_executor._storage)
        else:
            run_tracker = self._flow_executor._run_tracker
        with run_tracker.node_log_manager:
>>>>>>> 9fe543f7
            OperationContext.get_instance().run_mode = RunMode.Batch.name
            if self._flow_executor._flow_file is None:
                raise UnexpectedError(
                    "Unexpected error occurred while init FlowExecutor. Error details: flow file is missing."
                )

            with LineExecutionProcessPool(
                self._flow_executor,
                len(batch_inputs),
                run_id,
                output_dir,
                batch_timeout_sec=batch_timeout_sec,
                line_timeout_sec=line_timeout_sec,
            ) as pool:
                line_number = [batch_input["line_number"] for batch_input in batch_inputs]
                line_results = pool.run(zip(line_number, batch_inputs))

            # For bulk run, currently we need to add line results to run_tracker
            self._flow_executor._add_line_results(line_results, run_tracker)
        return line_results

    def get_inputs_definition(self):
        return self._flow_executor.get_inputs_definition()

    @classmethod
    def _get_tool_metadata(cls, flow_file: Path, working_dir: Path) -> dict:
        from promptflow._sdk._utils import generate_flow_tools_json

        return generate_flow_tools_json(
            flow_directory=working_dir,
            dump=False,
            used_packages_only=True,
        )<|MERGE_RESOLUTION|>--- conflicted
+++ resolved
@@ -32,14 +32,8 @@
         storage: Optional[AbstractRunStorage] = None,
         **kwargs,
     ) -> "PythonExecutorProxy":
-<<<<<<< HEAD
+        # TODO: Raise error if connections is None
         flow_executor = FlowExecutor.create(flow_file, connections, working_dir, storage=storage, raise_ex=False)
-=======
-        # TODO: Raise error if connections is None
-        flow_executor = FlowExecutor.create(
-            flow_file, connections, working_dir, entry=entry, storage=storage, raise_ex=False
-        )
->>>>>>> 9fe543f7
         return cls(flow_executor)
 
     async def exec_aggregation_async(
@@ -59,17 +53,13 @@
         batch_timeout_sec: Optional[int] = None,
         line_timeout_sec: Optional[int] = None,
     ) -> List[LineResult]:
-<<<<<<< HEAD
-        with self._flow_executor._run_tracker.node_log_manager:
-=======
-        self._flow_executor._node_concurrency = DEFAULT_CONCURRENCY_BULK
         # TODO: Refine the logic here since the script executor actually doesn't have the 'node' concept
         if isinstance(self._flow_executor, ScriptExecutor):
             run_tracker = RunTracker(self._flow_executor._storage)
         else:
             run_tracker = self._flow_executor._run_tracker
+
         with run_tracker.node_log_manager:
->>>>>>> 9fe543f7
             OperationContext.get_instance().run_mode = RunMode.Batch.name
             if self._flow_executor._flow_file is None:
                 raise UnexpectedError(
