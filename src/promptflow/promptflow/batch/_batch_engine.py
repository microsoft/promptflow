--- conflicted
+++ resolved
@@ -90,26 +90,7 @@
         self._flow = Flow.from_yaml(flow_file, working_dir=self._working_dir)
         FlowValidator.ensure_flow_valid_in_batch_mode(self._flow)
 
-<<<<<<< HEAD
         self._connections = connections
-=======
-        executor_proxy_cls = self.executor_proxy_classes[self._flow.program_language]
-        with _change_working_dir(self._working_dir):
-            self._executor_proxy: AbstractExecutorProxy = async_run_allowing_running_loop(
-                executor_proxy_cls.create,
-                flow_file,
-                self._working_dir,
-                connections=connections,
-                storage=storage,
-                **kwargs,
-            )
-            # register signal handler for python flow in the main thread
-            # TODO: For all executor proxies that are executed locally, it might be necessary to
-            # register a signal for Ctrl+C in order to customize some actions beyond just killing
-            # the process, such as terminating the executor service.
-            if isinstance(self._executor_proxy, PythonExecutorProxy):
-                signal.signal(signal.SIGINT, signal_handler)
->>>>>>> 6793f7c3
         self._storage = storage
         self._kwargs = kwargs
         # set it to True when the batch run is canceled
@@ -147,13 +128,21 @@
             with _change_working_dir(self._working_dir):
                 # create executor proxy instance according to the flow program language
                 executor_proxy_cls = self.executor_proxy_classes[self._flow.program_language]
-                self._executor_proxy: AbstractExecutorProxy = executor_proxy_cls.create(
+                self._executor_proxy: AbstractExecutorProxy = async_run_allowing_running_loop(
+                    executor_proxy_cls.create,
                     self._flow_file,
                     self._working_dir,
                     connections=self._connections,
                     storage=self._storage,
                     **self._kwargs,
                 )
+                # register signal handler for python flow in the main thread
+                # TODO: For all executor proxies that are executed locally, it might be necessary to
+                # register a signal for Ctrl+C in order to customize some actions beyond just killing
+                # the process, such as terminating the executor service.
+                if isinstance(self._executor_proxy, PythonExecutorProxy):
+                    signal.signal(signal.SIGINT, signal_handler)
+
                 # set batch input source from input mapping
                 OperationContext.get_instance().set_batch_input_source_from_inputs_mapping(inputs_mapping)
                 # resolve input data from input dirs and apply inputs mapping
@@ -180,12 +169,8 @@
                 )
                 raise unexpected_error from e
         finally:
-<<<<<<< HEAD
             # destroy the executor proxy and end the life cycle of the executor proxy
-            self._executor_proxy.destroy()
-=======
             async_run_allowing_running_loop(self._executor_proxy.destroy)
->>>>>>> 6793f7c3
 
     def cancel(self):
         """Cancel the batch run"""
