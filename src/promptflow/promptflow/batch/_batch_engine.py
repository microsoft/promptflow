--- conflicted
+++ resolved
@@ -1,10 +1,7 @@
 import asyncio
 import uuid
-<<<<<<< HEAD
 from datetime import datetime
-=======
 from enum import Enum
->>>>>>> ebdb7c67
 from pathlib import Path
 from typing import Any, Dict, List, Mapping, Optional
 
@@ -107,9 +104,7 @@
         :return: The result of this batch run
         :rtype: ~promptflow.batch._result.BatchResult
         """
-<<<<<<< HEAD
         self._start_time = datetime.utcnow()
-=======
         # Add property on operation context to indicate batch run source, which is used to differentiate the input
         # source of a batch run. The batch run source can be either "Data" or "Run".
         # If the input source is "Data", it means the input data is provided by the user.
@@ -117,7 +112,6 @@
         OperationContext.get_instance().batch_run_source = (
             BatchRunSource.Run.name if "run.outputs" in input_dirs else BatchRunSource.Data.name
         )
->>>>>>> ebdb7c67
         # resolve input data from input dirs and apply inputs mapping
         batch_input_processor = BatchInputsProcessor(self._working_dir, self._flow.inputs, max_lines_count)
         batch_inputs = batch_input_processor.process_batch_inputs(input_dirs, inputs_mapping)
