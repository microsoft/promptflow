--- conflicted
+++ resolved
@@ -143,12 +143,7 @@
             )
         else:
             pfbytes_file_reference_encoder = None
-<<<<<<< HEAD
         serialization_funcs = {
             Image: partial(Image.serialize, **{"encoder": pfbytes_file_reference_encoder}), Text: Text.serialize
         }
-        return _process_recursively(value, process_funcs=serialization_funcs)
-=======
-        serialization_funcs = {Image: partial(Image.serialize, **{"encoder": pfbytes_file_reference_encoder})}
-        return _process_recursively(value, process_funcs=serialization_funcs, inplace=inplace)
->>>>>>> 9af98e8d
+        return _process_recursively(value, process_funcs=serialization_funcs, inplace=inplace)