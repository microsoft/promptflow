import base64
import magic
import os
import re
import uuid
from functools import partial
from pathlib import Path
from typing import Any, Callable, Dict
from urllib.parse import urlparse

import requests

from promptflow.contracts._errors import InvalidImageInput
from promptflow.contracts.flow import FlowInputDefinition
from promptflow.contracts.multimedia import Image, PFBytes
from promptflow.contracts.tool import ValueType
from promptflow.exceptions import ErrorTarget

MIME_PATTERN = re.compile(r"^data:image/(.*);(path|base64|url)$")


def _get_mime_type_from_path(path: Path):
    ext = path.suffix[1:]
    return f"image/{ext}" if ext else "image/*"


def _get_extension_from_mime_type(mime_type: str):
    ext = mime_type.split("/")[-1]
    if ext == "*":
        return None
    return ext


def is_multimedia_dict(multimedia_dict: dict):
    if len(multimedia_dict) != 1:
        return False
    key = list(multimedia_dict.keys())[0]
    if re.match(MIME_PATTERN, key):
        return True
    return False


def _get_multimedia_info(key: str):
    match = re.match(MIME_PATTERN, key)
    if match:
        return match.group(1), match.group(2)
    return None, None


def _is_url(value: str):
    try:
        result = urlparse(value)
        return all([result.scheme, result.netloc])
    except ValueError:
        return False


def _is_base64(value: str):
    base64_regex = re.compile(r"^([A-Za-z0-9+/]{4})*(([A-Za-z0-9+/]{2})*(==|[A-Za-z0-9+/]=)?)?$")
    if re.match(base64_regex, value):
        return True
    return False


def _create_image_from_file(f: Path, mime_type: str = None):
    if not mime_type:
        mime_type = _get_mime_type_from_path(f)
    with open(f, "rb") as fin:
        return Image(fin.read(), mime_type=mime_type)


def _create_image_from_base64(base64_str: str, mime_type: str = None):
    image_bytes = base64.b64decode(base64_str)
    if not mime_type:
        mime_type = magic.from_buffer(image_bytes, mime=True)
        if not mime_type.startswith("image/"):
            mime_type = "image/*"
    return Image(image_bytes, mime_type=mime_type)


def _create_image_from_url(url: str, mime_type: str = None):
    response = requests.get(url)
    if response.status_code == 200:
        if not mime_type:
<<<<<<< HEAD
            mime_type = magic.from_buffer(response.content, mime=True)
            if not mime_type.startswith("image/"):
                mime_type = "image/*"
        return Image(response.content, mime_type=mime_type)
=======
            format = imghdr.what(None, response.content)
            mime_type = f"image/{format}" if format else "image/*"
        return Image(response.content, mime_type=mime_type, source_url=url)
>>>>>>> 8e558226
    else:
        raise InvalidImageInput(
            message_format=f"Error while fetching image from URL: {url}. "
            "Error code: {response.status_code}. Error message: {response.text}.",
            target=ErrorTarget.EXECUTOR,
        )


def _create_image_from_dict(image_dict: dict):
    for k, v in image_dict.items():
        format, resource = _get_multimedia_info(k)
        if resource == "path":
            return _create_image_from_file(Path(v), mime_type=f"image/{format}")
        elif resource == "base64":
            if _is_base64(v):
                return _create_image_from_base64(v, mime_type=f"image/{format}")
            else:
                raise InvalidImageInput(
                    message_format=f"Invalid base64 image: {v}.",
                    target=ErrorTarget.EXECUTOR,
                )
        elif resource == "url":
            return _create_image_from_url(v, mime_type=f"image/{format}")
        else:
            raise InvalidImageInput(
                message_format=f"Unsupported image resource: {resource}. "
                "Supported Resources are [path, base64, url].",
                target=ErrorTarget.EXECUTOR,
            )


def _create_image_from_string(value: str):
    if _is_base64(value):
        return _create_image_from_base64(value)
    elif _is_url(value):
        return _create_image_from_url(value)
    else:
        return _create_image_from_file(Path(value))


def create_image(value: any):
    if isinstance(value, PFBytes):
        return value
    elif isinstance(value, dict):
        if is_multimedia_dict(value):
            return _create_image_from_dict(value)
        else:
            raise InvalidImageInput(
                message_format="Invalid image input format. The image input should be a dictionary like: "
                "{data:image/<image_type>;[path|base64|url]: <image_data>}.",
                target=ErrorTarget.EXECUTOR,
            )
    elif isinstance(value, str):
        return _create_image_from_string(value)
    else:
        raise InvalidImageInput(
            message_format=f"Unsupported image input type: {type(value)}. "
            "The image inputs should be a string or a dictionary.",
            target=ErrorTarget.EXECUTOR,
        )


def _save_image_to_file(
    image: Image, file_name: str, folder_path: Path, relative_path: Path = None, use_absolute_path=False
):
    ext = _get_extension_from_mime_type(image._mime_type)
    file_name = f"{file_name}.{ext}" if ext else file_name
    image_path = (relative_path / file_name).as_posix() if relative_path else file_name
    if use_absolute_path:
        image_path = Path(folder_path / image_path).resolve().as_posix()
    image_reference = {f"data:{image._mime_type};path": image_path}
    path = folder_path / relative_path if relative_path else folder_path
    os.makedirs(path, exist_ok=True)
    with open(os.path.join(path, file_name), "wb") as file:
        file.write(image)
    return image_reference


def get_file_reference_encoder(folder_path: Path, relative_path: Path = None, *, use_absolute_path=False) -> Callable:
    def pfbytes_file_reference_encoder(obj):
        """Dumps PFBytes to a file and returns its reference."""
        if isinstance(obj, PFBytes):
            file_name = str(uuid.uuid4())
            # If use_absolute_path is True, the image file path in image dictionary will be absolute path.
            return _save_image_to_file(obj, file_name, folder_path, relative_path, use_absolute_path)
        raise TypeError(f"Not supported to dump type '{type(obj).__name__}'.")

    return pfbytes_file_reference_encoder


def default_json_encoder(obj):
    if isinstance(obj, PFBytes):
        return str(obj)
    else:
        raise TypeError(f"Object of type {type(obj).__name__} is not JSON serializable")


def persist_multimedia_data(value: Any, base_dir: Path, sub_dir: Path = None):
    pfbytes_file_reference_encoder = get_file_reference_encoder(base_dir, sub_dir)
    serialization_funcs = {Image: partial(Image.serialize, **{"encoder": pfbytes_file_reference_encoder})}
    return _process_recursively(value, process_funcs=serialization_funcs)


def convert_multimedia_data_to_base64(value: Any, with_type=False, dict_type=False):
    to_base64_funcs = {PFBytes: partial(PFBytes.to_base64, **{"with_type": with_type, "dict_type": dict_type})}
    return _process_recursively(value, process_funcs=to_base64_funcs)


# TODO: Move this function to a more general place and integrate serialization to this function.
def _process_recursively(value: Any, process_funcs: Dict[type, Callable] = None) -> dict:
    if process_funcs:
        for cls, f in process_funcs.items():
            if isinstance(value, cls):
                return f(value)
    if isinstance(value, list):
        return [_process_recursively(v, process_funcs) for v in value]
    if isinstance(value, dict):
        return {k: _process_recursively(v, process_funcs) for k, v in value.items()}
    return value


def load_multimedia_data(inputs: Dict[str, FlowInputDefinition], line_inputs: dict):
    updated_inputs = dict(line_inputs or {})
    for key, value in inputs.items():
        if value.type == ValueType.IMAGE:
            updated_inputs[key] = create_image(updated_inputs[key])
        elif value.type == ValueType.LIST or value.type == ValueType.OBJECT:
            updated_inputs[key] = load_multimedia_data_recursively(updated_inputs[key])
    return updated_inputs


def load_multimedia_data_recursively(value: Any):
    return _process_multimedia_dict_recursively(value, _create_image_from_dict)


def resolve_multimedia_data_recursively(input_dir: Path, value: Any):
    process_func = partial(resolve_image_path, **{"input_dir": input_dir})
    return _process_multimedia_dict_recursively(value, process_func)


def _process_multimedia_dict_recursively(value: Any, process_func: Callable) -> dict:
    if isinstance(value, list):
        return [_process_multimedia_dict_recursively(item, process_func) for item in value]
    elif isinstance(value, dict):
        if is_multimedia_dict(value):
            return process_func(**{"image_dict": value})
        else:
            return {k: _process_multimedia_dict_recursively(v, process_func) for k, v in value.items()}
    else:
        return value


def resolve_image_path(input_dir: Path, image_dict: dict):
    """Resolve image path to absolute path in image dict"""

    input_dir = input_dir.parent if input_dir.is_file() else input_dir
    if is_multimedia_dict(image_dict):
        for key in image_dict:
            _, resource = _get_multimedia_info(key)
            if resource == "path":
                image_dict[key] = str(input_dir / image_dict[key])
    return image_dict<|MERGE_RESOLUTION|>--- conflicted
+++ resolved
@@ -82,16 +82,10 @@
     response = requests.get(url)
     if response.status_code == 200:
         if not mime_type:
-<<<<<<< HEAD
             mime_type = magic.from_buffer(response.content, mime=True)
             if not mime_type.startswith("image/"):
                 mime_type = "image/*"
-        return Image(response.content, mime_type=mime_type)
-=======
-            format = imghdr.what(None, response.content)
-            mime_type = f"image/{format}" if format else "image/*"
         return Image(response.content, mime_type=mime_type, source_url=url)
->>>>>>> 8e558226
     else:
         raise InvalidImageInput(
             message_format=f"Error while fetching image from URL: {url}. "
