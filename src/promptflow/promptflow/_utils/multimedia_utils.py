import base64
import imghdr
import os
import re
import uuid
from functools import partial
from pathlib import Path
from typing import Any, Callable
from urllib.parse import urlparse

import requests

from promptflow.contracts._errors import InvalidImageInput
from promptflow.contracts.flow import FlowInputDefinition
from promptflow.contracts.multimedia import Image, PFBytes
from promptflow.contracts.tool import ValueType
from promptflow.exceptions import ErrorTarget

MIME_PATTERN = re.compile(r"^data:image/(.*);(path|base64|url)$")


def get_mime_type_from_path(path: Path):
    ext = path.suffix[1:]
    return f"image/{ext}" if ext else "image/*"


def get_extension_from_mime_type(mime_type: str):
    ext = mime_type.split("/")[-1]
    if ext == "*":
        return None
    return ext


def is_multimedia_dict(multimedia_dict: dict):
    if len(multimedia_dict) != 1:
        return False
    key = list(multimedia_dict.keys())[0]
    if re.match(MIME_PATTERN, key):
        return True
    return False


def get_multimedia_info(key: str):
    match = re.match(MIME_PATTERN, key)
    if match:
        return match.group(1), match.group(2)
    return None, None


def is_url(value: str):
    try:
        result = urlparse(value)
        return all([result.scheme, result.netloc])
    except ValueError:
        return False


def is_base64(value: str):
    base64_regex = re.compile(r"^([A-Za-z0-9+/]{4})*(([A-Za-z0-9+/]{2})*(==|[A-Za-z0-9+/]=)?)?$")
    if re.match(base64_regex, value):
        return True
    return False


def create_image_from_file(f: Path, mime_type: str = None):
    if not mime_type:
        mime_type = get_mime_type_from_path(f)
    with open(f, "rb") as fin:
        return Image(fin.read(), mime_type=mime_type)


def create_image_from_base64(base64_str: str, mime_type: str = None):
    image_bytes = base64.b64decode(base64_str)
    if not mime_type:
        format = imghdr.what(None, image_bytes)
        mime_type = f"image/{format}" if format else "image/*"
    return Image(image_bytes, mime_type=mime_type)


def create_image_from_url(url: str, mime_type: str = None):
    response = requests.get(url)
    if response.status_code == 200:
        if not mime_type:
            format = imghdr.what(None, response.content)
            mime_type = f"image/{format}" if format else "image/*"
        return Image(response.content, mime_type=mime_type)
    else:
        raise InvalidImageInput(
            message_format=f"Error while fetching image from URL: {url}. "
            "Error code: {response.status_code}. Error message: {response.text}.",
            target=ErrorTarget.EXECUTOR,
        )


def create_image_from_dict(image_dict: dict):
    for k, v in image_dict.items():
        format, resource = get_multimedia_info(k)
        if resource == "path":
            return create_image_from_file(v, mime_type=f"image/{format}")
        elif resource == "base64":
            return create_image_from_base64(v, mime_type=f"image/{format}")
        elif resource == "url":
            return create_image_from_url(v, mime_type=f"image/{format}")
        else:
            raise InvalidImageInput(
                message_format=f"Unsupported image resource: {resource}. "
                "Supported Resources are [path, base64, url].",
                target=ErrorTarget.EXECUTOR,
            )


def create_image_from_string(value: str, base_dir: Path = None):
    if is_base64(value):
        return create_image_from_base64(value)
    elif is_url(value):
        return create_image_from_url(value)
    else:
        path = Path(value)
        if base_dir and not path.is_absolute():
            path = Path.joinpath(base_dir, path)
        return create_image_from_file(path)


def create_image(value: any, base_dir: Path = None):
    if isinstance(value, PFBytes):
        return value
    elif isinstance(value, dict):
        if is_multimedia_dict(value):
            return create_image_from_dict(value)
        else:
            raise InvalidImageInput(
                message_format="Invalid image input format. The image input should be a dictionary like: "
                "{data:image/<image_type>;[path|base64|url]: <image_data>}.",
                target=ErrorTarget.EXECUTOR,
            )
    elif isinstance(value, str):
        return create_image_from_string(value, base_dir)
    else:
        raise InvalidImageInput(
            message_format=f"Unsupported image input type: {type(value)}. "
            "The image inputs should be a string or a dictionary.",
            target=ErrorTarget.EXECUTOR,
        )


def save_image_to_file(image: Image, file_name: str, folder_path: Path, relative_path: Path = None):
    ext = get_extension_from_mime_type(image._mime_type)
    file_name = f"{file_name}.{ext}" if ext else file_name
    image_reference = {f"data:{image._mime_type};path": str(relative_path / file_name) if relative_path else file_name}
    path = folder_path / relative_path if relative_path else folder_path
    os.makedirs(path, exist_ok=True)
    with open(os.path.join(path, file_name), "wb") as file:
        file.write(image)
    return image_reference


def get_file_reference_encoder(folder_path: Path, relative_path: Path = None) -> Callable:
    def pfbytes_file_reference_encoder(obj):
        """Dumps PFBytes to a file and returns its reference."""
        if isinstance(obj, PFBytes):
            file_name = str(uuid.uuid4())
            return save_image_to_file(obj, file_name, folder_path, relative_path)
        raise TypeError(f"Not supported to dump type '{type(obj).__name__}'.")

    return pfbytes_file_reference_encoder


def default_json_encoder(obj):
    if isinstance(obj, PFBytes):
        return str(obj)
    else:
        raise TypeError(f"Object of type {type(obj).__name__} is not JSON serializable")


def persist_multimedia_data(value: Any, base_dir: Path, sub_dir: Path = None):
    pfbytes_file_reference_encoder = get_file_reference_encoder(base_dir, sub_dir)
    serialization_funcs = {Image: partial(Image.serialize, **{"encoder": pfbytes_file_reference_encoder})}
    return recursive_process(value, process_funcs=serialization_funcs)


<<<<<<< HEAD
def convert_multimedia_date_to_base64(value: Any, with_type=False):
    func = (
        lambda x: f"data:{x._mime_type};base64," + PFBytes.to_base64(x) if with_type else PFBytes.to_base64
    )  # noqa: E731
    to_base64_funcs = {PFBytes: func}
=======
def convert_multimedia_data_to_base64(value: Any):
    to_base64_funcs = {PFBytes: PFBytes.to_base64}
>>>>>>> bf779e2b
    return recursive_process(value, process_funcs=to_base64_funcs)


# TODO: Move this function to a more general place and integrate serialization to this function.
def recursive_process(value: Any, process_funcs: dict[type, Callable] = None) -> dict:
    if process_funcs:
        for cls, f in process_funcs.items():
            if isinstance(value, cls):
                return f(value)
    if isinstance(value, list):
        return [recursive_process(v, process_funcs) for v in value]
    if isinstance(value, dict):
        return {k: recursive_process(v, process_funcs) for k, v in value.items()}
    return value


def load_multimedia_data(inputs: dict[str, FlowInputDefinition], line_inputs: dict, base_dir: Path):
    updated_inputs = dict(line_inputs or {})
    for key, value in inputs.items():
        if value.type == ValueType.IMAGE:
            updated_inputs[key] = create_image(updated_inputs[key], base_dir)
        elif value.type == ValueType.LIST or value.type == ValueType.OBJECT:
            updated_inputs[key] = load_multimedia_data_recursively(updated_inputs[key])
    return updated_inputs


def load_multimedia_data_recursively(value: Any):
    if isinstance(value, list):
        return [load_multimedia_data_recursively(item) for item in value]
    elif isinstance(value, dict):
        if is_multimedia_dict(value):
            return create_image_from_dict(value)
        else:
            return {k: load_multimedia_data_recursively(v) for k, v in value.items()}
    else:
        return value<|MERGE_RESOLUTION|>--- conflicted
+++ resolved
@@ -178,16 +178,11 @@
     return recursive_process(value, process_funcs=serialization_funcs)
 
 
-<<<<<<< HEAD
 def convert_multimedia_date_to_base64(value: Any, with_type=False):
     func = (
         lambda x: f"data:{x._mime_type};base64," + PFBytes.to_base64(x) if with_type else PFBytes.to_base64
     )  # noqa: E731
     to_base64_funcs = {PFBytes: func}
-=======
-def convert_multimedia_data_to_base64(value: Any):
-    to_base64_funcs = {PFBytes: PFBytes.to_base64}
->>>>>>> bf779e2b
     return recursive_process(value, process_funcs=to_base64_funcs)
 
 
