--- conflicted
+++ resolved
@@ -193,11 +193,7 @@
     return value
 
 
-<<<<<<< HEAD
-def load_multimedia_data(inputs: dict[str, FlowInputDefinition], line_inputs: dict):
-=======
-def load_multimedia_data(inputs: Dict[str, FlowInputDefinition], line_inputs: dict, base_dir: Path):
->>>>>>> 7ba54bad
+def load_multimedia_data(inputs: Dict[str, FlowInputDefinition], line_inputs: dict):
     updated_inputs = dict(line_inputs or {})
     for key, value in inputs.items():
         if value.type == ValueType.IMAGE:
