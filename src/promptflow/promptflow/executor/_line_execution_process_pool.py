# ---------------------------------------------------------
# Copyright (c) Microsoft Corporation. All rights reserved.
# ---------------------------------------------------------

import asyncio
import contextvars
import multiprocessing
import os
import queue
import signal
import sys
import threading
from datetime import datetime
from functools import partial
from logging import INFO
from multiprocessing import Manager, Queue
from multiprocessing.pool import ThreadPool
from pathlib import Path
<<<<<<< HEAD
from typing import List, Optional, Union
=======
from typing import Dict, List, Optional, Union
>>>>>>> b2cdec04

import psutil

from promptflow._constants import LINE_NUMBER_KEY, LINE_TIMEOUT_SEC
from promptflow._core._errors import ProcessPoolError, UnexpectedError
from promptflow._core.operation_context import OperationContext
from promptflow._core.run_tracker import RunTracker
from promptflow._utils.dataclass_serializer import convert_eager_flow_output_to_dict
from promptflow._utils.exception_utils import ExceptionPresenter
from promptflow._utils.logger_utils import bulk_logger
from promptflow._utils.multimedia_utils import convert_multimedia_data_to_string, persist_multimedia_data
from promptflow._utils.process_utils import get_available_max_worker_count
from promptflow._utils.thread_utils import RepeatLogTimer
from promptflow._utils.utils import log_progress, set_context
from promptflow.contracts.run_info import FlowRunInfo
from promptflow.contracts.run_info import RunInfo as NodeRunInfo
from promptflow.contracts.run_info import Status
from promptflow.exceptions import ErrorTarget, PromptflowException
from promptflow.executor._errors import (
    BatchExecutionTimeoutError,
    LineExecutionTimeoutError,
    ProcessCrashError,
    ThreadCrashError,
)
from promptflow.executor._process_manager import ForkProcessManager, ProcessInfo, SpawnProcessManager
from promptflow.executor._result import LineResult
from promptflow.executor._script_executor import ScriptExecutor
from promptflow.executor.flow_executor import DEFAULT_CONCURRENCY_BULK, FlowExecutor
from promptflow.storage._queue_run_storage import QueueRunStorage

from ._process_manager import (
    SPANED_FORK_PROCESS_MANAGER_LOG_NAME,
    SPANED_FORK_PROCESS_MANAGER_LOG_PATH,
    ProcessControlSignal,
)

PROCESS_LOG_PATH = Path(".")
PROCESS_LOG_NAME = "process_stderr"
TERMINATE_SIGNAL = "terminate"


<<<<<<< HEAD
def signal_handler(signum, frame):
    signame = signal.Signals(signum).name
    bulk_logger.info("Execution stopping. Handling signal %s (%s)", signame, signum)
    try:
        process = psutil.Process(os.getpid())
        bulk_logger.info("Successfully terminated process with pid %s", process.pid)
        process.terminate()
    except Exception:
        bulk_logger.warning("Error when handling execution stop signal", exc_info=True)
    finally:
        sys.exit(1)


class QueueRunStorage(AbstractRunStorage):
    """This storage persists run info by putting it into a queue."""

    def __init__(self, queue: Queue):
        self.queue = queue

    def persist_node_run(self, run_info: NodeRunInfo):
        self.queue.put(run_info)

    def persist_flow_run(self, run_info: FlowRunInfo):
        self.queue.put(run_info)


def format_current_process_info(process_name, pid, line_number: int):
    return f"Process name({process_name})-Process id({pid})-Line number({line_number})"


def log_process_status(process_name, pid, line_number: int, is_completed=False, is_failed=False):
    process_info = format_current_process_info(process_name, pid, line_number)
    if is_completed:
        bulk_logger.info(f"{process_info} completed.")
    elif is_failed:
        bulk_logger.info(f"{process_info} failed.")
    else:
        bulk_logger.info(f"{process_info} start execution.")


def read_and_log_error(log_path):
    try:
        with open(log_path, "r") as f:
            error_logs = "".join(f.readlines())
            bulk_logger.error(error_logs)
        return True
    except FileNotFoundError:
        return False


=======
>>>>>>> b2cdec04
class LineExecutionProcessPool:
    _DEFAULT_WORKER_COUNT = 4
    _THREAD_TERMINATED_TIMEOUT = 10
    _PROCESS_TERMINATED_TIMEOUT = 60
    _PROCESS_INFO_OBTAINED_TIMEOUT = 60

    def __init__(
        self,
        flow_executor: FlowExecutor,
        nlines: int,
        run_id: int,
        output_dir: Path,
        batch_timeout_sec: Optional[int] = None,
        line_timeout_sec: Optional[int] = None,
        worker_count: Optional[int] = None,
    ):
        # Determine whether to use fork to create process.
        multiprocessing_start_method = os.environ.get("PF_BATCH_METHOD", multiprocessing.get_start_method())
        sys_start_methods = multiprocessing.get_all_start_methods()
        if multiprocessing_start_method not in sys_start_methods:
            bulk_logger.warning(
                f"Failed to set start method to '{multiprocessing_start_method}', "
                f"start method {multiprocessing_start_method} is not in: {sys_start_methods}."
            )
            bulk_logger.info(f"Set start method to default {multiprocessing.get_start_method()}.")
            multiprocessing_start_method = multiprocessing.get_start_method()
        self._use_fork = multiprocessing_start_method in ["fork", "forkserver"]

        # Initialize some fields from the init parameters.
        self._nlines = nlines
        self._run_id = run_id
        self._output_dir = output_dir
        self._batch_timeout_sec = batch_timeout_sec
        self._line_timeout_sec = line_timeout_sec or LINE_TIMEOUT_SEC
        self._worker_count = self._determine_worker_count(worker_count)

        # Initialize the results dictionary that stores line results.
        self._result_dict: Dict[int, LineResult] = {}

        # Initialize some fields from flow_executor and construct flow_create_kwargs
        self._flow_id = flow_executor._flow_id
        self._log_interval = flow_executor._log_interval
        if isinstance(flow_executor, ScriptExecutor):
            self._storage = flow_executor._storage
        else:
            self._storage = flow_executor._run_tracker._storage
        self._flow_create_kwargs = {
            "flow_file": flow_executor._flow_file,
            "connections": flow_executor._connections,
            "working_dir": flow_executor._working_dir,
            "line_timeout_sec": self._line_timeout_sec,
            "raise_ex": False,
        }
        # Will set to True if the batch run is timeouted.
        self._is_timeout = False

    def __enter__(self):
<<<<<<< HEAD
        # Remove log files to prevent interference from the previous run on the current execution.
        log_path = SPANED_FORK_PROCESS_MANAGER_LOG_PATH / SPANED_FORK_PROCESS_MANAGER_LOG_NAME
        if log_path.exists():
            log_path.unlink()
        for file in PROCESS_LOG_PATH.glob(f"{PROCESS_LOG_NAME}*"):
            file.unlink()
=======
        self.start()
        return self

    def __exit__(self, exc_type, exc_val, exc_tb):
        self.close()

    @property
    def is_timeout(self):
        return self._is_timeout

    def start(self):
        """Start the process pool and create a thread pool monitoring process status"""
>>>>>>> b2cdec04
        manager = Manager()
        self._processing_idx = manager.dict()
        self._completed_idx = manager.dict()

        self._task_queue = Queue()
        self._n_process = self._worker_count

        # When using fork, we first spawn a sub process, the SemLock created in fork context (multiprocessing.Queue()）
        # can't used in a spawn context. Since spawn does not share memory, synchronization primitives created by
        # fork cannot be used directly. It will cause an error: "A SemLock created in a fork context is being
        # shared with a process in a spawn context. This is not supported".

        # So use multiprocessing.Manager().Queue() instead of multiprocessing.Queue().
        # Manager().Queue() operates through a manager server process, which passes messages between different
        # processes without directly sharing memory state, which makes it safe to use in a spawn context.
        self._input_queues = [manager.Queue() for _ in range(self._n_process)]
        self._output_queues = [manager.Queue() for _ in range(self._n_process)]
        self._control_signal_queue = manager.Queue()
        process_info: Dict[int, ProcessInfo] = manager.dict()

        # when using fork, we first create a process with spawn method to establish a clean environment
        # Then fork the subprocess in this environment to avoid some deadlock problems
        common_kwargs = {
            "input_queues": self._input_queues,
            "output_queues": self._output_queues,
            "process_info": process_info,
            "process_target_func": _process_wrapper,
        }
        if self._use_fork:
            # 1. Create input_queue, output_queue, control_signal_queue and _process_info in the main process.
            # 2. Pass the above queue/dict as parameters to spawn and fork processes to transfer information
            # between processes.
            self._processes_manager = ForkProcessManager(
                self._control_signal_queue,
                self._flow_create_kwargs,
                **common_kwargs,
            )
        else:
            executor_creation_func = partial(FlowExecutor.create, **self._flow_create_kwargs)
            # 1. Create input_queue, output_queue, and _process_info in the main process.
            # 2. Spawn _n_process sub-process and pass the above queue/dict to these sub-process to transfer information
            # between main process and sub process.
            self._processes_manager = SpawnProcessManager(executor_creation_func, **common_kwargs)

        self._processes_manager.start_processes()
        self._processes_manager.ensure_healthy()

        # Start a thread pool to monitor the processes.
        self._monitor_pool = ThreadPool(
            self._n_process, initializer=set_context, initargs=(contextvars.copy_context(),)
        )
        # The variable '_async_tasks' here is a list of AsyncResult object
        # that can be used to check if the execution are finished.
        # The actual line results of the batch run are stored in 'result_dict'.

        # Create _n_process monitoring threads, mainly used to assign tasks and receive line result.
        # When receiving terminate signal, end the process.
        # When line execution timeout or process crash, restart the process.
        self._async_tasks = [
            self._monitor_pool.apply_async(
                func=self._monitor_workers_and_process_tasks_in_thread,
                args=(
                    self._task_queue,  # Shared task queue for all sub processes to read the input data.
                    self._result_dict,  # Line result dict of the batch run.
                    i,  # Index of the sub process.
                    self._input_queues[i],  # Specific input queue for sub process, used to send input data to it.
                    self._output_queues[i],  # Specific output queue for sub process, used to receive results from it.
                ),
            )
            for i in range(self._n_process)
        ]

    def close(self):
        """End the process pool and close the thread pool."""
        # Terminate the task of monitor threads.
        self._terminate_tasks()
        # Close the thread pool and wait for all threads to complete.
        if self._monitor_pool is not None:
            self._monitor_pool.close()
            self._monitor_pool.join()
        # If a thread crashed for some reason, the processes it monitors might not be able to exit because
        # they do not receive a terminate signal. So we need to terminate these unmonitored processes.
        self._processes_manager.ensure_all_processes_terminated()

    async def submit(self, run_id: str, line_number: int, inputs: dict):
        """Submit a line execution request to the process pool and return the line result."""
        self._task_queue.put((run_id, line_number, inputs))
        start_time = datetime.utcnow()
        line_result = None
        while not self._line_timeout_expired(start_time, buffer_sec=20) and not line_result:
            line_result = self._result_dict.get(line_number, None)
            # Check monitor status every 1 second
            self._monitor_thread_pool_status()
            await asyncio.sleep(1)
        return line_result

    async def run(self, batch_inputs) -> List[LineResult]:
        """Submit all batch inputs to the process pool and return the line results."""
        with RepeatLogTimer(
            interval_seconds=self._log_interval,
            logger=bulk_logger,
            level=INFO,
            log_message_function=self._generate_thread_status_messages,
            args=(
                self._monitor_pool,
                self._nlines,
            ),
        ):
            try:
                self._batch_start_time = datetime.utcnow()
                # After starting time, put the input in self._task_queue, because the monitor thread will
                # use self._batch_start_time to calculate the remain execution time after get the input data.
                for index, inputs in batch_inputs:
                    self._task_queue.put(
                        (
                            self._run_id,
                            index,
                            inputs,
                        )
                    )
                # Wait for batch run to complete or timeout
                completed_line = 0
                while not self._batch_timeout_expired(self._batch_start_time):
                    # Print the progress logs of the batch run.
                    log_progress(
                        run_start_time=self._batch_start_time,
                        logger=bulk_logger,
                        count=len(self._result_dict),
                        total_count=self._nlines,
                        last_log_count=completed_line,
                    )
                    completed_line = len(self._result_dict)
                    # If the batch run is completed, break the loop.
                    if self._is_batch_run_completed():
                        break
                    # Check monitor status every 1 second
                    self._monitor_thread_pool_status()
                    await asyncio.sleep(1)
            except PromptflowException:
                raise
            except Exception as e:
                bulk_logger.error(f"ProcessPool failed with exception: {e}")
                raise ProcessPoolError(
                    message_format=f"ProcessPool failed with exception: {e}",
                    target=ErrorTarget.EXECUTOR,
                ) from e

        if self._batch_timeout_expired(self._batch_start_time):
            # Send terminate signal to all threads and wait for them to exit.
            self._terminate_tasks()
            # Wait for up to 10s for thread termination, aiming to ensure that
            # the line results in the result dict are as complete as possible.
            start_time = datetime.utcnow()
            while not self._timeout_expired(start_time, self._THREAD_TERMINATED_TIMEOUT):
                if self._all_tasks_ready():
                    break
                await asyncio.sleep(1)
            # Set the timeout flag to True and log the warning.
            self._is_timeout = True
            bulk_logger.warning(f"The batch run timed out, with {len(self._result_dict)} line results processed.")
        return [self._result_dict[key] for key in sorted(self._result_dict)]

    # region monitor thread target function

    def _monitor_workers_and_process_tasks_in_thread(
        self,
        task_queue: Queue,
        result_dict: Dict[int, LineResult],
        index: int,
        input_queue: Queue,
        output_queue: Queue,
    ):
        # Get the process info of the thread monitoring from the manager.
        index, process_id, process_name = self._processes_manager.get_process_info(index)

        # The main loop of the thread, responsible for getting tasks from the task queue and
        # processing them through the input queue, while also monitoring for terminate signals.
        # Currently, it exits this loop only upon receiving a terminate signal or the batch run timeout.
        terminated = False
        while not terminated:
            self._processes_manager.ensure_healthy()
            # Get task from task_queue
            data = self._get_task_from_queue(task_queue)
            # Calculate the line timeout for the current line.
            # If the line_timeout_sec is None, it means the batch run is timeouted.
            line_timeout_sec = self._calculate_line_timeout_sec()
            # If the task is a terminate signal or the batch run is timeouted, exit the loop.
            if data == TERMINATE_SIGNAL or line_timeout_sec is None:
                bulk_logger.info(f"The thread monitoring the process [{process_id}-{process_name}] will be terminated.")
                # Put the terminate signal into the input queue to notify the sub process to exit.
                input_queue.put(TERMINATE_SIGNAL)
                # End the process if found the terminate signal.
                self._processes_manager.end_process(index)
                # In fork mode, the main process and the sub spawn process communicate through _process_info.
                # We need to ensure the process has been killed before returning. Otherwise, it may cause
                # the main process have exited but the spawn process is still alive.
                # At this time, a connection error will be reported.
                self._processes_manager.ensure_process_terminated_within_timeout(process_id)
                # Set terminated to True to exit the main loop.
                terminated = True
            else:
                # If the task is a line execution request, put the request into the input queue.
                run_id, line_number, inputs = data
                args = (run_id, line_number, inputs, line_timeout_sec)
                input_queue.put(args)

            if terminated:
                break

            start_time = datetime.utcnow()
            completed = False
            crashed = False
            returned_node_run_infos = {}

            self._processing_idx[line_number] = format_current_process_info(process_name, process_id, line_number)
            log_process_status(process_name, process_id, line_number)
            # Responsible for checking the output queue messages and processing them within a specified timeout period.
            while not self._line_timeout_expired(start_time, line_timeout_sec=line_timeout_sec):
                # Monitor process aliveness.
                crashed = not self._processes_manager.is_process_alive(process_id)
                if crashed:
                    break

                # Handle output queue message.
                message = self._handle_output_queue_messages(output_queue)
                if isinstance(message, LineResult):
                    result_dict[line_number] = message
                    completed = True
                    break
                if isinstance(message, NodeRunInfo):
                    returned_node_run_infos[message.node] = message

            # Handle line execution completed.
            if completed:
                self._completed_idx[line_number] = format_current_process_info(process_name, process_id, line_number)
                log_process_status(process_name, process_id, line_number, is_completed=True)
            # Handle line execution is not completed.
            else:
                ex = None
                # Handle process crashed.
                if crashed:
                    bulk_logger.warning(f"Process crashed while executing line {line_number}.")
                    logName_i = "{}_{}.log".format(PROCESS_LOG_NAME, index)
                    log_path = PROCESS_LOG_PATH / logName_i
                    # In fork mode, if the child process fails to start, its error information
                    # will be written to the parent process log file.
                    if not read_and_log_error(log_path) and self._use_fork:
                        log_path = PROCESS_LOG_PATH / SPANED_FORK_PROCESS_MANAGER_LOG_NAME
                        read_and_log_error(log_path)
                    ex = ProcessCrashError(line_number)
                elif self._line_timeout_expired(start_time, line_timeout_sec=line_timeout_sec):
                    # Handle line execution timeout.
                    bulk_logger.warning(f"Line {line_number} timeout after {line_timeout_sec} seconds.")
                    if line_timeout_sec < self._line_timeout_sec:
                        # If execution times out with a timeout lower than the default (self._line_timeout_sec),
                        # it indicates the _batch_timeout_sec has been reached.
                        # We should use the exception of BatchExecutionTimeoutError.
                        ex = BatchExecutionTimeoutError(line_number, self._batch_timeout_sec)
                    else:
                        ex = LineExecutionTimeoutError(line_number, line_timeout_sec)
                else:
                    # This branch should not be reached, add this warning for the case.
                    msg = f"Unexpected error occurred while monitoring line execution at line {line_number}."
                    bulk_logger.warning(msg)
                    ex = UnexpectedError(msg)

                result = self._generate_line_result_for_exception(
                    inputs,
                    run_id,
                    line_number,
                    self._flow_id,
                    start_time,
                    ex,
                    returned_node_run_infos,
                )
                result_dict[line_number] = result

                self._completed_idx[line_number] = format_current_process_info(process_name, process_id, line_number)
                log_process_status(process_name, process_id, line_number, is_failed=True)

                self._processes_manager.restart_process(index)
                # We need to ensure the process has been killed before continuing to execute.
                # Otherwise the process will receive new task, and during the execution, the process
                # is killed, which will result in the 'ProcessCrashError'.
                self._processes_manager.ensure_process_terminated_within_timeout(process_id)
                index, process_id, process_name = self._processes_manager.get_process_info(index)

            self._processing_idx.pop(line_number)

    # endregion

    # region private methods
    def _get_task_from_queue(self, task_queue: Queue):
        """Get task from the task queue. Ignore the queue being empty and only exit the loop when getting data."""
        while True:
            try:
                return task_queue.get(timeout=1)
            except queue.Empty:
                pass

    def _all_tasks_ready(self):
        return all(async_task.ready() for async_task in self._async_tasks)

    def _terminate_tasks(self):
        if self._all_tasks_ready():
            return
        # Put n (equal to processes number) terminate signals to the task queue to ensure each thread receives one.
        for _ in range(self._n_process):
            self._task_queue.put(TERMINATE_SIGNAL)

    def _determine_worker_count(self, worker_count):
        # Starting a new process in non-fork mode requires to allocate memory.
        # Calculate the maximum number of processes based on available memory to avoid memory bursting.
        estimated_available_worker_count = get_available_max_worker_count() if not self._use_fork else None

        # If the environment variable PF_WORKER_COUNT exists and valid, use the value as the worker_count.
        if worker_count is not None and worker_count > 0:
            bulk_logger.info(f"Set process count to {worker_count}.")
            if estimated_available_worker_count is not None and estimated_available_worker_count < worker_count:
                bulk_logger.warning(
                    f"The current process count ({worker_count}) is larger than recommended process count "
                    f"({estimated_available_worker_count}) that estimated by system available memory. This may "
                    f"cause memory exhaustion"
                )
            return worker_count

        # If the environment variable PF_WORKER_COUNT is not set or invalid, take the minimum value among the
        # factors: default_worker_count, row_count and estimated_worker_count_based_on_memory_usage
        factors = {
            "default_worker_count": self._DEFAULT_WORKER_COUNT,
            "row_count": self._nlines,
            "estimated_worker_count_based_on_memory_usage": estimated_available_worker_count,
        }

        valid_factors = {k: v for k, v in factors.items() if v is not None and v > 0}

        # Take the minimum value as the result
        worker_count = min(valid_factors.values())
        bulk_logger.info(
            f"Set process count to {worker_count} by taking the minimum value among the factors of {valid_factors}."
        )
        return worker_count

    def _calculate_line_timeout_sec(self):
        """Calculate the line timeout for the current line."""
        line_timeout_sec = self._line_timeout_sec
        if self._batch_timeout_sec:
            remaining_execution_time = int(
                round(self._batch_timeout_sec - (datetime.utcnow() - self._batch_start_time).total_seconds())
            )
            if remaining_execution_time <= 0:
                self._is_timeout = True
                return None
            line_timeout_sec = min(line_timeout_sec, remaining_execution_time)
        return line_timeout_sec

    def _monitor_thread_pool_status(self):
        try:
            for async_task in self._async_tasks:
                if not async_task.ready():
                    continue
                # To ensure exceptions in thread-pool calls are propagated to the main process for proper handling
                # The exceptions raised will be re-raised by the get() method.
                # Related link:
                # https://docs.python.org/3/library/multiprocessing.html#multiprocessing.pool.AsyncResult
                async_task.get()
        except PromptflowException:
            raise
        except Exception as e:
            raise ThreadCrashError(
                target=ErrorTarget.BATCH,
                message_format="The monitor thread in the process pool crashed. Error: {error_type_and_message}.",
                error_type_and_message=f"({e.__class__.__name__}) {e}",
            ) from e

    def _generate_thread_status_messages(self, pool: ThreadPool, total_count: int):
        msgs = []
        active_threads = sum(thread.is_alive() for thread in pool._pool)
        msgs.append(f"[Process Pool] [Active processes: {active_threads} / {len(pool._pool)}]")
        processing_lines_copy = self._processing_idx.copy()
        completed_lines_copy = self._completed_idx.copy()
        msgs.append(
            f"[Lines] [Finished: {len(completed_lines_copy)}] [Processing: {len(processing_lines_copy)}] "
            f"[Pending: {total_count - len(processing_lines_copy) - len(completed_lines_copy)}]"
        )
        lines = []
        for idx, thread_name in sorted(processing_lines_copy.items()):
            lines.append(f"line {idx} ({thread_name})")
        if len(lines) > 0:
            msgs.append("Processing Lines: " + ", ".join(lines) + ".")
        return msgs

    def _is_batch_run_completed(self):
        return len(self._result_dict) == self._nlines

    def _batch_timeout_expired(self, start_time: datetime) -> bool:
        if self._batch_timeout_sec is None:
            return False
        return self._timeout_expired(start_time, self._batch_timeout_sec + 10)

    def _line_timeout_expired(self, start_time: datetime, line_timeout_sec: int = None, buffer_sec: int = 10) -> bool:
        # Here we add more seconds (buffer_sec) because of the following reasons:
        # 1. At the last second, there would be several timeout message from exec_line.
        # 2. It may take time to create worker so actual timeout time may be longer.
        # 3. When using submit function to submit one line, the buffer_sec should be
        #    larger than the monitor thread's internal buffer time.
        line_timeout_sec = line_timeout_sec or self._line_timeout_sec
        return self._timeout_expired(start_time, line_timeout_sec + buffer_sec)

    def _timeout_expired(self, start_time: datetime, timeout_sec: int) -> bool:
        return (datetime.utcnow() - start_time).total_seconds() > timeout_sec

    def _handle_output_queue_messages(self, output_queue: Queue):
        try:
            message = output_queue.get(timeout=1)
            if isinstance(message, LineResult):
                message = self._process_multimedia(message)
                return message
            elif isinstance(message, FlowRunInfo):
                self._storage.persist_flow_run(message)
                return message
            elif isinstance(message, NodeRunInfo):
                self._storage.persist_node_run(message)
                return message
        except queue.Empty:
            pass
        return None

    def _process_multimedia(self, result: LineResult) -> LineResult:
        """Replace multimedia data in line result with string place holder to
        prevent OOM and persist multimedia data in output when batch running."""
        if not self._output_dir:
            return result
        # Serialize multimedia data in flow run info to string
        self._serialize_multimedia(result.run_info)
        # Serialize multimedia data in node run infos to string
        for node_run_info in result.node_run_infos.values():
            self._serialize_multimedia(node_run_info)
        # Persist multimedia data in the outputs of line result to output_dir
        result.output = persist_multimedia_data(result.output, self._output_dir)
        return result

    def _serialize_multimedia(self, run_info: Union[FlowRunInfo, NodeRunInfo]):
        if run_info.inputs:
            run_info.inputs = convert_multimedia_data_to_string(run_info.inputs)

        if run_info.output:
            serialized_output = convert_multimedia_data_to_string(run_info.output)
            run_info.output = serialized_output
            run_info.result = None

        # The `inplace=True` parameter is used here to ensure that the original list structure holding generator outputs
        # is maintained. This allows us to keep tracking the list as it dynamically changes when the generator is
        # consumed. It is crucial to process the api_calls list in place to avoid losing the reference to the list that
        # holds the generator items, which is essential for tracing generator execution.
        if run_info.api_calls:
            run_info.api_calls = convert_multimedia_data_to_string(run_info.api_calls, inplace=True)

    def _generate_line_result_for_exception(
        self,
        inputs,
        run_id,
        line_number,
        flow_id,
        start_time,
        ex,
        node_run_infos={},
    ) -> LineResult:
        bulk_logger.error(f"Line {line_number}, Process {os.getpid()} failed with exception: {ex}")
        run_info = FlowRunInfo(
            run_id=f"{run_id}_{line_number}",
            status=Status.Failed,
            error=ExceptionPresenter.create(ex).to_dict(include_debug_info=True),
            inputs=inputs,
            output=None,
            metrics=None,
            request=None,
            parent_run_id=run_id,
            root_run_id=run_id,
            source_run_id=None,
            flow_id=flow_id,
            start_time=start_time,
            end_time=datetime.utcnow(),
            index=line_number,
        )
        result = LineResult(
            output={},
            aggregation_inputs={},
            run_info=run_info,
            node_run_infos=node_run_infos,
        )
        # TODO: There is a corner case that the run info is persisted in the subprocess when timeouted,
        # while we also persist the run info here. This may cause duplicate run info in the storage.
        # We need to find a way to avoid this.
        self._storage.persist_flow_run(result.run_info)
        return result

    # endregion


# region process target functions

<<<<<<< HEAD
                try:
                    # Only log when the number of results changes to avoid duplicate logging.
                    last_log_count = 0
                    # Wait for batch run to complete or KeyboardInterrupt
                    while not async_result.ready():
                        current_result_count = len(result_list)
                        if current_result_count != last_log_count:
                            log_progress(
                                run_start_time=run_start_time,
                                logger=bulk_logger,
                                count=len(result_list),
                                total_count=self._nlines,
                            )
                            last_log_count = current_result_count
                        # Check every 1 second
                        async_result.wait(1)

                    if self._use_fork:
                        # In fork mode, put the end signal to exit the spawned process manager
                        self._control_signal_queue.put((ProcessControlSignal.SPAWNED_MANAGER_END, self._use_fork))

                    # To ensure exceptions in thread-pool calls are propagated to the main process for proper handling
                    # The exceptions raised will be re-raised by the get() method.
                    # Related link:
                    # https://docs.python.org/3/library/multiprocessing.html#multiprocessing.pool.AsyncResult
                    async_result.get()
                except KeyboardInterrupt:
                    raise
            except PromptflowException:
                raise
            except Exception as e:
                bulk_logger.error(f"ProcessPool failed with exception: {e}")
                raise ProcessPoolError(
                    message_format=f"ProcessPool failed with exception: {e}",
                    target=ErrorTarget.EXECUTOR,
                ) from e
        return result_list
=======
>>>>>>> b2cdec04

def _process_wrapper(
    executor_creation_func,
    input_queue: Queue,
    output_queue: Queue,
    log_context_initialization_func,
    operation_contexts_dict: dict,
):
    if threading.current_thread() is threading.main_thread():
        signal.signal(signal.SIGINT, signal_handler)
    else:
        bulk_logger.info("Current thread is not main thread, skip signal handler registration in batch process pool.")
    OperationContext.get_instance().update(operation_contexts_dict)  # Update the operation context for the new process.

    # set up OpenTelemetry exporter in process who executes the line
    from promptflow.tracing._start_trace import setup_exporter_from_environ

    setup_exporter_from_environ()

    if log_context_initialization_func:
        with log_context_initialization_func():
            _exec_line_for_queue(executor_creation_func, input_queue, output_queue)
    else:
        _exec_line_for_queue(executor_creation_func, input_queue, output_queue)


def signal_handler(signum, frame):
    signame = signal.Signals(signum).name
    bulk_logger.info("Execution stopping. Handling signal %s (%s)", signame, signum)
    try:
        process = psutil.Process(os.getpid())
        bulk_logger.info("Successfully terminated process with pid %s", process.pid)
        process.terminate()
    except Exception:
        bulk_logger.warning("Error when handling execution stop signal", exc_info=True)
    finally:
        sys.exit(1)


def _exec_line_for_queue(executor_creation_func, input_queue: Queue, output_queue: Queue):
    run_storage = QueueRunStorage(output_queue)
    executor: FlowExecutor = executor_creation_func(storage=run_storage)

    while True:
        try:
            data = input_queue.get(timeout=1)
            if data == TERMINATE_SIGNAL:
                bulk_logger.info(f"The process [{os.getpid()}] has received a terminate signal.")
                # Add try catch in case of shutdown method is not implemented in the tracer provider.
                try:
                    import opentelemetry.trace as otel_trace

                    # Meet span missing issue when end process normally (even add wait() when end it).
                    # Shutdown the tracer provider to flush the remaining spans.
                    # The tracer provider is created for each process, so it's ok to shutdown it here.
                    otel_trace.get_tracer_provider().shutdown()
                except Exception as e:
                    bulk_logger.warning(f"Error occurred while shutting down tracer provider: {e}")

                # If found the terminate signal, exit the process.
                break
            run_id, line_number, inputs, line_timeout_sec = data
            result = _exec_line(
                executor=executor,
                output_queue=output_queue,
                inputs=inputs,
                run_id=run_id,
                index=line_number,
                line_timeout_sec=line_timeout_sec,
            )
            output_queue.put(result)
        except queue.Empty:
            # Do nothing until the input_queue have content or process is killed
            # TODO: Exit the process more gracefully.
            pass


def _exec_line(
    executor: FlowExecutor, output_queue: Queue, *, inputs: dict, run_id: str, index: int, line_timeout_sec: int
):
    try:
        line_result = executor.exec_line(
            inputs=inputs,
            run_id=run_id,
            index=index,
            node_concurrency=DEFAULT_CONCURRENCY_BULK,
            line_timeout_sec=line_timeout_sec,
        )
        if line_result is not None:
            # For eager flow, the output may be a dataclass which is not picklable, we need to convert it to dict.
            if not isinstance(line_result.output, dict):
                line_result.output = convert_eager_flow_output_to_dict(line_result.output)
            line_result.output.pop(LINE_NUMBER_KEY, None)
        # TODO: Put serialized line result into queue to catch serialization error beforehand.
        # Otherwise it might cause the process to hang, e.g, line failed because output is not seralizable.
        if line_result is not None and line_result.run_info.status == Status.Failed:
            line_result.output = {}
        return line_result
    except Exception as e:
        bulk_logger.error(f"Line {index}, Process {os.getpid()} failed with exception: {e}")
        flow_id = executor._flow_id
        line_run_id = run_id if index is None else f"{run_id}_{index}"
        # If line execution failed before start, there is no flow information in the run_tracker.
        # So we call start_flow_run before handling exception to make sure the run_tracker has flow info.
        if isinstance(executor, ScriptExecutor):
            run_tracker = RunTracker(executor._storage)
        else:
            run_tracker = executor._run_tracker
        run_tracker.start_flow_run(flow_id, run_id, line_run_id, run_id)
        run_info = run_tracker.end_run(f"{run_id}_{index}", ex=e)
        output_queue.put(run_info)
        result = LineResult(
            output={},
            aggregation_inputs={},
            run_info=run_info,
            node_run_infos={},
        )
        return result


<<<<<<< HEAD
def _process_wrapper(
    executor_creation_func,
    input_queue: Queue,
    output_queue: Queue,
    log_context_initialization_func,
    operation_contexts_dict: dict,
    i,
):
    logName_i = "{}_{}.log".format(PROCESS_LOG_NAME, i)
    if not PROCESS_LOG_PATH.exists():
        PROCESS_LOG_PATH.mkdir(parents=True, exist_ok=True)
    log_path = PROCESS_LOG_PATH / logName_i
    sys.stderr = open(log_path, "w")

    if threading.current_thread() is threading.main_thread():
        signal.signal(signal.SIGINT, signal_handler)
    else:
        bulk_logger.info("Current thread is not main thread, skip signal handler registration in batch process pool.")
    OperationContext.get_instance().update(operation_contexts_dict)  # Update the operation context for the new process.

    # set up OpenTelemetry exporter in process who executes the line
    from promptflow._trace._start_trace import setup_exporter_from_environ
=======
# endregion
>>>>>>> b2cdec04


# region utils function


def log_process_status(process_name, pid, line_number: int, is_completed=False, is_failed=False):
    process_info = format_current_process_info(process_name, pid, line_number)
    if is_completed:
        bulk_logger.info(f"{process_info} completed.")
    elif is_failed:
        bulk_logger.info(f"{process_info} failed.")
    else:
        bulk_logger.info(f"{process_info} start execution.")


def format_current_process_info(process_name, pid, line_number: int):
    return f"Process name({process_name})-Process id({pid})-Line number({line_number})"


# endregion<|MERGE_RESOLUTION|>--- conflicted
+++ resolved
@@ -16,11 +16,7 @@
 from multiprocessing import Manager, Queue
 from multiprocessing.pool import ThreadPool
 from pathlib import Path
-<<<<<<< HEAD
-from typing import List, Optional, Union
-=======
 from typing import Dict, List, Optional, Union
->>>>>>> b2cdec04
 
 import psutil
 
@@ -57,50 +53,9 @@
     ProcessControlSignal,
 )
 
-PROCESS_LOG_PATH = Path(".")
+PROCESS_LOG_PATH = Path(".promptflow")
 PROCESS_LOG_NAME = "process_stderr"
 TERMINATE_SIGNAL = "terminate"
-
-
-<<<<<<< HEAD
-def signal_handler(signum, frame):
-    signame = signal.Signals(signum).name
-    bulk_logger.info("Execution stopping. Handling signal %s (%s)", signame, signum)
-    try:
-        process = psutil.Process(os.getpid())
-        bulk_logger.info("Successfully terminated process with pid %s", process.pid)
-        process.terminate()
-    except Exception:
-        bulk_logger.warning("Error when handling execution stop signal", exc_info=True)
-    finally:
-        sys.exit(1)
-
-
-class QueueRunStorage(AbstractRunStorage):
-    """This storage persists run info by putting it into a queue."""
-
-    def __init__(self, queue: Queue):
-        self.queue = queue
-
-    def persist_node_run(self, run_info: NodeRunInfo):
-        self.queue.put(run_info)
-
-    def persist_flow_run(self, run_info: FlowRunInfo):
-        self.queue.put(run_info)
-
-
-def format_current_process_info(process_name, pid, line_number: int):
-    return f"Process name({process_name})-Process id({pid})-Line number({line_number})"
-
-
-def log_process_status(process_name, pid, line_number: int, is_completed=False, is_failed=False):
-    process_info = format_current_process_info(process_name, pid, line_number)
-    if is_completed:
-        bulk_logger.info(f"{process_info} completed.")
-    elif is_failed:
-        bulk_logger.info(f"{process_info} failed.")
-    else:
-        bulk_logger.info(f"{process_info} start execution.")
 
 
 def read_and_log_error(log_path):
@@ -113,8 +68,6 @@
         return False
 
 
-=======
->>>>>>> b2cdec04
 class LineExecutionProcessPool:
     _DEFAULT_WORKER_COUNT = 4
     _THREAD_TERMINATED_TIMEOUT = 10
@@ -172,14 +125,13 @@
         self._is_timeout = False
 
     def __enter__(self):
-<<<<<<< HEAD
         # Remove log files to prevent interference from the previous run on the current execution.
         log_path = SPANED_FORK_PROCESS_MANAGER_LOG_PATH / SPANED_FORK_PROCESS_MANAGER_LOG_NAME
         if log_path.exists():
             log_path.unlink()
         for file in PROCESS_LOG_PATH.glob(f"{PROCESS_LOG_NAME}*"):
             file.unlink()
-=======
+
         self.start()
         return self
 
@@ -192,7 +144,6 @@
 
     def start(self):
         """Start the process pool and create a thread pool monitoring process status"""
->>>>>>> b2cdec04
         manager = Manager()
         self._processing_idx = manager.dict()
         self._completed_idx = manager.dict()
@@ -276,6 +227,8 @@
         # If a thread crashed for some reason, the processes it monitors might not be able to exit because
         # they do not receive a terminate signal. So we need to terminate these unmonitored processes.
         self._processes_manager.ensure_all_processes_terminated()
+        if self._use_fork:
+            self._control_signal_queue.put((ProcessControlSignal.SPAWNED_MANAGER_END, self._use_fork))
 
     async def submit(self, run_id: str, line_number: int, inputs: dict):
         """Submit a line execution request to the process pool and return the line result."""
@@ -695,46 +648,6 @@
 
 # region process target functions
 
-<<<<<<< HEAD
-                try:
-                    # Only log when the number of results changes to avoid duplicate logging.
-                    last_log_count = 0
-                    # Wait for batch run to complete or KeyboardInterrupt
-                    while not async_result.ready():
-                        current_result_count = len(result_list)
-                        if current_result_count != last_log_count:
-                            log_progress(
-                                run_start_time=run_start_time,
-                                logger=bulk_logger,
-                                count=len(result_list),
-                                total_count=self._nlines,
-                            )
-                            last_log_count = current_result_count
-                        # Check every 1 second
-                        async_result.wait(1)
-
-                    if self._use_fork:
-                        # In fork mode, put the end signal to exit the spawned process manager
-                        self._control_signal_queue.put((ProcessControlSignal.SPAWNED_MANAGER_END, self._use_fork))
-
-                    # To ensure exceptions in thread-pool calls are propagated to the main process for proper handling
-                    # The exceptions raised will be re-raised by the get() method.
-                    # Related link:
-                    # https://docs.python.org/3/library/multiprocessing.html#multiprocessing.pool.AsyncResult
-                    async_result.get()
-                except KeyboardInterrupt:
-                    raise
-            except PromptflowException:
-                raise
-            except Exception as e:
-                bulk_logger.error(f"ProcessPool failed with exception: {e}")
-                raise ProcessPoolError(
-                    message_format=f"ProcessPool failed with exception: {e}",
-                    target=ErrorTarget.EXECUTOR,
-                ) from e
-        return result_list
-=======
->>>>>>> b2cdec04
 
 def _process_wrapper(
     executor_creation_func,
@@ -742,7 +655,14 @@
     output_queue: Queue,
     log_context_initialization_func,
     operation_contexts_dict: dict,
+    i,
 ):
+    logName_i = "{}_{}.log".format(PROCESS_LOG_NAME, i)
+    if not PROCESS_LOG_PATH.exists():
+        PROCESS_LOG_PATH.mkdir(parents=True, exist_ok=True)
+    log_path = PROCESS_LOG_PATH / logName_i
+    sys.stderr = open(log_path, "w")
+
     if threading.current_thread() is threading.main_thread():
         signal.signal(signal.SIGINT, signal_handler)
     else:
@@ -855,32 +775,7 @@
         return result
 
 
-<<<<<<< HEAD
-def _process_wrapper(
-    executor_creation_func,
-    input_queue: Queue,
-    output_queue: Queue,
-    log_context_initialization_func,
-    operation_contexts_dict: dict,
-    i,
-):
-    logName_i = "{}_{}.log".format(PROCESS_LOG_NAME, i)
-    if not PROCESS_LOG_PATH.exists():
-        PROCESS_LOG_PATH.mkdir(parents=True, exist_ok=True)
-    log_path = PROCESS_LOG_PATH / logName_i
-    sys.stderr = open(log_path, "w")
-
-    if threading.current_thread() is threading.main_thread():
-        signal.signal(signal.SIGINT, signal_handler)
-    else:
-        bulk_logger.info("Current thread is not main thread, skip signal handler registration in batch process pool.")
-    OperationContext.get_instance().update(operation_contexts_dict)  # Update the operation context for the new process.
-
-    # set up OpenTelemetry exporter in process who executes the line
-    from promptflow._trace._start_trace import setup_exporter_from_environ
-=======
 # endregion
->>>>>>> b2cdec04
 
 
 # region utils function
