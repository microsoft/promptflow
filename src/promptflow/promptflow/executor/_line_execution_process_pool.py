import contextvars
import math
import multiprocessing
import os
<<<<<<< HEAD
import psutil
import traceback
=======
import queue
>>>>>>> 88b48f27
from datetime import datetime
from functools import partial
from logging import INFO
from multiprocessing import Manager, Process, Queue
from multiprocessing.pool import ThreadPool

import psutil

from promptflow._core.operation_context import OperationContext
from promptflow._core.run_tracker import RunTracker
from promptflow._utils.exception_utils import ExceptionPresenter
from promptflow._utils.logger_utils import LogContext, bulk_logger, logger
from promptflow._utils.thread_utils import RepeatLogTimer
from promptflow._utils.utils import log_progress, set_context, generate_elapsed_time_messages
from promptflow.contracts.run_info import FlowRunInfo
from promptflow.contracts.run_info import RunInfo as NodeRunInfo
from promptflow.contracts.run_info import Status
from promptflow.executor._errors import LineExecutionTimeoutError
from promptflow.executor._result import LineResult
from promptflow.executor.flow_executor import DEFAULT_CONCURRENCY_BULK, FlowExecutor
from promptflow.storage import AbstractRunStorage
from promptflow._core.tool import ToolInvoker
from promptflow.executor._tool_invoker import DefaultToolInvoker
from promptflow.tools import aoai, openai  # noqa: F401
import threading
import time

LINE_NUMBER_KEY = "line_number"  # Using the same key with portal.


class QueueRunStorage(AbstractRunStorage):
    """This storage persists run info by putting it into a queue."""

    def __init__(self, queue: Queue):
        self.queue = queue

    def persist_node_run(self, run_info: NodeRunInfo):
        self.queue.put(run_info)

    def persist_flow_run(self, run_info: FlowRunInfo):
        logger.info(f"QueueRunStorage persist_flow_run: {run_info}")
        self.queue.put(run_info)


class LineExecutionProcessPool:
    def __init__(
        self,
        flow_executor: FlowExecutor,
        nlines,
        run_id,
        variant_id,
        validate_inputs,
    ):
        self._nlines = nlines
        self._run_id = run_id
        self._variant_id = variant_id
        self._validate_inputs = validate_inputs
        self._worker_count = flow_executor._worker_count
        use_fork = multiprocessing.get_start_method() == "fork"
        # When using fork, we use this method to create the executor to avoid reloading the flow
        # which will introduce a lot more memory.
        if use_fork:
            self._executor_creation_func = partial(create_executor_fork, flow_executor=flow_executor)
        elif flow_executor._flow_file:
            self._executor_creation_func = partial(
                FlowExecutor.create,
                flow_file=flow_executor._flow_file,
                connections=flow_executor._connections,
                working_dir=flow_executor._working_dir,
                raise_ex=False,
            )
        else:  # Legacy flow executor, will be deprecated with the legacy pf portal.
            self._executor_creation_func = partial(
                create_executor_legacy,
                flow=flow_executor._flow,
                connections=flow_executor._connections,
                loaded_tools=flow_executor._loaded_tools,
                cache_manager=flow_executor._cache_manager,
            )
        self._use_fork = use_fork
        self._storage = flow_executor._run_tracker._storage
        self._flow_id = flow_executor._flow_id
        self._log_interval = flow_executor._log_interval
        self._line_timeout_sec = flow_executor._line_timeout_sec

    def __enter__(self):
        manager = Manager()
        self._processing_idx = manager.dict()
        self._completed_idx = manager.dict()

        self._inputs_queue = Queue()
        # Starting a new process in non-fork mode requires to allocate memory. Determine the maximum number of processes
        # based on available memory to avoid memory bursting.
        if not self._use_fork:
            available_max_worker_count = get_available_max_worker_count()
            self._n_process = min(self._worker_count, self._nlines, available_max_worker_count)
        else:
            self._n_process = min(self._worker_count, self._nlines)
        pool = ThreadPool(self._n_process, initializer=set_context, initargs=(contextvars.copy_context(),))
        self._pool = pool

        return self

    def __exit__(self, exc_type, exc_val, exc_tb):
        if self._pool is not None:
            self._pool.close()
            self._pool.join()

    def _new_process(self):
        manager = Manager()
        input_queue = manager.Queue()
        output_queue = manager.Queue()
        current_log_context = LogContext.get_current()
        process = Process(
            target=_process_wrapper,
            args=(
                self._executor_creation_func,
                input_queue,
                output_queue,
                current_log_context.get_initializer() if current_log_context else None,
                OperationContext.get_instance().get_context_dict(),
            ),
        )
        process.start()
        return process, input_queue, output_queue

    def end_process(self, process):
        if process.is_alive():
            process.kill()

    def _timeout_process_wrapper(self, task_queue: Queue, idx: int, timeout_time, result_list):
        process, input_queue, output_queue = self._new_process()
        logger.info(f"Process {idx} started. process_pid:{process.pid}==================")
        while True:
            if not process.is_alive():
                logger.info(f"Process {idx} exited.process_pid:{process.pid}==================")
                return
            try:
                logger.info(f"Process {idx} waiting for task.process_pid:{process.pid}=======================")
                args = task_queue.get(timeout=1)
                logger.info(f"Process {idx} got task. args: {args}process_pid:{process.pid}=======================")
            except queue.Empty:
                logger.info(f"Process {idx} queue empty, exit.process_pid:{process.pid}======================")
                self.end_process(process)
                return

            input_queue.put(args)
            inputs, line_number, run_id = args[:3]

            self._processing_idx[line_number] = process.name

            start_time = datetime.now()
            completed = False

            while datetime.now().timestamp() - start_time.timestamp() <= timeout_time:
                logger.info(
                    f"Process {idx}, Line {line_number} waiting for output.process_pid:{process.pid}=============")
                try:
                    if not process.is_alive():
                        traceback_str = traceback.extract_stack()
                        logger.error(
                            f"Process {idx}, Line {line_number} execution failed with error loop: {traceback_str}")
                        logger.warning(f"Process {idx}, Line {line_number} process exited.process_pid:{process.pid}")
                    # Responsible for checking the output queue messages and
                    # processing them within a specified timeout period.
                    message = output_queue.get(timeout=1)
                    if isinstance(message, LineResult):
                        logger.info(f"Process {idx}, Line {line_number} completed.process_pid:{process.pid}")
                        completed = True
                        result_list.append(message)
                        break
                    elif isinstance(message, FlowRunInfo):
                        logger.info(
                            f"Process {idx}, Line {line_number} process_pid:{process.pid} FlowRunInfo completed.")
                        logger.info(
                            f"Process {idx}, Line {line_number} process_pid:{process.pid} FlowRunInfo: {message}")
                        logger.info(
                            f"Process {idx}, Line {line_number} process_pid:{process.pid} Fstatus: {message.status}")
                        self._storage.persist_flow_run(message)
                    elif isinstance(message, NodeRunInfo):
                        logger.info(
                            f"Process {idx}, Line {line_number} process_pid:{process.pid} NodeRunInfo completed.")
                        logger.info(
                            f"Process {idx}, Line {line_number} process_pid:{process.pid} NodeRunInfo: {message}.")
                        self._storage.persist_node_run(message)
                except queue.Empty:
                    logger.info(
                        f"Process {idx}, Line {line_number} process_pid:{process.pid} queue.Empty===============")
                    continue

            self._completed_idx[line_number] = process.name
            # Handling the timeout of a line execution process.
            if not completed:
                logger.warning(f"Process {idx}, Line {line_number} timeout after {timeout_time} seconds.")
                ex = LineExecutionTimeoutError(line_number, timeout_time)
                result = self._generate_line_result_for_exception(
                    inputs, run_id, line_number, self._flow_id, start_time, ex
                )
                result_list.append(result)
                traceback_str = traceback.extract_stack()
                logger.error(
                    f"Process {idx}, process_pid:{process.pid} Line {line_number} execution failed: {traceback_str}")
                self.end_process(process)
                process, input_queue, output_queue = self._new_process()
            self._processing_idx.pop(line_number)
            log_progress(
                logger=bulk_logger,
                count=len(result_list),
                total_count=self._nlines,
                formatter="Finished {count} / {total_count} lines.",
            )

    def _generate_line_result_for_exception(self, inputs, run_id, line_number, flow_id, start_time, ex) -> LineResult:
        run_info = FlowRunInfo(
            run_id=f"{run_id}_{line_number}",
            status=Status.Failed,
            error=ExceptionPresenter.create(ex).to_dict(include_debug_info=True),
            inputs=inputs,
            output=None,
            metrics=None,
            request=None,
            parent_run_id=run_id,
            root_run_id=run_id,
            source_run_id=None,
            flow_id=flow_id,
            start_time=start_time,
            end_time=datetime.utcnow(),
            index=line_number,
        )
        result = LineResult(
            output={},
            aggregation_inputs={},
            run_info=run_info,
            node_run_infos={},
        )
        self._storage.persist_flow_run(result.run_info)
        return result

    def run(self, batch_inputs):
        for index, inputs in batch_inputs:
            self._inputs_queue.put(
                (
                    inputs,
                    index,
                    self._run_id,
                    self._variant_id,
                    self._validate_inputs,
                )
            )

        result_list = []

        with RepeatLogTimer(
            interval_seconds=self._log_interval,
            logger=bulk_logger,
            level=INFO,
            log_message_function=self._generate_thread_status_messages,
            args=(
                self._pool,
                self._nlines,
            ),
        ):
            self._pool.starmap(
                self._timeout_process_wrapper,
                [(self._inputs_queue, idx, self._line_timeout_sec, result_list) for idx in range(self._n_process)],
            )
        return result_list

    def _generate_thread_status_messages(self, pool: ThreadPool, total_count: int):
        msgs = []
        active_threads = sum(thread.is_alive() for thread in pool._pool)
        msgs.append(f"[Process Pool] [Active processes: {active_threads} / {len(pool._pool)}]")
        processing_lines_copy = self._processing_idx.copy()
        completed_lines_copy = self._completed_idx.copy()
        msgs.append(
            f"[Lines] [Finished: {len(completed_lines_copy)}] [Processing: {len(processing_lines_copy)}] "
            f"[Pending: {total_count - len(processing_lines_copy) - len(completed_lines_copy)}]"
        )
        lines = []
        for idx, thread_name in sorted(processing_lines_copy.items()):
            lines.append(f"line {idx} ({thread_name})")
        if len(lines) > 0:
            msgs.append("Processing Lines: " + ", ".join(lines) + ".")
        return msgs


def _exec_line(
    executor: FlowExecutor,
    output_queue,
    *,
    inputs: dict,
    run_id,
    index: int,
    variant_id,
    validate_inputs,
):
    try:
        line_result = executor.exec_line(
            inputs=inputs,
            run_id=run_id,
            index=index,
            variant_id=variant_id,
            validate_inputs=validate_inputs,
            node_concurrency=DEFAULT_CONCURRENCY_BULK,
        )
        if line_result is not None and isinstance(line_result.output, dict):
            line_result.output.pop(LINE_NUMBER_KEY, None)
        # TODO: Put serialized line result into queue to catch serialization error beforehand.
        # Otherwise it might cause the process to hang, e.g, line failed because output is not seralizable.
        if line_result is not None and line_result.run_info.status == Status.Failed:
            line_result.output = {}
        return line_result
    except Exception as e:
        try:
            logger.error(f"Line {index} execution failed with error: {e}")
            if executor._run_tracker.flow_run_list:
                logger.info(f"Line {index} if execution flow_run_list: {executor._run_tracker.flow_run_list}")
                run_info = executor._run_tracker.flow_run_list[0]
                logger.info(f"Line {index} if execution run_info: {run_info}")
            else:
                logger.info(f"Line {index} else")
                run_info = executor._run_tracker.end_run(f"{run_id}_{index}", ex=e)
                logger.info(f"Line {index} else execution run_info: {run_info}")
            output_queue.put(run_info)
            result = LineResult(
                output={},
                aggregation_inputs={},
                run_info=run_info,
                node_run_infos={},
            )
            return result
        except Exception as e:
            logger.error(f"Line {index} try exception with error: {e}")
            run_info = FlowRunInfo(
                run_id=f"{run_id}_{index}",
                status=Status.Failed,
                error=ExceptionPresenter.create(e).to_dict(include_debug_info=True),
                inputs=inputs,
                output=None,
                metrics=None,
                request=None,
                parent_run_id=run_id,
                root_run_id=run_id,
                source_run_id=None,
                flow_id="flow_id",
                start_time="start_time",
                end_time=datetime.utcnow(),
                index=index,
            )
            result = LineResult(
                output={},
                aggregation_inputs={},
                run_info=run_info,
                node_run_infos={},
            )
            return result


def _process_wrapper(
    executor_creation_func,
    input_queue: Queue,
    output_queue: Queue,
    log_context_initialization_func,
    operation_contexts_dict: dict,
):
<<<<<<< HEAD
    logging_name = os.getpid()
    interval_seconds = 10
    start_time = time.perf_counter()
    thread_id = threading.current_thread().ident
    with RepeatLogTimer(
        interval_seconds=10,
        logger=bulk_logger,
        level=INFO,
        log_message_function=generate_elapsed_time_messages,
        args=(logging_name, start_time, interval_seconds, thread_id)
    ):
        # Update the operation context for the new process.
        OperationContext.get_instance().update(operation_contexts_dict)
        if log_context_initilization_func:
            with log_context_initilization_func():
                exec_line_for_queue(executor_creation_func, input_queue, output_queue)
        else:
=======
    OperationContext.get_instance().update(operation_contexts_dict)  # Update the operation context for the new process.
    if log_context_initialization_func:
        with log_context_initialization_func():
>>>>>>> 88b48f27
            exec_line_for_queue(executor_creation_func, input_queue, output_queue)


def create_executor_fork(*, flow_executor: FlowExecutor, storage: AbstractRunStorage):
    run_tracker = RunTracker(run_storage=storage, run_mode=flow_executor._run_tracker._run_mode)
    return FlowExecutor(
        flow=flow_executor._flow,
        connections=flow_executor._connections,
        run_tracker=run_tracker,
        cache_manager=flow_executor._cache_manager,
        loaded_tools=flow_executor._loaded_tools,
        worker_count=flow_executor._worker_count,
        raise_ex=False,
        line_timeout_sec=flow_executor._line_timeout_sec,
    )


def exec_line_for_queue(executor_creation_func, input_queue: Queue, output_queue: Queue):
    run_storage = QueueRunStorage(output_queue)
    executor: FlowExecutor = executor_creation_func(storage=run_storage)
    while True:
        try:
            args = input_queue.get(timeout=1)
            if args is None:
                logger.info(f"Process {os.getpid()} queue1 empty, exit. args:{args}")
            else:
                logger.info(f"Process {os.getpid()} got1 task. args: {args[1]}, {args}")
            inputs, line_number, run_id, variant_id, validate_inputs = args[:5]
            result = _exec_line(
                executor=executor,
                output_queue=output_queue,
                inputs=inputs,
                run_id=run_id,
                index=line_number,
                variant_id=variant_id,
                validate_inputs=validate_inputs,
            )
            output_queue.put(result)
        except queue.Empty:
            # Do nothing until the input_queue have content or process is killed
            # TODO: Exit the process more gracefully.
            logger.info(f"Process {os.getpid()} queue1 empty, exit.======================")
            pass


def create_executor_legacy(*, flow, connections, loaded_tools, cache_manager, storage):
    """This is a legacy method to create a flow executor, will be deprecated with the legacy pf portal."""

    ToolInvoker.activate(DefaultToolInvoker())
    run_tracker = RunTracker(run_storage=storage)
    # import these to make sure LLM tool works.

    return FlowExecutor(
        flow=flow,
        connections=connections,
        run_tracker=run_tracker,
        cache_manager=cache_manager,
        loaded_tools=loaded_tools,
        raise_ex=False,
    )


def get_available_max_worker_count():
    pid = os.getpid()
    mem_info = psutil.virtual_memory()
    total_memory = mem_info.total / (1024 * 1024)  # in MB
    total_memory_in_use = mem_info.used / (1024 * 1024)  # in MB
    available_memory = mem_info.available / (1024 * 1024)  # in MB
    process = psutil.Process(pid)
    process_memory_info = process.memory_info()
    process_memory = process_memory_info.rss / (1024 * 1024)  # in MB
    # To ensure system stability, reserve memory for system usage.
    available_max_worker_count = math.floor((available_memory - 0.3 * total_memory) / process_memory)
    if available_max_worker_count < 1:
        # For the case of vector db, at most 1/3 of the memory will be used, which is 33% of the memory
        # In this scenario, the "available_max_worker_count" may be 0, which will cause an error
        # "Number of processes must be at least 1" when creating ThreadPool
        # So set "available_max_worker_count" to 1 if it's less than 1
        # TODO: For the case of vector db, Optimize execution logic
        # 1. Let the main process not consume memory because it does not actually invoke
        # 2. When the degree of parallelism is 1, main process executes the task directly and not
        #  create the child process
        logger.warning(f"Available max worker count {available_max_worker_count} is less than 1, set it to 1.")
        available_max_worker_count = 1
    logger.info(
        f"""Process {pid} uses {process_memory},
        total memory {total_memory}, total memory in use: {total_memory_in_use},
        available memory: {available_memory}, available max worker count: {available_max_worker_count}"""
    )
    return available_max_worker_count<|MERGE_RESOLUTION|>--- conflicted
+++ resolved
@@ -2,12 +2,9 @@
 import math
 import multiprocessing
 import os
-<<<<<<< HEAD
 import psutil
 import traceback
-=======
 import queue
->>>>>>> 88b48f27
 from datetime import datetime
 from functools import partial
 from logging import INFO
@@ -373,7 +370,6 @@
     log_context_initialization_func,
     operation_contexts_dict: dict,
 ):
-<<<<<<< HEAD
     logging_name = os.getpid()
     interval_seconds = 10
     start_time = time.perf_counter()
@@ -391,11 +387,6 @@
             with log_context_initilization_func():
                 exec_line_for_queue(executor_creation_func, input_queue, output_queue)
         else:
-=======
-    OperationContext.get_instance().update(operation_contexts_dict)  # Update the operation context for the new process.
-    if log_context_initialization_func:
-        with log_context_initialization_func():
->>>>>>> 88b48f27
             exec_line_for_queue(executor_creation_func, input_queue, output_queue)
 
 
