--- conflicted
+++ resolved
@@ -95,11 +95,6 @@
         nlines,
         run_id,
         output_dir,
-<<<<<<< HEAD
-        variant_id: str = "",
-        validate_inputs: bool = True,
-=======
->>>>>>> 1c8d5685
         batch_timeout_sec: Optional[int] = None,
         line_timeout_sec: Optional[int] = None,
     ):
@@ -245,19 +240,13 @@
         index, process_id, process_name = self._get_process_info(index)
 
         batch_start_time = datetime.utcnow()
-<<<<<<< HEAD
-        while not self._batch_timeout_expired(batch_start_time):
-            try:
-                # Get task from task_queue
-                inputs, line_number, run_id = task_queue.get(timeout=1)
-=======
         # Entering the while loop requires two conditions:
         # 1. The task queue is not empty, meaning there are lines yet to be executed.
         # 2. The batch run has not reached the batch timeout limit.
         while not self._batch_timeout_expired(batch_start_time):
             try:
-                args = task_queue.get(timeout=1)
->>>>>>> 1c8d5685
+                # Get task from task_queue
+                inputs, line_number, run_id = task_queue.get(timeout=1)
             except queue.Empty:
                 break
 
@@ -313,12 +302,8 @@
                 # Handle batch execution timeout.
                 elif self._batch_timeout_expired(batch_start_time):
                     bulk_logger.warning(
-<<<<<<< HEAD
-                        f"Line {line_number} execution exceeded the batch timeout of {self._batch_timeout_sec} seconds."
-=======
                         f"Line {line_number} execution terminated due to the total "
                         f"batch run exceeding the batch timeout ({self._batch_timeout_sec}s)."
->>>>>>> 1c8d5685
                     )
                     ex = BatchExecutionTimeoutError(line_number, self._batch_timeout_sec)
                 else:
@@ -353,17 +338,12 @@
 
             self._processing_idx.pop(line_number)
 
-<<<<<<< HEAD
-        # End the process when the batch timeout is exceeded.
-        self._processes_manager.end_process(index)
-=======
         # End the process when the batch timeout is exceeded or when all lines have been executed.
         self._processes_manager.end_process(index)
         # In fork mode, the main process and the sub spawn process communicate through _process_info.
         # We need to ensure the process has been killed before returning. Otherwise, it may cause
         # the main process have exited but the spawn process is still alive.
         # At this time, a connection error will be reported.
->>>>>>> 1c8d5685
         self._ensure_process_terminated_within_timeout(process_id)
 
     def _batch_timeout_expired(self, start_time: datetime) -> bool:
