--- conflicted
+++ resolved
@@ -285,10 +285,6 @@
     pass
 
 
-<<<<<<< HEAD
-class InvalidFlowEntry(ValidationException):
-    pass
-=======
 class FailedToParseAssistantTool(UserErrorException):
     """Exception raised when failed to parse assistant tool from docstring."""
 
@@ -297,4 +293,7 @@
             message_format="Failed to get assistant tool by parsing the docstring of function '{func_name}'.",
             func_name=func_name,
         )
->>>>>>> 45afc50f
+
+
+class InvalidFlowEntry(ValidationException):
+    pass