# ---------------------------------------------------------
# Copyright (c) Microsoft Corporation. All rights reserved.
# ---------------------------------------------------------

import copy
import inspect
import types
from dataclasses import dataclass
from functools import partial
from pathlib import Path
from typing import Callable, List, Optional

from promptflow._core.connection_manager import ConnectionManager
from promptflow._core.tool import STREAMING_OPTION_PARAMETER_ATTR
from promptflow._core.tools_manager import BuiltinsManager, ToolLoader, connection_type_to_api_mapping
from promptflow._utils.multimedia_utils import create_image, load_multimedia_data_recursively
from promptflow._utils.tool_utils import get_inputs_for_prompt_template, get_prompt_param_name_from_func
from promptflow.contracts.flow import InputAssignment, InputValueType, Node, ToolSourceType
from promptflow.contracts.tool import ConnectionType, Tool, ToolType, ValueType
from promptflow.contracts.types import PromptTemplate
from promptflow.exceptions import ErrorTarget, PromptflowException, UserErrorException
from promptflow.executor._errors import (
    ConnectionNotFound,
    EmptyLLMApiMapping,
    InvalidConnectionType,
    InvalidCustomLLMTool,
    InvalidSource,
    NodeInputValidationError,
    ResolveToolError,
    ValueTypeUnresolved,
)


@dataclass
class ResolvedTool:
    node: Node
    definition: Tool
    callable: Callable
    init_args: dict


class ToolResolver():

    def __init__(
        self, working_dir: Path, connections: Optional[dict] = None, package_tool_keys: Optional[List[str]] = None,
<<<<<<< HEAD
        need_connections: bool = True
=======
        version=None
>>>>>>> 8632c483
    ):
        try:
            # Import openai and aoai for llm tool
            from promptflow.tools import aoai, openai  # noqa: F401
        except ImportError:
            pass
        self._tool_loader = ToolLoader(working_dir, package_tool_keys=package_tool_keys)
        self._working_dir = working_dir
<<<<<<< HEAD
        if need_connections:
            self._connection_manager = ConnectionManager(connections)

    @classmethod
    def start_resolver(
        cls,
        working_dir: Path,
        connections: Optional[dict] = None,
        package_tool_keys: Optional[List[str]] = None
    ):
        resolver = cls(working_dir, connections, package_tool_keys)
        resolver._activate_in_context(force=True)
        return resolver
=======
        self._connection_manager = ConnectionManager(connections)
        self._version = version if version else 1
>>>>>>> 8632c483

    def _convert_to_connection_value(self, k: str, v: InputAssignment, node: Node, conn_types: List[ValueType]):
        connection_value = self._connection_manager.get(v.value)
        if not connection_value:
            raise ConnectionNotFound(f"Connection {v.value} not found for node {node.name!r} input {k!r}.")
        # Check if type matched
        if not any(type(connection_value).__name__ == typ for typ in conn_types):
            msg = (
                f"Input '{k}' for node '{node.name}' of type {type(connection_value).__name__!r}"
                f" is not supported, valid types {conn_types}."
            )
            raise NodeInputValidationError(message=msg)
        return connection_value

    def _convert_to_custom_strong_type_connection_value(
        self, k: str, v: InputAssignment, node: Node, tool: Tool, conn_types: List[str], module: types.ModuleType
    ):
        if not conn_types:
            msg = f"Input '{k}' for node '{node.name}' has invalid types: {conn_types}."
            raise NodeInputValidationError(message=msg)
        connection_value = self._connection_manager.get(v.value)
        if not connection_value:
            raise ConnectionNotFound(f"Connection {v.value} not found for node {node.name!r} input {k!r}.")

        custom_defined_connection_class_name = conn_types[0]
        if node.source.type == ToolSourceType.Package:
            module = tool.module
        return connection_value._convert_to_custom_strong_type(
            module=module, to_class=custom_defined_connection_class_name
        )

    def _convert_node_literal_input_types(self, node: Node, tool: Tool, module: types.ModuleType = None):
        updated_inputs = {
            k: v
            for k, v in node.inputs.items()
            if (v.value is not None and v.value != "") or v.value_type != InputValueType.LITERAL
        }
        for k, v in updated_inputs.items():
            if v.value_type != InputValueType.LITERAL:
                continue
            tool_input = tool.inputs.get(k)
            if tool_input is None:  # For kwargs input, tool_input is None.
                continue
            value_type = tool_input.type[0]
            updated_inputs[k] = InputAssignment(value=v.value, value_type=InputValueType.LITERAL)
            if ConnectionType.is_connection_class_name(value_type):
                if tool_input.custom_type:
                    updated_inputs[k].value = self._convert_to_custom_strong_type_connection_value(
                        k, v, node, tool, tool_input.custom_type, module=module
                    )
                else:
                    updated_inputs[k].value = self._convert_to_connection_value(k, v, node, tool_input.type)
            elif value_type == ValueType.IMAGE:
                try:
                    updated_inputs[k].value = create_image(v.value)
                except Exception as e:
                    error_type_and_message = f"({e.__class__.__name__}) {e}"
                    raise NodeInputValidationError(
                        message_format="Failed to load image for input '{key}': {error_type_and_message}",
                        key=k, error_type_and_message=error_type_and_message,
                        target=ErrorTarget.EXECUTOR
                    ) from e
            elif isinstance(value_type, ValueType):
                try:
                    updated_inputs[k].value = value_type.parse(v.value)
                except Exception as e:
                    raise NodeInputValidationError(
                        message_format="Input '{key}' for node '{node_name}' of value '{value}' is not "
                        "type {value_type}.",
                        key=k, node_name=node.name, value=v.value, value_type=value_type.value,
                        target=ErrorTarget.EXECUTOR
                    ) from e
                try:
                    updated_inputs[k].value = load_multimedia_data_recursively(
                        updated_inputs[k].value,
                        version=self._version
                    )
                except Exception as e:
                    error_type_and_message = f"({e.__class__.__name__}) {e}"
                    raise NodeInputValidationError(
                        message_format="Failed to load image for input '{key}': {error_type_and_message}",
                        key=k, error_type_and_message=error_type_and_message,
                        target=ErrorTarget.EXECUTOR
                    ) from e
            else:
                # The value type is in ValueType enum or is connection type. null connection has been handled before.
                raise ValueTypeUnresolved(
                    f"Unresolved input type {value_type!r}, please check if it is supported in current version.",
                    target=ErrorTarget.EXECUTOR,
                )
        updated_node = copy.deepcopy(node)
        updated_node.inputs = updated_inputs
        return updated_node

    def resolve_tool_by_node(self, node: Node, convert_input_types=True) -> ResolvedTool:
        try:
            if node.source is None:
                raise UserErrorException(f"Node {node.name} does not have source defined.")

            if node.type is ToolType.PYTHON:
                if node.source.type == ToolSourceType.Package:
                    return self._resolve_package_node(node, convert_input_types=convert_input_types)
                elif node.source.type == ToolSourceType.Code:
                    return self._resolve_script_node(node, convert_input_types=convert_input_types)
                raise NotImplementedError(f"Tool source type {node.source.type} for python tool is not supported yet.")
            elif node.type is ToolType.PROMPT:
                return self._resolve_prompt_node(node)
            elif node.type is ToolType.LLM:
                return self._resolve_llm_node(node, convert_input_types=convert_input_types)
            elif node.type is ToolType.CUSTOM_LLM:
                if node.source.type == ToolSourceType.PackageWithPrompt:
                    resolved_tool = self._resolve_package_node(node, convert_input_types=convert_input_types)
                    return self._integrate_prompt_in_package_node(resolved_tool)
                raise NotImplementedError(
                    f"Tool source type {node.source.type} for custom_llm tool is not supported yet."
                )
            else:
                raise NotImplementedError(f"Tool type {node.type} is not supported yet.")
        except Exception as e:
            if isinstance(e, PromptflowException) and e.target != ErrorTarget.UNKNOWN:
                raise ResolveToolError(node_name=node.name, target=e.target, module=e.module) from e
            raise ResolveToolError(node_name=node.name) from e

    def _load_source_content(self, node: Node) -> str:
        source = node.source
        # If is_file returns True, the path points to a existing file, so we don't need to check if exists.
        if source is None or source.path is None or not (self._working_dir / source.path).is_file():
            raise InvalidSource(
                target=ErrorTarget.EXECUTOR,
                message_format="Node source path '{source_path}' is invalid on node '{node_name}'.",
                source_path=source.path if source is not None else None,
                node_name=node.name,
            )
        file = self._working_dir / source.path
        return file.read_text(encoding="utf-8")

    def _validate_duplicated_inputs(self, prompt_tpl_inputs: list, tool_params: list, msg: str):
        duplicated_inputs = set(prompt_tpl_inputs) & set(tool_params)
        if duplicated_inputs:
            raise NodeInputValidationError(
                message=msg.format(duplicated_inputs=duplicated_inputs),
                target=ErrorTarget.EXECUTOR,
            )

    def _load_images_for_prompt_tpl(self, prompt_tpl_inputs_mapping: dict, node_inputs: dict):
        for input_name, input in prompt_tpl_inputs_mapping.items():
            if ValueType.IMAGE in input.type and input_name in node_inputs:
                if node_inputs[input_name].value_type == InputValueType.LITERAL:
                    node_inputs[input_name].value = create_image(node_inputs[input_name].value)
        return node_inputs

    def _resolve_prompt_node(self, node: Node) -> ResolvedTool:
        prompt_tpl = self._load_source_content(node)
        prompt_tpl_inputs_mapping = get_inputs_for_prompt_template(prompt_tpl)
        from promptflow.tools.template_rendering import render_template_jinja2

        params = inspect.signature(render_template_jinja2).parameters
        param_names = [name for name, param in params.items() if param.kind != inspect.Parameter.VAR_KEYWORD]
        msg = (
            f"Invalid inputs {{duplicated_inputs}} in prompt template of node {node.name}. "
            f"These inputs are duplicated with the reserved parameters of prompt tool."
        )
        self._validate_duplicated_inputs(prompt_tpl_inputs_mapping.keys(), param_names, msg)
        node.inputs = self._load_images_for_prompt_tpl(prompt_tpl_inputs_mapping, node.inputs)
        callable = partial(render_template_jinja2, template=prompt_tpl)
        return ResolvedTool(node=node, definition=None, callable=callable, init_args={})

    @staticmethod
    def _remove_init_args(node_inputs: dict, init_args: dict):
        for k in init_args:
            if k in node_inputs:
                del node_inputs[k]

    def _get_node_connection(self, node: Node):
        connection = self._connection_manager.get(node.connection)
        if connection is None:
            raise ConnectionNotFound(
                message=f"Connection {node.connection!r} not found, available connection keys "
                f"{self._connection_manager._connections.keys()}.",
                target=ErrorTarget.EXECUTOR,
            )
        return connection

    def _resolve_llm_node(self, node: Node, convert_input_types=False) -> ResolvedTool:
        connection = self._get_node_connection(node)
        if not node.provider:
            if not connection_type_to_api_mapping:
                raise EmptyLLMApiMapping()
            # If provider is not specified, try to resolve it from connection type
            node.provider = connection_type_to_api_mapping.get(type(connection).__name__)
        tool: Tool = self._tool_loader.load_tool_for_llm_node(node)
        key, connection = self._resolve_llm_connection_to_inputs(node, tool)
        updated_node = copy.deepcopy(node)
        updated_node.inputs[key] = InputAssignment(value=connection, value_type=InputValueType.LITERAL)
        if convert_input_types:
            updated_node = self._convert_node_literal_input_types(updated_node, tool)

        prompt_tpl = self._load_source_content(node)
        prompt_tpl_inputs_mapping = get_inputs_for_prompt_template(prompt_tpl)
        msg = (
            f"Invalid inputs {{duplicated_inputs}} in prompt template of node {node.name}. "
            f"These inputs are duplicated with the parameters of {node.provider}.{node.api}."
        )
        self._validate_duplicated_inputs(prompt_tpl_inputs_mapping.keys(), tool.inputs.keys(), msg)
        updated_node.inputs = self._load_images_for_prompt_tpl(prompt_tpl_inputs_mapping, updated_node.inputs)
        api_func, init_args = BuiltinsManager._load_package_tool(
            tool.name, tool.module, tool.class_name, tool.function, updated_node.inputs
        )
        self._remove_init_args(updated_node.inputs, init_args)
        prompt_tpl_param_name = get_prompt_param_name_from_func(api_func)
        api_func = partial(api_func, **{prompt_tpl_param_name: prompt_tpl}) if prompt_tpl_param_name else api_func
        return ResolvedTool(updated_node, tool, api_func, init_args)

    def _resolve_llm_connection_to_inputs(self, node: Node, tool: Tool) -> Node:
        connection = self._get_node_connection(node)
        for key, input in tool.inputs.items():
            if ConnectionType.is_connection_class_name(input.type[0]):
                if type(connection).__name__ not in input.type:
                    msg = (
                        f"Invalid connection '{node.connection}' type {type(connection).__name__!r} "
                        f"for node '{node.name}', valid types {input.type}."
                    )
                    raise InvalidConnectionType(message=msg)
                return key, connection
        raise InvalidConnectionType(
            message_format="Connection type can not be resolved for tool {tool_name}", tool_name=tool.name
        )

    def _resolve_script_node(self, node: Node, convert_input_types=False) -> ResolvedTool:
        m, tool = self._tool_loader.load_tool_for_script_node(node)
        # We only want to load script tool module once.
        # Reloading the same module changes the ID of the class, which can cause issues with isinstance() checks.
        # This is important when working with connection class checks. For instance, in user tool script it writes:
        #       isinstance(conn, MyCustomConnection)
        # Custom defined script tool and custom defined strong type connection are in the same module.
        # The first time to load the module is in above line when loading a tool.
        # We need the module again when converting the custom connection to strong type when converting input types.
        # To avoid reloading, pass the loaded module to _convert_node_literal_input_types as an arg.
        if convert_input_types:
            node = self._convert_node_literal_input_types(node, tool, m)
        callable, init_args = BuiltinsManager._load_tool_from_module(
            m, tool.name, tool.module, tool.class_name, tool.function, node.inputs
        )
        self._remove_init_args(node.inputs, init_args)
        return ResolvedTool(node=node, definition=tool, callable=callable, init_args=init_args)

    def _resolve_package_node(self, node: Node, convert_input_types=False) -> ResolvedTool:
        tool: Tool = self._tool_loader.load_tool_for_package_node(node)
        updated_node = copy.deepcopy(node)
        if convert_input_types:
            updated_node = self._convert_node_literal_input_types(updated_node, tool)
        callable, init_args = BuiltinsManager._load_package_tool(
            tool.name, tool.module, tool.class_name, tool.function, updated_node.inputs
        )
        self._remove_init_args(updated_node.inputs, init_args)
        return ResolvedTool(node=updated_node, definition=tool, callable=callable, init_args=init_args)

    def _integrate_prompt_in_package_node(self, resolved_tool: ResolvedTool):
        node = resolved_tool.node
        prompt_tpl = PromptTemplate(self._load_source_content(node))
        prompt_tpl_inputs_mapping = get_inputs_for_prompt_template(prompt_tpl)
        msg = (
            f"Invalid inputs {{duplicated_inputs}} in prompt template of node {node.name}. "
            f"These inputs are duplicated with the inputs of custom llm tool."
        )
        self._validate_duplicated_inputs(prompt_tpl_inputs_mapping.keys(), resolved_tool.definition.inputs.keys(), msg)
        node.inputs = self._load_images_for_prompt_tpl(prompt_tpl_inputs_mapping, node.inputs)
        callable = resolved_tool.callable
        prompt_tpl_param_name = get_prompt_param_name_from_func(callable)
        if prompt_tpl_param_name is None:
            raise InvalidCustomLLMTool(
                f"Invalid Custom LLM tool {resolved_tool.definition.name}: "
                f"function {callable.__name__} is missing a prompt template argument.",
                target=ErrorTarget.EXECUTOR,
            )
        resolved_tool.callable = partial(callable, **{prompt_tpl_param_name: prompt_tpl})
        #  Copy the attributes to make sure they are still available after partial.
        attributes_to_set = [STREAMING_OPTION_PARAMETER_ATTR]
        for attr in attributes_to_set:
            attr_val = getattr(callable, attr, None)
            if attr_val is not None:
                setattr(resolved_tool.callable, attr, attr_val)
        return resolved_tool<|MERGE_RESOLUTION|>--- conflicted
+++ resolved
@@ -39,15 +39,14 @@
     init_args: dict
 
 
-class ToolResolver():
-
+class ToolResolver:
     def __init__(
-        self, working_dir: Path, connections: Optional[dict] = None, package_tool_keys: Optional[List[str]] = None,
-<<<<<<< HEAD
-        need_connections: bool = True
-=======
-        version=None
->>>>>>> 8632c483
+        self,
+        working_dir: Path,
+        connections: Optional[dict] = None,
+        package_tool_keys: Optional[List[str]] = None,
+        need_connections: bool = True,
+        version=None,
     ):
         try:
             # Import openai and aoai for llm tool
@@ -56,24 +55,17 @@
             pass
         self._tool_loader = ToolLoader(working_dir, package_tool_keys=package_tool_keys)
         self._working_dir = working_dir
-<<<<<<< HEAD
         if need_connections:
             self._connection_manager = ConnectionManager(connections)
+        self._version = version if version else 1
 
     @classmethod
     def start_resolver(
-        cls,
-        working_dir: Path,
-        connections: Optional[dict] = None,
-        package_tool_keys: Optional[List[str]] = None
+        cls, working_dir: Path, connections: Optional[dict] = None, package_tool_keys: Optional[List[str]] = None
     ):
         resolver = cls(working_dir, connections, package_tool_keys)
         resolver._activate_in_context(force=True)
         return resolver
-=======
-        self._connection_manager = ConnectionManager(connections)
-        self._version = version if version else 1
->>>>>>> 8632c483
 
     def _convert_to_connection_value(self, k: str, v: InputAssignment, node: Node, conn_types: List[ValueType]):
         connection_value = self._connection_manager.get(v.value)
@@ -133,8 +125,9 @@
                     error_type_and_message = f"({e.__class__.__name__}) {e}"
                     raise NodeInputValidationError(
                         message_format="Failed to load image for input '{key}': {error_type_and_message}",
-                        key=k, error_type_and_message=error_type_and_message,
-                        target=ErrorTarget.EXECUTOR
+                        key=k,
+                        error_type_and_message=error_type_and_message,
+                        target=ErrorTarget.EXECUTOR,
                     ) from e
             elif isinstance(value_type, ValueType):
                 try:
@@ -143,20 +136,23 @@
                     raise NodeInputValidationError(
                         message_format="Input '{key}' for node '{node_name}' of value '{value}' is not "
                         "type {value_type}.",
-                        key=k, node_name=node.name, value=v.value, value_type=value_type.value,
-                        target=ErrorTarget.EXECUTOR
+                        key=k,
+                        node_name=node.name,
+                        value=v.value,
+                        value_type=value_type.value,
+                        target=ErrorTarget.EXECUTOR,
                     ) from e
                 try:
                     updated_inputs[k].value = load_multimedia_data_recursively(
-                        updated_inputs[k].value,
-                        version=self._version
+                        updated_inputs[k].value, version=self._version
                     )
                 except Exception as e:
                     error_type_and_message = f"({e.__class__.__name__}) {e}"
                     raise NodeInputValidationError(
                         message_format="Failed to load image for input '{key}': {error_type_and_message}",
-                        key=k, error_type_and_message=error_type_and_message,
-                        target=ErrorTarget.EXECUTOR
+                        key=k,
+                        error_type_and_message=error_type_and_message,
+                        target=ErrorTarget.EXECUTOR,
                     ) from e
             else:
                 # The value type is in ValueType enum or is connection type. null connection has been handled before.
