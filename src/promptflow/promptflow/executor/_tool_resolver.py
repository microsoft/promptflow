--- conflicted
+++ resolved
@@ -68,14 +68,14 @@
         resolver._activate_in_context(force=True)
         return resolver
 
-    def _convert_to_connection_value(self, k: str, v: InputAssignment, node_name: str, conn_types: List[ValueType]):
+    def _convert_to_connection_value(self, k: str, v: InputAssignment, node: Node, conn_types: List[ValueType]):
         connection_value = self._connection_manager.get(v.value)
         if not connection_value:
             raise ConnectionNotFound(f"Connection {v.value} not found for node {node.name!r} input {k!r}.")
         # Check if type matched
         if not any(type(connection_value).__name__ == typ for typ in conn_types):
             msg = (
-                f"Input '{k}' for node '{node_name}' of type {type(connection_value).__name__!r}"
+                f"Input '{k}' for node '{node.name}' of type {type(connection_value).__name__!r}"
                 f" is not supported, valid types {conn_types}."
             )
             raise NodeInputValidationError(message=msg)
@@ -112,27 +112,16 @@
         with open(file, "r", encoding="utf-8") as file:
             assistant_definition = load_yaml(file)
         assistant_def = AssistantDefinition.deserialize(assistant_definition)
-<<<<<<< HEAD
         self._resolve_assistant_tool(node_name, assistant_def)
         return assistant_def
 
     def _resolve_assistant_tool(self, node_name: str, assistant_definition: AssistantDefinition):
-=======
-        self._resolve_assistant_tool(assistant_def)
-        return assistant_def
-
-    def _resolve_assistant_tool(self, assistant_definition: AssistantDefinition):
->>>>>>> 82a6dbdd
         resolved_tools = {}
         for tool in assistant_definition.tools:
             if tool["type"] in ("code_interpreter", "retrieval"):
                 resolved_tools[tool["type"]] = AssistantTool(name=tool["type"], openai_definition=tool, func=None)
             elif tool["type"] == "function":
-<<<<<<< HEAD
                 function_tool = self._load_tool_as_function(node_name, tool)
-=======
-                function_tool = self._load_tool_as_function(tool)
->>>>>>> 82a6dbdd
                 resolved_tools[function_tool.name] = function_tool
             else:
                 raise UnsupportedAssistantToolType(
@@ -142,7 +131,6 @@
                 )
         assistant_definition._tool_invoker = AssistantToolInvoker(resolved_tools)
 
-<<<<<<< HEAD
     def _load_tool_as_function(self, node_name: str, tool_def: dict) -> AssistantTool:
         # load ToolSource as object from json string
         tool_def["source"] = ToolSource.deserialize(tool_def["source"]) if "source" in tool_def else None
@@ -171,35 +159,6 @@
         else:
             func = callable
         return AssistantTool(name=func_name, openai_definition=definition, func=func)
-=======
-    def _load_tool_as_function(self, tool: dict):
-        # Temporary implementation for resolving inner functions or tools within the assistant framework.
-        # Plans are underway to establish dedicated methods for inner function resolution.
-        # It will replace the current approach of creating node to reuse existing node resolution logic.
-        node, predefined_inputs = self._create_node_for_assistant_tool(tool)
-        resolved_tool = self.resolve_tool_by_node(node, convert_input_types=True)
-        func_name = resolved_tool.definition.function
-        definition = self._generate_tool_definition(func_name, resolved_tool.definition.description, predefined_inputs)
-        if resolved_tool.node.inputs:
-            inputs = {name: value.value for name, value in resolved_tool.node.inputs.items()}
-            func = partial(resolved_tool.callable, **inputs)
-        else:
-            func = resolved_tool.callable
-        return AssistantTool(name=func_name, openai_definition=definition, func=func)
-
-    def _create_node_for_assistant_tool(self, tool: dict):
-        predefined_inputs = {}
-        for input_name, value in tool.get("predefined_inputs", {}).items():
-            predefined_inputs[input_name] = InputAssignment.deserialize(value)
-        node = Node(
-            name="assistant_node",
-            tool="assistant_tool",
-            inputs=predefined_inputs,
-            source=ToolSource.deserialize(tool["source"]) if "source" in tool else None,
-            type=ToolType.PYTHON if "tool_type" in tool and tool["tool_type"] == "python" else None,
-        )
-        return node, list(predefined_inputs.keys())
->>>>>>> 82a6dbdd
 
     def _generate_tool_definition(self, func_name: str, description: str, predefined_inputs: list) -> dict:
         try:
@@ -249,7 +208,7 @@
                         k, v, node, tool, tool_input.custom_type, module=module
                     )
                 else:
-                    updated_inputs[k].value = self._convert_to_connection_value(k, v, node.name, tool_input.type)
+                    updated_inputs[k].value = self._convert_to_connection_value(k, v, node, tool_input.type)
             elif value_type == ValueType.IMAGE:
                 try:
                     updated_inputs[k].value = create_image(v.value)
