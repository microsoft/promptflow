# ---------------------------------------------------------
# Copyright (c) Microsoft Corporation. All rights reserved.
# ---------------------------------------------------------

import copy
import inspect
import types
from dataclasses import dataclass
from functools import partial
from pathlib import Path
from typing import Callable, List, Optional

from promptflow._core.connection_manager import ConnectionManager
from promptflow._core.tool import STREAMING_OPTION_PARAMETER_ATTR
from promptflow._core.tools_manager import BuiltinsManager, ToolLoader, connection_type_to_api_mapping
from promptflow._utils.multimedia_utils import create_image, load_multimedia_data_recursively
from promptflow._utils.tool_utils import get_inputs_for_prompt_template, get_prompt_param_name_from_func
from promptflow.contracts.flow import InputAssignment, InputValueType, Node, ToolSourceType
from promptflow.contracts.tool import ConnectionType, Tool, ToolType, ValueType
from promptflow.contracts.types import PromptTemplate
from promptflow.exceptions import ErrorTarget, PromptflowException, UserErrorException
from promptflow.executor._errors import (
    ConnectionNotFound,
    EmptyLLMApiMapping,
    InvalidConnectionType,
    InvalidCustomLLMTool,
    InvalidSource,
    NodeInputValidationError,
    ResolveToolError,
    ValueTypeUnresolved,
)


@dataclass
class ResolvedTool:
    node: Node
    definition: Tool
    callable: Callable
    init_args: dict


class ToolResolver:
    def __init__(
        self, working_dir: Path, connections: Optional[dict] = None, package_tool_keys: Optional[List[str]] = None,
        version=None
    ):
        try:
            # Import openai and aoai for llm tool
            from promptflow.tools import aoai, openai  # noqa: F401
        except ImportError:
            pass
        self._tool_loader = ToolLoader(working_dir, package_tool_keys=package_tool_keys)
        self._working_dir = working_dir
        self._connection_manager = ConnectionManager(connections)
        self._version = version if version else 1

    def _convert_to_connection_value(self, k: str, v: InputAssignment, node: Node, conn_types: List[ValueType]):
        connection_value = self._connection_manager.get(v.value)
        if not connection_value:
            raise ConnectionNotFound(f"Connection {v.value} not found for node {node.name!r} input {k!r}.")
        # Check if type matched
        if not any(type(connection_value).__name__ == typ for typ in conn_types):
            msg = (
                f"Input '{k}' for node '{node.name}' of type {type(connection_value).__name__!r}"
                f" is not supported, valid types {conn_types}."
            )
            raise NodeInputValidationError(message=msg)
        return connection_value

    def _convert_to_custom_strong_type_connection_value(
        self, k: str, v: InputAssignment, node: Node, tool: Tool, conn_types: List[str], module: types.ModuleType
    ):
        if not conn_types:
            msg = f"Input '{k}' for node '{node.name}' has invalid types: {conn_types}."
            raise NodeInputValidationError(message=msg)
        connection_value = self._connection_manager.get(v.value)
        if not connection_value:
            raise ConnectionNotFound(f"Connection {v.value} not found for node {node.name!r} input {k!r}.")

        custom_defined_connection_class_name = conn_types[0]
        if node.source.type == ToolSourceType.Package:
            module = tool.module
        return connection_value._convert_to_custom_strong_type(
            module=module, to_class=custom_defined_connection_class_name
        )

    def _convert_node_literal_input_types(self, node: Node, tool: Tool, module: types.ModuleType = None):
        updated_inputs = {
            k: v
            for k, v in node.inputs.items()
            if (v.value is not None and v.value != "") or v.value_type != InputValueType.LITERAL
        }
        for k, v in updated_inputs.items():
            if v.value_type != InputValueType.LITERAL:
                continue
            tool_input = tool.inputs.get(k)
            if tool_input is None:  # For kwargs input, tool_input is None.
                continue
            value_type = tool_input.type[0]
            updated_inputs[k] = InputAssignment(value=v.value, value_type=InputValueType.LITERAL)
            if ConnectionType.is_connection_class_name(value_type):
                if tool_input.custom_type:
                    updated_inputs[k].value = self._convert_to_custom_strong_type_connection_value(
                        k, v, node, tool, tool_input.custom_type, module=module
                    )
                else:
                    updated_inputs[k].value = self._convert_to_connection_value(k, v, node, tool_input.type)
            elif value_type == ValueType.IMAGE:
                try:
                    updated_inputs[k].value = create_image(v.value)
                except Exception as e:
                    error_type_and_message = f"({e.__class__.__name__}) {e}"
                    raise NodeInputValidationError(
                        message_format="Failed to load image for input '{key}': {error_type_and_message}",
                        key=k, error_type_and_message=error_type_and_message,
                        target=ErrorTarget.EXECUTOR
                    ) from e
            elif isinstance(value_type, ValueType):
                try:
                    updated_inputs[k].value = value_type.parse(v.value)
<<<<<<< HEAD
                    updated_inputs[k].value = load_multimedia_data_recursively(
                        updated_inputs[k].value, version=self._version
                    )
                except InvalidImageInput as e:
                    msg = (
                        f"Input '{k} for node '{node.name}' of value {v.value} is not a valid image, "
                        f"due to exception: {e}."
                    )
                    raise NodeInputValidationError(message=msg) from e
=======
                except Exception as e:
                    raise NodeInputValidationError(
                        message_format="Input '{key}' for node '{node_name}' of value '{value}' is not "
                        "type {value_type}.",
                        key=k, node_name=node.name, value=v.value, value_type=value_type.value,
                        target=ErrorTarget.EXECUTOR
                    ) from e
                try:
                    updated_inputs[k].value = load_multimedia_data_recursively(updated_inputs[k].value)
>>>>>>> 860ac8a2
                except Exception as e:
                    error_type_and_message = f"({e.__class__.__name__}) {e}"
                    raise NodeInputValidationError(
                        message_format="Failed to load image for input '{key}': {error_type_and_message}",
                        key=k, error_type_and_message=error_type_and_message,
                        target=ErrorTarget.EXECUTOR
                    ) from e
            else:
                # The value type is in ValueType enum or is connection type. null connection has been handled before.
                raise ValueTypeUnresolved(
                    f"Unresolved input type {value_type!r}, please check if it is supported in current version.",
                    target=ErrorTarget.EXECUTOR,
                )
        updated_node = copy.deepcopy(node)
        updated_node.inputs = updated_inputs
        return updated_node

    def resolve_tool_by_node(self, node: Node, convert_input_types=True) -> ResolvedTool:
        try:
            if node.source is None:
                raise UserErrorException(f"Node {node.name} does not have source defined.")

            if node.type is ToolType.PYTHON:
                if node.source.type == ToolSourceType.Package:
                    return self._resolve_package_node(node, convert_input_types=convert_input_types)
                elif node.source.type == ToolSourceType.Code:
                    return self._resolve_script_node(node, convert_input_types=convert_input_types)
                raise NotImplementedError(f"Tool source type {node.source.type} for python tool is not supported yet.")
            elif node.type is ToolType.PROMPT:
                return self._resolve_prompt_node(node)
            elif node.type is ToolType.LLM:
                return self._resolve_llm_node(node, convert_input_types=convert_input_types)
            elif node.type is ToolType.CUSTOM_LLM:
                if node.source.type == ToolSourceType.PackageWithPrompt:
                    resolved_tool = self._resolve_package_node(node, convert_input_types=convert_input_types)
                    return self._integrate_prompt_in_package_node(resolved_tool)
                raise NotImplementedError(
                    f"Tool source type {node.source.type} for custom_llm tool is not supported yet."
                )
            else:
                raise NotImplementedError(f"Tool type {node.type} is not supported yet.")
        except Exception as e:
            if isinstance(e, PromptflowException) and e.target != ErrorTarget.UNKNOWN:
                raise ResolveToolError(node_name=node.name, target=e.target, module=e.module) from e
            raise ResolveToolError(node_name=node.name) from e

    def _load_source_content(self, node: Node) -> str:
        source = node.source
        # If is_file returns True, the path points to a existing file, so we don't need to check if exists.
        if source is None or source.path is None or not (self._working_dir / source.path).is_file():
            raise InvalidSource(
                target=ErrorTarget.EXECUTOR,
                message_format="Node source path '{source_path}' is invalid on node '{node_name}'.",
                source_path=source.path if source is not None else None,
                node_name=node.name,
            )
        file = self._working_dir / source.path
        return file.read_text(encoding="utf-8")

    def _validate_duplicated_inputs(self, prompt_tpl_inputs: list, tool_params: list, msg: str):
        duplicated_inputs = set(prompt_tpl_inputs) & set(tool_params)
        if duplicated_inputs:
            raise NodeInputValidationError(
                message=msg.format(duplicated_inputs=duplicated_inputs),
                target=ErrorTarget.EXECUTOR,
            )

    def _load_images_for_prompt_tpl(self, prompt_tpl_inputs_mapping: dict, node_inputs: dict):
        for input_name, input in prompt_tpl_inputs_mapping.items():
            if ValueType.IMAGE in input.type and input_name in node_inputs:
                if node_inputs[input_name].value_type == InputValueType.LITERAL:
                    node_inputs[input_name].value = create_image(node_inputs[input_name].value)
        return node_inputs

    def _resolve_prompt_node(self, node: Node) -> ResolvedTool:
        prompt_tpl = self._load_source_content(node)
        prompt_tpl_inputs_mapping = get_inputs_for_prompt_template(prompt_tpl)
        from promptflow.tools.template_rendering import render_template_jinja2

        params = inspect.signature(render_template_jinja2).parameters
        param_names = [name for name, param in params.items() if param.kind != inspect.Parameter.VAR_KEYWORD]
        msg = (
            f"Invalid inputs {{duplicated_inputs}} in prompt template of node {node.name}. "
            f"These inputs are duplicated with the reserved parameters of prompt tool."
        )
        self._validate_duplicated_inputs(prompt_tpl_inputs_mapping.keys(), param_names, msg)
        node.inputs = self._load_images_for_prompt_tpl(prompt_tpl_inputs_mapping, node.inputs)
        callable = partial(render_template_jinja2, template=prompt_tpl)
        return ResolvedTool(node=node, definition=None, callable=callable, init_args={})

    @staticmethod
    def _remove_init_args(node_inputs: dict, init_args: dict):
        for k in init_args:
            if k in node_inputs:
                del node_inputs[k]

    def _get_node_connection(self, node: Node):
        connection = self._connection_manager.get(node.connection)
        if connection is None:
            raise ConnectionNotFound(
                message=f"Connection {node.connection!r} not found, available connection keys "
                f"{self._connection_manager._connections.keys()}.",
                target=ErrorTarget.EXECUTOR,
            )
        return connection

    def _resolve_llm_node(self, node: Node, convert_input_types=False) -> ResolvedTool:
        connection = self._get_node_connection(node)
        if not node.provider:
            if not connection_type_to_api_mapping:
                raise EmptyLLMApiMapping()
            # If provider is not specified, try to resolve it from connection type
            node.provider = connection_type_to_api_mapping.get(type(connection).__name__)
        tool: Tool = self._tool_loader.load_tool_for_llm_node(node)
        key, connection = self._resolve_llm_connection_to_inputs(node, tool)
        updated_node = copy.deepcopy(node)
        updated_node.inputs[key] = InputAssignment(value=connection, value_type=InputValueType.LITERAL)
        if convert_input_types:
            updated_node = self._convert_node_literal_input_types(updated_node, tool)

        prompt_tpl = self._load_source_content(node)
        prompt_tpl_inputs_mapping = get_inputs_for_prompt_template(prompt_tpl)
        msg = (
            f"Invalid inputs {{duplicated_inputs}} in prompt template of node {node.name}. "
            f"These inputs are duplicated with the parameters of {node.provider}.{node.api}."
        )
        self._validate_duplicated_inputs(prompt_tpl_inputs_mapping.keys(), tool.inputs.keys(), msg)
        updated_node.inputs = self._load_images_for_prompt_tpl(prompt_tpl_inputs_mapping, updated_node.inputs)
        api_func, init_args = BuiltinsManager._load_package_tool(
            tool.name, tool.module, tool.class_name, tool.function, updated_node.inputs
        )
        self._remove_init_args(updated_node.inputs, init_args)
        prompt_tpl_param_name = get_prompt_param_name_from_func(api_func)
        api_func = partial(api_func, **{prompt_tpl_param_name: prompt_tpl}) if prompt_tpl_param_name else api_func
        return ResolvedTool(updated_node, tool, api_func, init_args)

    def _resolve_llm_connection_to_inputs(self, node: Node, tool: Tool) -> Node:
        connection = self._get_node_connection(node)
        for key, input in tool.inputs.items():
            if ConnectionType.is_connection_class_name(input.type[0]):
                if type(connection).__name__ not in input.type:
                    msg = (
                        f"Invalid connection '{node.connection}' type {type(connection).__name__!r} "
                        f"for node '{node.name}', valid types {input.type}."
                    )
                    raise InvalidConnectionType(message=msg)
                return key, connection
        raise InvalidConnectionType(
            message_format="Connection type can not be resolved for tool {tool_name}", tool_name=tool.name
        )

    def _resolve_script_node(self, node: Node, convert_input_types=False) -> ResolvedTool:
        m, tool = self._tool_loader.load_tool_for_script_node(node)
        # We only want to load script tool module once.
        # Reloading the same module changes the ID of the class, which can cause issues with isinstance() checks.
        # This is important when working with connection class checks. For instance, in user tool script it writes:
        #       isinstance(conn, MyCustomConnection)
        # Custom defined script tool and custom defined strong type connection are in the same module.
        # The first time to load the module is in above line when loading a tool.
        # We need the module again when converting the custom connection to strong type when converting input types.
        # To avoid reloading, pass the loaded module to _convert_node_literal_input_types as an arg.
        if convert_input_types:
            node = self._convert_node_literal_input_types(node, tool, m)
        callable, init_args = BuiltinsManager._load_tool_from_module(
            m, tool.name, tool.module, tool.class_name, tool.function, node.inputs
        )
        self._remove_init_args(node.inputs, init_args)
        return ResolvedTool(node=node, definition=tool, callable=callable, init_args=init_args)

    def _resolve_package_node(self, node: Node, convert_input_types=False) -> ResolvedTool:
        tool: Tool = self._tool_loader.load_tool_for_package_node(node)
        updated_node = copy.deepcopy(node)
        if convert_input_types:
            updated_node = self._convert_node_literal_input_types(updated_node, tool)
        callable, init_args = BuiltinsManager._load_package_tool(
            tool.name, tool.module, tool.class_name, tool.function, updated_node.inputs
        )
        self._remove_init_args(updated_node.inputs, init_args)
        return ResolvedTool(node=updated_node, definition=tool, callable=callable, init_args=init_args)

    def _integrate_prompt_in_package_node(self, resolved_tool: ResolvedTool):
        node = resolved_tool.node
        prompt_tpl = PromptTemplate(self._load_source_content(node))
        prompt_tpl_inputs_mapping = get_inputs_for_prompt_template(prompt_tpl)
        msg = (
            f"Invalid inputs {{duplicated_inputs}} in prompt template of node {node.name}. "
            f"These inputs are duplicated with the inputs of custom llm tool."
        )
        self._validate_duplicated_inputs(prompt_tpl_inputs_mapping.keys(), resolved_tool.definition.inputs.keys(), msg)
        node.inputs = self._load_images_for_prompt_tpl(prompt_tpl_inputs_mapping, node.inputs)
        callable = resolved_tool.callable
        prompt_tpl_param_name = get_prompt_param_name_from_func(callable)
        if prompt_tpl_param_name is None:
            raise InvalidCustomLLMTool(
                f"Invalid Custom LLM tool {resolved_tool.definition.name}: "
                f"function {callable.__name__} is missing a prompt template argument.",
                target=ErrorTarget.EXECUTOR,
            )
        resolved_tool.callable = partial(callable, **{prompt_tpl_param_name: prompt_tpl})
        #  Copy the attributes to make sure they are still available after partial.
        attributes_to_set = [STREAMING_OPTION_PARAMETER_ATTR]
        for attr in attributes_to_set:
            attr_val = getattr(callable, attr, None)
            if attr_val is not None:
                setattr(resolved_tool.callable, attr, attr_val)
        return resolved_tool<|MERGE_RESOLUTION|>--- conflicted
+++ resolved
@@ -118,17 +118,6 @@
             elif isinstance(value_type, ValueType):
                 try:
                     updated_inputs[k].value = value_type.parse(v.value)
-<<<<<<< HEAD
-                    updated_inputs[k].value = load_multimedia_data_recursively(
-                        updated_inputs[k].value, version=self._version
-                    )
-                except InvalidImageInput as e:
-                    msg = (
-                        f"Input '{k} for node '{node.name}' of value {v.value} is not a valid image, "
-                        f"due to exception: {e}."
-                    )
-                    raise NodeInputValidationError(message=msg) from e
-=======
                 except Exception as e:
                     raise NodeInputValidationError(
                         message_format="Input '{key}' for node '{node_name}' of value '{value}' is not "
@@ -137,8 +126,10 @@
                         target=ErrorTarget.EXECUTOR
                     ) from e
                 try:
-                    updated_inputs[k].value = load_multimedia_data_recursively(updated_inputs[k].value)
->>>>>>> 860ac8a2
+                    updated_inputs[k].value = load_multimedia_data_recursively(
+                        updated_inputs[k].value,
+                        version=self._version
+                    )
                 except Exception as e:
                     error_type_and_message = f"({e.__class__.__name__}) {e}"
                     raise NodeInputValidationError(
