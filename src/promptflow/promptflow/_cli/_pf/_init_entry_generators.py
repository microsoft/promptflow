# ---------------------------------------------------------
# Copyright (c) Microsoft Corporation. All rights reserved.
# ---------------------------------------------------------

import inspect
import logging
import shutil
from abc import ABC, abstractmethod
from ast import literal_eval
from enum import Enum
from pathlib import Path

from jinja2 import Environment, Template, meta

from promptflow._sdk._constants import LOGGER_NAME
from promptflow._sdk.operations._flow_operations import FlowOperations
from promptflow.contracts.flow import Flow as ExecutableFlow

logger = logging.getLogger(LOGGER_NAME)
TEMPLATE_PATH = Path(__file__).parent.parent / "data" / "entry_flow"
CHAT_FLOW_TEMPLATE_PATH = Path(__file__).parent.parent / "data" / "chat_flow" / "template"
TOOL_TEMPLATE_PATH = Path(__file__).parent.parent / "data" / "package_tool"
EXTRA_FILES_MAPPING = {"requirements.txt": "requirements_txt", ".gitignore": "gitignore"}
SERVE_TEMPLATE_PATH = Path(__file__).resolve().parent.parent.parent / "_sdk" / "data" / "executable"


class BaseGenerator(ABC):
    @property
    @abstractmethod
    def tpl_file(self):
        pass

    @property
    @abstractmethod
    def entry_template_keys(self):
        pass

    def generate(self) -> str:
        """Generate content based on given template and actual value of template keys."""
        with open(self.tpl_file) as f:
            entry_template = f.read()
            entry_template = Template(entry_template, trim_blocks=True, lstrip_blocks=True)

        return entry_template.render(**{key: getattr(self, key) for key in self.entry_template_keys})

    def generate_to_file(self, target):
        """Generate content to a file based on given template and actual value of template keys."""
        target = Path(target).resolve()
        action = "Overwriting" if target.exists() else "Creating"
        print(f"{action} {target.resolve()}...")
        with open(target, "w", encoding="utf-8") as f:
            f.write(self.generate())


class ToolPyGenerator(BaseGenerator):
    def __init__(self, entry, function, function_obj):
        self.function_import = f"from {Path(entry).stem} import {function}"
        self.entry_function = function
        self.tool_function = f"{function}_tool"
        # TODO: support default for tool args
        self.tool_arg_list = inspect.signature(function_obj).parameters.values()

    @property
    def tpl_file(self):
        return TEMPLATE_PATH / "tool.py.jinja2"

    @property
    def entry_template_keys(self):
        return ["function_import", "entry_function", "tool_function", "tool_arg_list"]


class ValueType(str, Enum):
    INT = "int"
    DOUBLE = "double"
    BOOL = "bool"
    STRING = "string"
    LIST = "list"
    OBJECT = "object"

    @staticmethod
    def from_type(t: type):
        if t == int:
            return ValueType.INT
        if t == float:
            return ValueType.DOUBLE
        if t == bool:
            return ValueType.BOOL
        if t == str:
            return ValueType.STRING
        if t == list:
            return ValueType.LIST
        return ValueType.OBJECT


class ToolMetaGenerator(BaseGenerator):
    def __init__(self, tool_py, function, function_obj, prompt_params):
        self.tool_file = tool_py
        self.tool_function = f"{function}_tool"
        # TODO: support default for tool meta args
        self.tool_meta_args = self.get_tool_meta_args(function_obj)
        self._prompt_params = prompt_params

    @property
    def prompt_params(self):
        from promptflow._core.tool_meta_generator import generate_prompt_meta_dict

        prompt_objs = {}
        for key, file_name in self._prompt_params.items():
            file_path = Path(file_name)
            if not file_path.exists():
                logger.warning(
                    f'Cannot find the prompt template "{file_name}", creating an empty prompt file in the flow...'
                )
                with open(file_path, "w") as f:
                    f.write("{# please enter your prompt content in this file. #}")

            with open(file_name, "r") as f:
                content = f.read()
            name = Path(file_name).stem
            prompt_objs[key] = generate_prompt_meta_dict(name, content, prompt_only=True, source=file_name)
        return prompt_objs

    def get_tool_meta_args(self, function_obj):
        func_params = inspect.signature(function_obj).parameters
        # TODO: Support enum/union in the future
        return {k: ValueType.from_type(v.annotation).value for k, v in func_params.items()}

    @property
    def tpl_file(self):
        return TEMPLATE_PATH / "flow.tools.json.jinja2"

    @property
    def entry_template_keys(self):
        return ["prompt_params", "tool_file", "tool_meta_args", "tool_function"]


class FlowDAGGenerator(BaseGenerator):
    def __init__(self, tool_py, function, function_obj, prompt_params):
        self.tool_file = tool_py
        self.main_node_name = function
        self.prompt_params = prompt_params
        self.setup_sh = None
        self.python_requirements_txt = None
        self._prompt_inputs = None
        self._func_params = None
        self._function_obj = function_obj
        # Abstract prompt param from tool meta args
        self.flow_inputs = self.get_flow_inputs(prompt_params)

    def get_flow_inputs(self, prompt_params):
        """Generate the flow inputs"""
        flow_inputs = {
            k: ValueType.from_type(v.annotation).value for k, v in self.func_params.items() if k not in prompt_params
        }
        for prompt_inputs in self.prompt_inputs.values():
            flow_inputs.update(prompt_inputs)
        return flow_inputs

    @property
    def tpl_file(self):
        return TEMPLATE_PATH / "flow.dag.yaml.jinja2"

    @property
    def func_params(self):
        """Generate function inputs without prompt templates."""
        if self._func_params is None:
            self._func_params = {
                k: v for k, v in inspect.signature(self._function_obj).parameters.items() if k not in self.prompt_params
            }
        return self._func_params

    @property
    def prompt_inputs(self):
        """Generate prompt inputs."""
        if self._prompt_inputs is None:
            self._prompt_inputs = {}
            for prompt_name, file_name in self.prompt_params.items():
                try:
                    with open(file_name, "r") as f:
                        env = Environment()
                        ast = env.parse(f.read())
                        variables = meta.find_undeclared_variables(ast)
                        self._prompt_inputs[prompt_name] = {item: "string" for item in variables or []}
                except Exception as e:
                    logger.warning(f"Get the prompt input from {file_name} failed, {e}.")
        return self._prompt_inputs

    @property
    def entry_template_keys(self):
        return [
            "flow_inputs",
            "main_node_name",
            "prompt_params",
            "tool_file",
            "setup_sh",
            "python_requirements_txt",
            "prompt_inputs",
            "func_params",
        ]

    def generate_to_file(self, target):
        # Get requirements.txt and setup.sh from target folder.
        requirements_file = "requirements.txt"
        if (Path(target).parent / requirements_file).exists():
            self.python_requirements_txt = requirements_file
        setup_file = "setup.sh"
        if (Path(target).parent / setup_file).exists():
            self.setup_sh = setup_file
        super().generate_to_file(target=target)


class FlowMetaYamlGenerator(BaseGenerator):
    def __init__(self, flow_name):
        self.flow_name = flow_name

    @property
    def tpl_file(self):
        return TEMPLATE_PATH / "flow.meta.yaml.jinja2"

    @property
    def entry_template_keys(self):
        return ["flow_name"]


class StreamlitFileGenerator(BaseGenerator):
    def __init__(self, flow_name, flow_dag_path, connection_provider):
        self.flow_name = flow_name
        self.flow_dag_path = Path(flow_dag_path)
        self.connection_provider = connection_provider
        self.executable = ExecutableFlow.from_yaml(
            flow_file=Path(self.flow_dag_path.name), working_dir=self.flow_dag_path.parent
        )
        self.is_chat_flow, self.chat_history_input_name, _ = FlowOperations._is_chat_flow(self.executable)

    @property
    def flow_inputs(self):
        return {
            flow_input: (value.default, value.type.value)
            for flow_input, value in self.executable.inputs.items()
            if not value.is_chat_history
        }

    @property
    def flow_inputs_params(self):
        flow_inputs_params = ["=".join([flow_input, flow_input]) for flow_input, _ in self.flow_inputs.items()]
        return ",".join(flow_inputs_params)

    @property
    def tpl_file(self):
        return SERVE_TEMPLATE_PATH / "main.py.jinja2"

    @property
    def flow_path(self):
        return self.flow_dag_path.as_posix()

    @property
    def label(self):
        return "Chat" if self.is_chat_flow else "Run"

    @property
    def entry_template_keys(self):
<<<<<<< HEAD
        return [
            "flow_name",
            "flow_inputs",
            "flow_inputs_params",
            "flow_path",
            "is_chat_flow",
            "chat_history_input_name",
            "connection_provider",
        ]
=======
        return ["flow_name", "flow_inputs", "flow_inputs_params", "flow_path", "is_chat_flow",
                "chat_history_input_name", "label"]

    def generate_to_file(self, target):
        if Path(target).name == self.tpl_file.stem:
            super().generate_to_file(target=target)
        else:
            shutil.copy(SERVE_TEMPLATE_PATH / Path(target).name, target)
>>>>>>> 2d84ea9f


class ChatFlowDAGGenerator(BaseGenerator):
    def __init__(self, connection, deployment):
        self.connection = connection
        self.deployment = deployment

    @property
    def tpl_file(self):
        return CHAT_FLOW_TEMPLATE_PATH / "flow.dag.yaml.jinja2"

    @property
    def entry_template_keys(self):
        return ["connection", "deployment"]


class AzureOpenAIConnectionGenerator(BaseGenerator):
    def __init__(self, connection):
        self.connection = connection

    @property
    def tpl_file(self):
        return CHAT_FLOW_TEMPLATE_PATH / "azure_openai.yaml.jinja2"

    @property
    def entry_template_keys(self):
        return ["connection"]


class OpenAIConnectionGenerator(BaseGenerator):
    def __init__(self, connection):
        self.connection = connection

    @property
    def tpl_file(self):
        return CHAT_FLOW_TEMPLATE_PATH / "openai.yaml.jinja2"

    @property
    def entry_template_keys(self):
        return ["connection"]


def copy_extra_files(flow_path, extra_files):
    for file_name in extra_files:
        extra_file_path = (
            Path(__file__).parent.parent / "data" / "entry_flow" / EXTRA_FILES_MAPPING.get(file_name, file_name)
        )
        target_path = Path(flow_path) / file_name
        action = "Overwriting" if target_path.exists() else "Creating"
        print(f"{action} {target_path.resolve()}...")
        shutil.copy2(extra_file_path, target_path)


class ToolPackageGenerator(BaseGenerator):
    def __init__(self, tool_name, icon=None, extra_info=None):
        self.tool_name = tool_name
        self._extra_info = extra_info
        self.icon = icon

    @property
    def extra_info(self):
        if self._extra_info:
            extra_info = {}
            for k, v in self._extra_info.items():
                try:
                    extra_info[k] = literal_eval(v)
                except Exception:
                    extra_info[k] = repr(v)
            return extra_info
        else:
            return {}

    @property
    def tpl_file(self):
        return TOOL_TEMPLATE_PATH / "tool.py.jinja2"

    @property
    def entry_template_keys(self):
        return ["tool_name", "extra_info", "icon"]


class ManifestGenerator(BaseGenerator):
    def __init__(self, package_name):
        self.package_name = package_name

    @property
    def tpl_file(self):
        return TOOL_TEMPLATE_PATH / "MANIFEST.in.jinja2"

    @property
    def entry_template_keys(self):
        return ["package_name"]


class SetupGenerator(BaseGenerator):
    def __init__(self, package_name, tool_name):
        self.package_name = package_name
        self.tool_name = tool_name

    @property
    def tpl_file(self):
        return TOOL_TEMPLATE_PATH / "setup.py.jinja2"

    @property
    def entry_template_keys(self):
        return ["package_name", "tool_name"]


class ToolPackageUtilsGenerator(BaseGenerator):
    def __init__(self, package_name):
        self.package_name = package_name

    @property
    def tpl_file(self):
        return TOOL_TEMPLATE_PATH / "utils.py.jinja2"

    @property
    def entry_template_keys(self):
        return ["package_name"]


class ToolReadmeGenerator(BaseGenerator):
    def __init__(self, package_name, tool_name):
        self.package_name = package_name
        self.tool_name = tool_name

    @property
    def tpl_file(self):
        return TOOL_TEMPLATE_PATH / "README.md.jinja2"

    @property
    def entry_template_keys(self):
        return ["package_name", "tool_name"]


class InitGenerator(BaseGenerator):
    @property
    def tpl_file(self):
        return TOOL_TEMPLATE_PATH / "init.py"

    @property
    def entry_template_keys(self):
        pass

    def generate(self) -> str:
        with open(self.tpl_file) as f:
            init_content = f.read()
        return init_content<|MERGE_RESOLUTION|>--- conflicted
+++ resolved
@@ -259,7 +259,6 @@
 
     @property
     def entry_template_keys(self):
-<<<<<<< HEAD
         return [
             "flow_name",
             "flow_inputs",
@@ -267,18 +266,15 @@
             "flow_path",
             "is_chat_flow",
             "chat_history_input_name",
+            "label",
             "connection_provider",
         ]
-=======
-        return ["flow_name", "flow_inputs", "flow_inputs_params", "flow_path", "is_chat_flow",
-                "chat_history_input_name", "label"]
 
     def generate_to_file(self, target):
         if Path(target).name == self.tpl_file.stem:
             super().generate_to_file(target=target)
         else:
             shutil.copy(SERVE_TEMPLATE_PATH / Path(target).name, target)
->>>>>>> 2d84ea9f
 
 
 class ChatFlowDAGGenerator(BaseGenerator):
