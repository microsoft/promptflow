--- conflicted
+++ resolved
@@ -2,8 +2,8 @@
 # Copyright (c) Microsoft Corporation. All rights reserved.
 # ---------------------------------------------------------
 # pylint: disable=wrong-import-position
+import json
 import time
-import json
 
 # Log the start time
 start_time = time.perf_counter()
@@ -21,14 +21,8 @@
 from promptflow._cli._pf.help import show_privacy_statement, show_welcome_message  # noqa: E402
 from promptflow._cli._user_agent import USER_AGENT  # noqa: E402
 from promptflow._sdk._constants import LOGGER_NAME  # noqa: E402
-<<<<<<< HEAD
-from promptflow._sdk._utils import print_pf_version, setup_user_agent_to_operation_context  # noqa: E402
-from promptflow._utils.logger_utils import LoggerFactory  # noqa: E402
-=======
-from promptflow._sdk._logger_factory import LoggerFactory  # noqa: E402
-from promptflow._sdk._utils import (print_pf_version, setup_user_agent_to_operation_context,  # noqa: E402
-                                    get_promptflow_sdk_version)  # noqa: E402
->>>>>>> 71214e07
+from promptflow._sdk._utils import setup_user_agent_to_operation_context  # noqa: E402
+from promptflow._sdk._utils import LoggerFactory, get_promptflow_sdk_version, print_pf_version  # noqa: E402
 
 # configure logger for CLI
 logger = LoggerFactory.get_logger(name=LOGGER_NAME, verbosity=logging.WARNING)
@@ -102,9 +96,9 @@
 def main():
     """Entrance of pf CLI."""
     command_args = sys.argv[1:]
-    if len(command_args) == 1 and command_args[0] == 'version':
+    if len(command_args) == 1 and command_args[0] == "version":
         version_dict = {"promptflow": get_promptflow_sdk_version()}
-        return json.dumps(version_dict, ensure_ascii=False, indent=2, sort_keys=True, separators=(',', ': ')) + '\n'
+        return json.dumps(version_dict, ensure_ascii=False, indent=2, sort_keys=True, separators=(",", ": ")) + "\n"
     if len(command_args) == 0:
         # print privacy statement & welcome message like azure-cli
         show_privacy_statement()
