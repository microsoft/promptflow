# ---------------------------------------------------------
# Copyright (c) Microsoft Corporation. All rights reserved.
# ---------------------------------------------------------

import argparse
import importlib
import json
import logging
import os
import sys
import tempfile
import webbrowser
from pathlib import Path

from promptflow._cli._params import (
    add_param_config,
    add_param_entry,
    add_param_environment_variables,
    add_param_flow_name,
    add_param_function,
    add_param_inputs,
    add_param_prompt_template,
    add_param_source,
    add_param_yes,
    add_parser_build,
    logging_params,
)
from promptflow._cli._pf._init_entry_generators import (
    AzureOpenAIConnectionGenerator,
    ChatFlowDAGGenerator,
    FlowDAGGenerator,
    OpenAIConnectionGenerator,
    StreamlitFileGenerator,
    ToolMetaGenerator,
    ToolPyGenerator,
    copy_extra_files,
)
from promptflow._cli._pf._run import exception_handler
from promptflow._cli._utils import _copy_to_flow, activate_action, confirm, inject_sys_path, list_of_dict_to_dict
from promptflow._sdk._constants import LOGGER_NAME, PROMPT_FLOW_DIR_NAME, ConnectionProvider
from promptflow._sdk._pf_client import PFClient
from promptflow._sdk._utils import dump_flow_result
from promptflow.exceptions import UserErrorException

DEFAULT_CONNECTION = "open_ai_connection"
DEFAULT_DEPLOYMENT = "gpt-35-turbo"
logger = logging.getLogger(LOGGER_NAME)


def add_flow_parser(subparsers):
    """Add flow parser to the pf subparsers."""
    flow_parser = subparsers.add_parser(
        "flow",
        description="Manage flows for promptflow.",
        help="pf flow",
    )
    flow_subparsers = flow_parser.add_subparsers()
    add_parser_init_flow(flow_subparsers)
    add_parser_test_flow(flow_subparsers)
    add_parser_serve_flow(flow_subparsers)
    add_parser_build(flow_subparsers, "flow")
    add_parser_validate_flow(flow_subparsers)
    flow_parser.set_defaults(action="flow")


def dispatch_flow_commands(args: argparse.Namespace):
    if args.sub_action == "init":
        init_flow(args)
    elif args.sub_action == "test":
        test_flow(args)
    elif args.sub_action == "serve":
        if (hasattr(args, "verbose") and args.verbose) or (hasattr(args, "debug") and args.debug):
            pass
        else:
            for handler in logging.getLogger(LOGGER_NAME).handlers:
                handler.setLevel(logging.INFO)
        serve_flow(args)
    elif args.sub_action == "build":
        build_flow(args)
    elif args.sub_action == "validate":
        validate_flow(args)


def add_parser_init_flow(subparsers):
    """Add flow create parser to the pf flow subparsers."""
    epilog = """
Examples:

# Creating a flow folder with code/prompts and yaml definitions of the flow:
pf flow init --flow my-awesome-flow
# Creating an eval prompt flow:
pf flow init --flow my-awesome-flow --type evaluation
# Creating a flow in existing folder
pf flow init --flow intent_copilot --entry intent.py --function extract_intent --prompt-template prompt_template=tpl.jinja2
"""  # noqa: E501
    add_param_type = lambda parser: parser.add_argument(  # noqa: E731
        "--type",
        type=str,
        choices=["standard", "evaluation", "chat"],
        help="The initialized flow type.",
        default="standard",
    )
    add_param_connection = lambda parser: parser.add_argument(  # noqa: E731
        "--connection", type=str, help=argparse.SUPPRESS
    )
    add_param_deployment = lambda parser: parser.add_argument(  # noqa: E731
        "--deployment", type=str, help=argparse.SUPPRESS
    )

    add_params = [
        add_param_type,
        add_param_yes,
        add_param_flow_name,
        add_param_entry,
        add_param_function,
        add_param_prompt_template,
        add_param_connection,
        add_param_deployment,
    ] + logging_params
    activate_action(
        name="init",
        description="Creating a flow folder with code/prompts and yaml definitions of the flow.",
        epilog=epilog,
        add_params=add_params,
        subparsers=subparsers,
        help_message="Initialize a prompt flow directory.",
        action_param_name="sub_action",
    )


def add_parser_serve_flow(subparsers):
    """Add flow serve parser to the pf flow subparsers."""
    epilog = """
Examples:

# Serve flow as an endpoint:
pf flow serve --source <path_to_flow>
# Serve flow as an endpoint with specific port and host:
pf flow serve --source <path_to_flow> --port 8080 --host localhost --environment-variables key1="`${my_connection.api_key}" key2="value2"
"""  # noqa: E501
    add_param_port = lambda parser: parser.add_argument(  # noqa: E731
        "--port", type=int, default=8080, help="The port on which endpoint to run."
    )
    add_param_host = lambda parser: parser.add_argument(  # noqa: E731
        "--host", type=str, default="localhost", help="The host of endpoint."
    )
    add_param_static_folder = lambda parser: parser.add_argument(  # noqa: E731
        "--static_folder", type=str, help=argparse.SUPPRESS
    )
    activate_action(
        name="serve",
        description="Serving a flow as an endpoint.",
        epilog=epilog,
        add_params=[
            add_param_source,
            add_param_port,
            add_param_host,
            add_param_static_folder,
            add_param_environment_variables,
            add_param_config,
        ]
        + logging_params,
        subparsers=subparsers,
        help_message="Serving a flow as an endpoint.",
        action_param_name="sub_action",
    )


def add_parser_validate_flow(subparsers):
    """Add flow validate parser to the pf flow subparsers."""
    epilog = """
Examples:

# Validate flow
pf flow validate --source <path_to_flow>
"""  # noqa: E501
    activate_action(
        name="validate",
        description="Validate a flow and generate flow.tools.json for the flow.",
        epilog=epilog,
        add_params=[
            add_param_source,
        ],
        subparsers=subparsers,
        help_message="Validate a flow. Will raise error if the flow is not valid.",
        action_param_name="sub_action",
    )


def add_parser_test_flow(subparsers):
    """Add flow test parser to the pf flow subparsers."""
    epilog = """
Examples:

# Test the flow:
pf flow test --flow my-awesome-flow
# Test the flow with inputs:
pf flow test --flow my-awesome-flow --inputs key1=val1 key2=val2
# Test the flow with specified variant node:
pf flow test --flow my-awesome-flow --variant ${node_name.variant_name}
# Test the single node in the flow:
pf flow test --flow my-awesome-flow --node node_name
# Chat in the flow:
pf flow test --flow my-awesome-flow --node node_name --interactive
"""  # noqa: E501
    add_param_flow = lambda parser: parser.add_argument(  # noqa: E731
        "--flow", type=str, required=True, help="the flow directory to test."
    )
    add_param_node = lambda parser: parser.add_argument(  # noqa: E731
        "--node", type=str, help="the node name in the flow need to be tested."
    )
    add_param_variant = lambda parser: parser.add_argument(  # noqa: E731
        "--variant", type=str, help="Node & variant name in format of ${node_name.variant_name}."
    )
    add_param_interactive = lambda parser: parser.add_argument(  # noqa: E731
        "--interactive", action="store_true", help="start a interactive chat session for chat flow."
    )
    add_param_multi_modal = lambda parser: parser.add_argument(  # noqa: E731
        "--multi-modal", action="store_true", help=argparse.SUPPRESS
    )
    add_param_ui = lambda parser: parser.add_argument("--ui", action="store_true", help=argparse.SUPPRESS)  # noqa: E731
    add_param_input = lambda parser: parser.add_argument("--input", type=str, help=argparse.SUPPRESS)  # noqa: E731

    add_params = [
        add_param_flow,
        add_param_node,
        add_param_variant,
        add_param_interactive,
        add_param_input,
        add_param_inputs,
        add_param_environment_variables,
        add_param_multi_modal,
        add_param_ui,
        add_param_config,
    ] + logging_params
    activate_action(
        name="test",
        description="Test the flow.",
        epilog=epilog,
        add_params=add_params,
        subparsers=subparsers,
        help_message="Test the prompt flow or flow node.",
        action_param_name="sub_action",
    )


def init_flow(args):
    if any([args.entry, args.prompt_template]):
        print("Creating flow from existing folder...")
        prompt_tpl = {}
        if args.prompt_template:
            for _dct in args.prompt_template:
                prompt_tpl.update(**_dct)
        _init_existing_flow(args.flow, args.entry, args.function, prompt_tpl)
    else:
        # Create an example flow
        print("Creating flow from scratch...")
        _init_flow_by_template(args.flow, args.type, args.yes, args.connection, args.deployment)


def _init_existing_flow(flow_name, entry=None, function=None, prompt_params: dict = None):
    flow_path = Path(flow_name).resolve()
    if not function:
        logger.error("--function must be specified when --entry is specified.")
        return
    if not flow_path.exists():
        logger.error(f"{flow_path.resolve()} must exist when --entry specified.")
        return
    print(f"Change working directory to .. {flow_path.resolve()}")
    os.chdir(flow_path)
    entry = Path(entry).resolve()
    if not entry.exists():
        logger.error(f"{entry} must exist.")
        return
    with inject_sys_path(flow_path):
        # import function object
        function_obj = getattr(importlib.import_module(entry.stem), function)
    # Create tool.py
    tool_py = f"{function}_tool.py"
    python_tool = ToolPyGenerator(entry, function, function_obj)
    tools = ToolMetaGenerator(tool_py, function, function_obj, prompt_params)

    python_tool_inputs = [arg.name for arg in python_tool.tool_arg_list]
    for tool_input in tools.prompt_params.keys():
        if tool_input not in python_tool_inputs:
            raise ValueError(f"Template parameter {tool_input} doesn't find in python function arguments.")

    python_tool.generate_to_file(tool_py)
    # Create .promptflow and flow.tools.json
    meta_dir = flow_path / PROMPT_FLOW_DIR_NAME
    meta_dir.mkdir(parents=True, exist_ok=True)
    tools.generate_to_file(meta_dir / "flow.tools.json")
    # Create flow.dag.yaml
    FlowDAGGenerator(tool_py, function, function_obj, prompt_params).generate_to_file("flow.dag.yaml")
    copy_extra_files(flow_path=flow_path, extra_files=[".gitignore"])
    print(f"Done. Generated flow in folder: {flow_path.resolve()}.")


def _init_chat_flow(flow_name, flow_path, connection=None, deployment=None):
    from promptflow._sdk._configuration import Configuration

    example_flow_path = Path(__file__).parent.parent / "data" / "chat_flow" / "flow_files"
    for item in list(example_flow_path.iterdir()):
        _copy_to_flow(flow_path=flow_path, source_file=item)

    # Generate flow.dag.yaml to chat flow.
    connection = connection or DEFAULT_CONNECTION
    deployment = deployment or DEFAULT_DEPLOYMENT
    ChatFlowDAGGenerator(connection=connection, deployment=deployment).generate_to_file(flow_path / "flow.dag.yaml")
    # When customer not configure the remote connection provider, create connection yaml to chat flow.
    is_local_connection = Configuration.get_instance().get_connection_provider() == ConnectionProvider.LOCAL
    if is_local_connection:
        OpenAIConnectionGenerator(connection=connection).generate_to_file(flow_path / "openai.yaml")
        AzureOpenAIConnectionGenerator(connection=connection).generate_to_file(flow_path / "azure_openai.yaml")

    copy_extra_files(flow_path=flow_path, extra_files=["requirements.txt", ".gitignore"])

    print(f"Done. Created chat flow folder: {flow_path.resolve()}.")
    if is_local_connection:
        print(
            f"The generated chat flow is requiring a connection named {connection}, "
            "please follow the steps in README.md to create if you haven't done that."
        )
    else:
        print(
            f"The generated chat flow is requiring a connection named {connection}, "
            "please ensure it exists in workspace."
        )
    flow_test_command = f"pf flow test --flow {flow_name} --interactive"
    print(f"You can execute this command to test the flow, {flow_test_command}")


def _init_standard_or_evaluation_flow(flow_name, flow_path, flow_type):
    example_flow_path = Path(__file__).parent.parent / "data" / f"{flow_type}_flow"
    for item in list(example_flow_path.iterdir()):
        _copy_to_flow(flow_path=flow_path, source_file=item)
    copy_extra_files(flow_path=flow_path, extra_files=["requirements.txt", ".gitignore"])
    print(f"Done. Created {flow_type} flow folder: {flow_path.resolve()}.")
    flow_test_command = f"pf flow test --flow {flow_name} --input {os.path.join(flow_name, 'data.jsonl')}"
    print(f"You can execute this command to test the flow, {flow_test_command}")


def _init_flow_by_template(flow_name, flow_type, overwrite=False, connection=None, deployment=None):
    flow_path = Path(flow_name)
    if flow_path.exists():
        if not flow_path.is_dir():
            logger.error(f"{flow_path.resolve()} is not a folder.")
            return
        answer = (
            overwrite
            if overwrite
            else confirm("The flow folder already exists, do you want to create the flow in this existing folder?")
        )
        if not answer:
            print("The 'pf init' command has been cancelled.")
            return
    flow_path.mkdir(parents=True, exist_ok=True)
    if flow_type == "chat":
        _init_chat_flow(flow_name=flow_name, flow_path=flow_path, connection=connection, deployment=deployment)
    else:
        _init_standard_or_evaluation_flow(flow_name=flow_name, flow_path=flow_path, flow_type=flow_type)


@exception_handler("Flow test")
def test_flow(args):
    from promptflow._sdk._load_functions import load_flow
    from promptflow._sdk._utils import parse_variant
    from promptflow._sdk.operations._test_submitter import TestSubmitter

    config = list_of_dict_to_dict(args.config)
    pf_client = PFClient(config=config)

    if args.environment_variables:
        environment_variables = list_of_dict_to_dict(args.environment_variables)
    else:
        environment_variables = {}
    inputs = {}
    if args.input:
        from promptflow._utils.load_data import load_data

        if args.input and not args.input.endswith(".jsonl"):
            raise ValueError("Only support jsonl file as input.")
        inputs = load_data(local_path=args.input)[0]
    if args.inputs:
        inputs.update(list_of_dict_to_dict(args.inputs))

    if args.multi_modal or args.ui:
        with tempfile.TemporaryDirectory() as temp_dir:
            try:
                import bs4  # noqa: F401
                import streamlit_quill  # noqa: F401
                from streamlit.web import cli as st_cli
            except ImportError as ex:
                raise UserErrorException(
                    f"Please try 'pip install promptflow[executable]' to install dependency, {ex.msg}."
                )
            flow = load_flow(args.flow)
<<<<<<< HEAD

=======
>>>>>>> 93b2deb9
            script_path = [
                os.path.join(temp_dir, "main.py"),
                os.path.join(temp_dir, "utils.py"),
                os.path.join(temp_dir, "logo.png"),
            ]
            for script in script_path:
<<<<<<< HEAD
                StreamlitFileGenerator(flow_name=flow.name, flow_dag_path=flow.flow_dag_path).generate_to_file(script)
=======
                StreamlitFileGenerator(
                    flow_name=flow.name,
                    flow_dag_path=flow.flow_dag_path,
                    connection_provider=pf_client._ensure_connection_provider(),
                ).generate_to_file(script)
>>>>>>> 93b2deb9

            sys.argv = [
                "streamlit",
                "run",
                os.path.join(temp_dir, "main.py"),
                "--global.developmentMode=false",
                "--client.toolbarMode=viewer",
                "--browser.gatherUsageStats=false",
            ]
            st_cli.main()
    else:
        if args.interactive:
            pf_client.flows._chat(
                flow=args.flow,
                inputs=inputs,
                environment_variables=environment_variables,
                variant=args.variant,
                show_step_output=args.verbose,
            )
        else:
            result = pf_client.flows._test(
                flow=args.flow,
                inputs=inputs,
                environment_variables=environment_variables,
                variant=args.variant,
                node=args.node,
                allow_generator_output=False,
                stream_output=False,
            )
            # Dump flow/node test info
            flow = load_flow(args.flow)
            if args.node:
                dump_flow_result(flow_folder=flow.code, node_result=result, prefix=f"flow-{args.node}.node")
            else:
                if args.variant:
                    tuning_node, node_variant = parse_variant(args.variant)
                    prefix = f"flow-{tuning_node}-{node_variant}"
                else:
                    prefix = "flow"
                dump_flow_result(flow_folder=flow.code, flow_result=result, prefix=prefix)

            TestSubmitter._raise_error_when_test_failed(result, show_trace=args.node is not None)
            # Print flow/node test result
            if isinstance(result.output, dict):
                print(json.dumps(result.output, indent=4, ensure_ascii=False))
            else:
                print(result.output)


def serve_flow(args):
    logger.info("Start serve model: %s", args.source)
    # Set environment variable for local test
    source = Path(args.source)
    os.environ["PROMPTFLOW_PROJECT_PATH"] = source.absolute().as_posix()
    from promptflow._sdk._serving.app import create_app

    static_folder = args.static_folder
    if static_folder:
        static_folder = Path(static_folder).absolute().as_posix()
    logger.info(
        "Start promptflow server with port %s",
        args.port,
    )
    config = list_of_dict_to_dict(args.config)
    # Change working directory to model dir
    print(f"Change working directory to model dir {source}")
    os.chdir(source)
    app = create_app(
        static_folder=static_folder,
        environment_variables=list_of_dict_to_dict(args.environment_variables),
        config=config,
    )
    target = f"http://{args.host}:{args.port}"
    print(f"Opening browser {target}...")
    webbrowser.open(target)
    # Debug is not supported for now as debug will rerun command, and we changed working directory.
    app.run(port=args.port, host=args.host)
    logger.info("Promptflow app ended")


def build_flow(args):
    """
    i. `pf flow build --source <flow_folder> --output <output_folder> --variant <variant>`
    ii. `pf flow build --source <flow_folder> --format docker --output <output_folder> --variant <variant>`
    iii. `pf flow build --source <flow_folder> --format executable --output <output_folder> --variant <variant>`

    # default to resolve variant and update flow.dag.yaml, support this in case customer want to keep the
    variants for continuous development
    # we can delay this before receiving specific customer request
    v. `pf flow build --source <flow_folder> --output <output_folder> --keep-variants`

    output structure:
    flow/
    .connections/
    Dockerfile|executable.exe
    ...
    """
    pf_client = PFClient()

    pf_client.flows.build(
        flow=args.source,
        output=args.output,
        format=args.format,
        variant=args.variant,
        flow_only=args.flow_only,
    )
    print(
        f"Exported flow to {Path(args.output).absolute().as_posix()}.\n"
        f"please check {Path(args.output).joinpath('README.md').absolute().as_posix()} "
        f"for how to use it."
    )


def validate_flow(args):
    pf_client = PFClient()

    validation_result = pf_client.flows.validate(
        flow=args.source,
    )
    print(repr(validation_result))
    if not validation_result.passed:
        exit(1)
    else:
        exit(0)<|MERGE_RESOLUTION|>--- conflicted
+++ resolved
@@ -395,25 +395,18 @@
                     f"Please try 'pip install promptflow[executable]' to install dependency, {ex.msg}."
                 )
             flow = load_flow(args.flow)
-<<<<<<< HEAD
-
-=======
->>>>>>> 93b2deb9
+
             script_path = [
                 os.path.join(temp_dir, "main.py"),
                 os.path.join(temp_dir, "utils.py"),
                 os.path.join(temp_dir, "logo.png"),
             ]
             for script in script_path:
-<<<<<<< HEAD
-                StreamlitFileGenerator(flow_name=flow.name, flow_dag_path=flow.flow_dag_path).generate_to_file(script)
-=======
                 StreamlitFileGenerator(
                     flow_name=flow.name,
                     flow_dag_path=flow.flow_dag_path,
                     connection_provider=pf_client._ensure_connection_provider(),
                 ).generate_to_file(script)
->>>>>>> 93b2deb9
 
             sys.argv = [
                 "streamlit",
