--- conflicted
+++ resolved
@@ -239,22 +239,6 @@
                 cls._error_detail(e),
             )
 
-<<<<<<< HEAD
-        return ErrorCategory.UNKNOWN, cls._error_type(e), ErrorTarget.UNKNOWN, "", cls._error_detail(e)
-
-    @classmethod
-    def select_exception(cls, e: BaseException):
-        """Select the exception  in e and e.__cause__, and prioritize the Exception defined in the promptflow."""
-
-        if isinstance(e, PromptflowException):
-            return e
-
-        # raise Exception("message") from PromptflowException("message")
-        if e.__cause__ and isinstance(e.__cause__, PromptflowException):
-            return e.__cause__
-
-        return e
-=======
         return (
             ErrorCategory.SYSTEM_ERROR,
             cls._error_type(e),
@@ -262,7 +246,6 @@
             cls._error_message(e),
             cls._error_detail(e),
         )
->>>>>>> 5dc42109
 
     @classmethod
     def _is_system_error(cls, e: BaseException):
@@ -302,9 +285,6 @@
 
     @classmethod
     def _error_target(cls, e: BaseException):
-<<<<<<< HEAD
-        return getattr(e, "target", ErrorTarget.UNKNOWN)
-=======
         error_target = getattr(e, "target", ErrorTarget.UNKNOWN)
         if error_target != ErrorTarget.UNKNOWN:
             return error_target
@@ -338,7 +318,6 @@
             "promptflow.storage": ErrorTarget.EXECUTOR,
             "promptflow.tools": ErrorTarget.TOOL,
         }
->>>>>>> 5dc42109
 
     @classmethod
     def _error_message(cls, e: BaseException):
@@ -346,8 +325,6 @@
 
     @classmethod
     def _error_detail(cls, e: BaseException):
-<<<<<<< HEAD
-=======
         promptflow_codes = cls._promptflow_error_traceback(e)
         inner_exception = e.inner_exception if isinstance(e, PromptflowException) else e.__cause__
         if inner_exception:
@@ -358,7 +335,6 @@
 
     @classmethod
     def _promptflow_error_traceback(cls, e: BaseException):
->>>>>>> 5dc42109
         exception_codes = cls._get_exception_codes(e)
         promptflow_codes = ""
         for item in exception_codes:
