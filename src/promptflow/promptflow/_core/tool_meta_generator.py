# ---------------------------------------------------------
# Copyright (c) Microsoft Corporation. All rights reserved.
# ---------------------------------------------------------

"""
This file can generate a meta file for the given prompt template or a python file.
"""
import importlib.util
import inspect
import json
import logging
import multiprocessing
import os
import re
import signal
import types
from pathlib import Path
from traceback import TracebackException
from typing import Mapping

from jinja2 import TemplateSyntaxError
from jinja2.environment import COMMENT_END_STRING, COMMENT_START_STRING

from promptflow._constants import PF_MAIN_MODULE_NAME
from promptflow._core._errors import (
    GenerateMetaTimeout,
    MetaFileNotFound,
    MetaFileReadError,
    NoToolTypeDefined,
    NotSupported,
)
from promptflow._core.tool import ToolProvider
from promptflow._core.tool_settings_parser import _parser_tool_icon, _parser_tool_input_settings
from promptflow._core.tool_validation import _validate_tool_function, _validate_tool_schema
from promptflow._utils.context_utils import _change_working_dir, inject_sys_path
from promptflow._utils.exception_utils import (
    ADDITIONAL_INFO_USER_CODE_STACKTRACE,
    ExceptionPresenter,
    get_tb_next,
    last_frame_info,
)
from promptflow._utils.process_utils import block_terminate_signal_to_parent
from promptflow._utils.tool_utils import asdict_without_none, function_to_interface, get_inputs_for_prompt_template
from promptflow.contracts.tool import Tool, ToolType
from promptflow.exceptions import ErrorTarget, UserErrorException


def generate_prompt_tool(name, content, prompt_only=False, source=None):
    """Generate meta for a single jinja template file."""
    # Get all the variable name from a jinja template
    tool_type = ToolType.PROMPT if prompt_only else ToolType.LLM
    try:
        inputs = get_inputs_for_prompt_template(content)
    except TemplateSyntaxError as e:
        error_type_and_message = f"({e.__class__.__name__}) {e}"
        raise JinjaParsingError(
            message_format=(
                "Generate tool meta failed for {tool_type} tool. Jinja parsing failed at line {line_number}: "
                "{error_type_and_message}"
            ),
            tool_type=tool_type.value,
            line_number=e.lineno,
            error_type_and_message=error_type_and_message,
        ) from e
    except Exception as e:
        error_type_and_message = f"({e.__class__.__name__}) {e}"
        raise JinjaParsingError(
            message_format=(
                "Generate tool meta failed for {tool_type} tool. Jinja parsing failed: {error_type_and_message}"
            ),
            tool_type=tool_type.value,
            error_type_and_message=error_type_and_message,
        ) from e

    pattern = f"{COMMENT_START_STRING}(((?!{COMMENT_END_STRING}).)*){COMMENT_END_STRING}"
    match_result = re.match(pattern, content)
    description = match_result.groups()[0].strip() if match_result else None
    # Construct the Tool structure
    tool = Tool(
        name=name,
        description=description,
        type=tool_type,
        inputs=inputs,
        outputs={},
    )
    if source is None:
        tool.code = content
    else:
        tool.source = source
    return tool


def generate_prompt_meta_dict(name, content, prompt_only=False, source=None):
    return asdict_without_none(generate_prompt_tool(name, content, prompt_only, source))


def is_tool(f):
    if not isinstance(f, types.FunctionType):
        return False
    if not hasattr(f, "__tool"):
        return False
    return True


def collect_tool_functions_in_module(m):
    tools = []
    for _, obj in inspect.getmembers(m):
        if is_tool(obj):
            # Note that the tool should be in defined in exec but not imported in exec,
            # so it should also have the same module with the current function.
            if getattr(obj, "__module__", "") != m.__name__:
                continue
            tools.append(obj)
    return tools


def collect_flow_entry_in_module(m, entry):
    entry = entry.split(":")[-1]
    func = getattr(m, entry, None)
    if isinstance(func, types.FunctionType):
        return func
    raise PythonParsingError(
        message_format="Failed to collect flow entry '{entry}' in module '{module}'.",
        entry=entry,
        module=m.__name__,
    )


def collect_tool_methods_in_module(m):
    tools = []
    for _, obj in inspect.getmembers(m):
        if isinstance(obj, type) and issubclass(obj, ToolProvider) and obj.__module__ == m.__name__:
            for _, method in inspect.getmembers(obj):
                if is_tool(method):
                    tools.append(method)
    return tools


def collect_tool_methods_with_init_inputs_in_module(m):
    tools = []
    for _, obj in inspect.getmembers(m):
        if isinstance(obj, type) and issubclass(obj, ToolProvider) and obj.__module__ == m.__name__:
            for _, method in inspect.getmembers(obj):
                if is_tool(method):
                    tools.append((method, obj.get_initialize_inputs()))
    return tools


def _parse_tool_from_function(
    f, initialize_inputs=None, gen_custom_type_conn=False, skip_prompt_template=False, include_outputs=False
):
    try:
        tool_type = getattr(f, "__type", None) or ToolType.PYTHON
    except Exception as e:
        raise e
    tool_name = getattr(f, "__name", None)
    description = getattr(f, "__description", None)
    if hasattr(f, "__tool") and isinstance(f.__tool, Tool):
        return f.__tool
    if hasattr(f, "__original_function"):
        f = f.__original_function
    try:
        inputs, outputs, _, enable_kwargs = function_to_interface(
            f,
            initialize_inputs=initialize_inputs,
            gen_custom_type_conn=gen_custom_type_conn,
            skip_prompt_template=skip_prompt_template,
        )
    except Exception as e:
        error_type_and_message = f"({e.__class__.__name__}) {e}"
        raise BadFunctionInterface(
            message_format="Parse interface for tool '{tool_name}' failed: {error_type_and_message}",
            tool_name=f.__name__,
            error_type_and_message=error_type_and_message,
        ) from e
    class_name = None
    if "." in f.__qualname__:
        class_name = f.__qualname__.replace(f".{f.__name__}", "")
    # Construct the Tool structure
    return Tool(
        name=tool_name or f.__qualname__,
        description=description or inspect.getdoc(f),
        inputs=inputs,
        outputs=outputs if include_outputs else None,
        type=tool_type,
        class_name=class_name,
        function=f.__name__,
        module=f.__module__,
        enable_kwargs=enable_kwargs,
    )


def _serialize_tool(tool, input_settings, extra_info):
    """
    Serialize tool obj to dict.

    :param tool: Tool object
    :type tool: promptflow.contracts.tool.Tool
    :param input_settings: Input settings of the tool
    :type input_settings: Dict[str, obj]
    :param extra_info: Extra settings of the tool
    :type extra_info: Dict[str, obj]
    :return: serialized tool, validation result
    :rtype: Dict[str, str], List[str]
    """
    validation_result = _validate_tool_function(tool, input_settings, extra_info)
    if not validation_result:
        construct_tool = asdict_without_none(tool)
        if extra_info:
            _parser_tool_icon(extra_info)
            construct_tool.update(extra_info)

        # Update tool input settings
        if input_settings:
            tool_inputs = construct_tool.get("inputs", {})
            _parser_tool_input_settings(tool_inputs, input_settings)
        schema_validation_result = _validate_tool_schema(construct_tool)
        if schema_validation_result:
            validation_result.append(schema_validation_result)
        return construct_tool, validation_result
    else:
        return {}, validation_result


def generate_python_tools_in_module(module):
    tool_functions = collect_tool_functions_in_module(module)
    tool_methods = collect_tool_methods_in_module(module)
    return [_parse_tool_from_function(f) for f in tool_functions + tool_methods]


def generate_python_tools_in_module_as_dict(module):
    tools = generate_python_tools_in_module(module)
    return {f"{t.module}.{t.name}": asdict_without_none(t) for t in tools}


def load_python_module_from_file(src_file: Path):
    # Here we hard code the module name as __pf_main__ since it is invoked as a main script in pf.
    src_file = Path(src_file).resolve()  # Make sure the path is absolute to align with python import behavior.
    spec = importlib.util.spec_from_file_location(PF_MAIN_MODULE_NAME, location=src_file)
    if spec is None or spec.loader is None:
        raise PythonLoaderNotFound(
            message_format="Failed to load python file '{src_file}'. Please make sure it is a valid .py file.",
            src_file=src_file,
        )
    m = importlib.util.module_from_spec(spec)
    try:
        spec.loader.exec_module(m)
    except Exception as e:
        # TODO: add stacktrace to additional info
        error_type_and_message = f"({e.__class__.__name__}) {e}"
        raise PythonLoadError(
            message_format="Failed to load python module from file '{src_file}': {error_type_and_message}",
            src_file=src_file,
            error_type_and_message=error_type_and_message,
        ) from e
    return m


def load_python_module(content, source=None):
    # Source represents code first experience.
    if source is not None and Path(source).exists():
        return load_python_module_from_file(Path(source))
    try:
        m = types.ModuleType(PF_MAIN_MODULE_NAME)
        exec(content, m.__dict__)
        return m
    except Exception as e:
        error_type_and_message = f"({e.__class__.__name__}) {e}"
        raise PythonParsingError(
            message_format="Failed to load python module. Python parsing failed: {error_type_and_message}",
            error_type_and_message=error_type_and_message,
        ) from e


def collect_tool_function_in_module(m):
    tool_functions = collect_tool_functions_in_module(m)
    tool_methods = collect_tool_methods_with_init_inputs_in_module(m)
    num_tools = len(tool_functions) + len(tool_methods)
    if num_tools == 0:
        raise NoToolDefined(
            message_format=(
                "No tool found in the python script. "
                "Please make sure you have one and only one tool definition in your script."
            )
        )
    elif num_tools > 1:
        tool_names = ", ".join(t.__name__ for t in tool_functions + tool_methods)
        raise MultipleToolsDefined(
            message_format=(
                "Expected 1 but collected {tool_count} tools: {tool_names}. "
                "Please make sure you have one and only one tool definition in your script."
            ),
            tool_count=num_tools,
            tool_names=tool_names,
        )
    if tool_functions:
        return tool_functions[0], None
    else:
        return tool_methods[0]


def generate_python_tool_meta_dict(name, content, source=None):
    m = load_python_module(content, source)
    f, initialize_inputs = collect_tool_function_in_module(m)
    tool = _parse_tool_from_function(f, initialize_inputs=initialize_inputs)
    extra_info = getattr(f, "__extra_info")
    input_settings = getattr(f, "__input_settings")
    tool.module = None
    if name is not None:
        tool.name = name
    if source is None:
        tool.code = content
    else:
        tool.source = source
    construct_tool, is_invlid_result = _serialize_tool(tool, input_settings, extra_info)
    if is_invlid_result:
        raise UserErrorException(f"Tool validation failed: {';'.join(is_invlid_result)}")
    # Handle string enum in tool dict
    construct_tool = json.loads(json.dumps(construct_tool))
    return construct_tool


# Only used in non-code first experience.
def generate_python_meta(name, content, source=None):
    return json.dumps(generate_python_tool_meta_dict(name, content, source), indent=2)


def generate_prompt_meta(name, content, prompt_only=False, source=None):
    return json.dumps(generate_prompt_meta_dict(name, content, prompt_only, source), indent=2)


def generate_tool_meta_dict_by_file(path: str, tool_type: ToolType):
    """Generate meta for a single tool file, which can be a python file or a jinja template file,
    note that if a python file is passed, correct working directory must be set and should be added to sys.path.
    """
    tool_type = ToolType(tool_type)
    file = Path(path)
    if not file.is_file():
        raise MetaFileNotFound(
            message_format="Generate tool meta failed for {tool_type} tool. Meta file '{file_path}' can not be found.",
            tool_type=tool_type.value,
            file_path=path,  # Use a relative path here to make the error message more readable.
        )
    try:
        content = file.read_text(encoding="utf-8")
    except Exception as e:
        error_type_and_message = f"({e.__class__.__name__}) {e}"
        raise MetaFileReadError(
            message_format=(
                "Generate tool meta failed for {tool_type} tool. "
                "Read meta file '{file_path}' failed: {error_type_and_message}"
            ),
            tool_type=tool_type.value,
            file_path=path,
            error_type_and_message=error_type_and_message,
        ) from e

    name = file.stem
    if tool_type == ToolType.PYTHON:
        return generate_python_tool_meta_dict(name, content, path)
    elif tool_type == ToolType.LLM:
        return generate_prompt_meta_dict(name, content, source=path)
    elif tool_type == ToolType.PROMPT:
        return generate_prompt_meta_dict(name, content, prompt_only=True, source=path)
    else:
        raise NotSupported(
            message_format=(
                "Generate tool meta failed. "
                "The type '{tool_type}' is currently unsupported. "
                "Please choose from available types: {supported_tool_types} and try again."
            ),
            tool_type=tool_type.value,
            supported_tool_types=",".join([ToolType.PYTHON, ToolType.LLM, ToolType.PROMPT]),
        )


def generate_tool_meta(
    working_dir: Path,
    tools: Mapping[str, Mapping[str, str]],
    tool_dict: dict,
    exception_dict: dict,
    prevent_terminate_signal_propagation: bool = False,
):
<<<<<<< HEAD
    # In executor app, the main process listens for requests and handles graceful shutdowns through
    # signal listeners set up at initialization. These listeners use a file descriptor for event notifications.

    # However, when a child process is forked within the application, it inherits this file descriptor,
    # leading to an issue where signals sent to terminate the child process are also intercepted by the main process,
    # causing an unintended shutdown of the entire application.

    # To avoid this, we should call signal.set_wakeup_fd(-1) in the child process to prevent the child process
    # from using the parent's file descriptor and avoiding unintended shutdowns of the master process.

    # References: https://github.com/tiangolo/fastapi/discussions/7442
    if prevent_terminate_signal_propagation:
        signal.set_wakeup_fd(-1)
=======
    if prevent_terminate_signal_propagation:
        block_terminate_signal_to_parent()
>>>>>>> 1cbd380e

    with _change_working_dir(working_dir), inject_sys_path(working_dir):
        for source, config in tools.items():
            try:
                if "tool_type" not in config:
                    raise NoToolTypeDefined(
                        message_format="Tool type not defined for source '{source}'.",
                        source=source,
                    )
                tool_type = ToolType(config.get("tool_type"))
                tool_dict[source] = generate_tool_meta_dict_by_file(source, tool_type)
            except Exception as e:
                exception_dict[source] = ExceptionPresenter.create(e).to_dict()


def generate_tool_meta_in_subprocess(
    working_dir: Path,
    tools: Mapping[str, Mapping[str, str]],
    input_logger: logging.Logger,
    timeout: int = 10,
    prevent_terminate_signal_propagation: bool = False,
):
    manager = multiprocessing.Manager()
    process_tool_dict = manager.dict()
    process_exception_dict = manager.dict()
    p = multiprocessing.Process(
        target=generate_tool_meta,
        args=(working_dir, tools, process_tool_dict, process_exception_dict, prevent_terminate_signal_propagation),
    )
    p.start()
    input_logger.info(f"[{os.getpid()}--{p.pid}] Start process to generate tool meta.")

    p.join(timeout=timeout)

    if p.is_alive():
        input_logger.warning(f"Generate meta timeout after {timeout} seconds, terminate the process.")
        p.terminate()
        p.join()

    # These dict was created by manager.dict(), so convert to normal dict here.
    tool_dict = {source: tool for source, tool in process_tool_dict.items()}
    exception_dict = {source: exception for source, exception in process_exception_dict.items()}

    # For not processed tools, treat as timeout error.
    for source in tools.keys():
        if source not in tool_dict and source not in exception_dict:
            exception_dict[source] = ExceptionPresenter.create(GenerateMetaTimeout(source=source)).to_dict()

    return tool_dict, exception_dict


def generate_flow_meta_dict_by_file(path: str, entry: str, source: str = None):
    m = load_python_module_from_file(Path(path))
    f = collect_flow_entry_in_module(m, entry)
    # Since the flow meta is generated from the entry function, we leverage the function
    # _parse_tool_from_function to parse the interface of the entry function to get the inputs and outputs.
    tool = _parse_tool_from_function(f, include_outputs=True)

    flow_meta = {"entry": entry, "function": f.__name__}
    if source:
        flow_meta["source"] = source
    if tool.inputs:
        flow_meta["inputs"] = {}
        for k, v in tool.inputs.items():
            # We didn't support specifying multiple types for inputs, so we only take the first one.
            flow_meta["inputs"][k] = {"type": v.type[0].value}
    if tool.outputs:
        flow_meta["outputs"] = {}
        for k, v in tool.outputs.items():
            # We didn't support specifying multiple types for outputs, so we only take the first one.
            flow_meta["outputs"][k] = {"type": v.type[0].value}
    return flow_meta


class ToolValidationError(UserErrorException):
    """Base exception raised when failed to validate tool."""

    def __init__(self, **kwargs):
        super().__init__(target=ErrorTarget.TOOL, **kwargs)


class JinjaParsingError(ToolValidationError):
    pass


class ReservedVariableCannotBeUsed(JinjaParsingError):
    pass


class PythonParsingError(ToolValidationError):
    pass


class PythonLoaderNotFound(ToolValidationError):
    pass


class NoToolDefined(PythonParsingError):
    pass


class MultipleToolsDefined(PythonParsingError):
    pass


class BadFunctionInterface(PythonParsingError):
    pass


class PythonLoadError(PythonParsingError):
    @property
    def python_load_traceback(self):
        """Return the traceback inside user's source code scope.

        The traceback inside the promptflow's internal code will be taken off.
        """
        exc = self.inner_exception
        if exc and exc.__traceback__ is not None:
            tb = exc.__traceback__
            # The first three frames are always the code in tool.py who invokes the tool.
            # We do not want to dump it to user code's traceback.
            tb = get_tb_next(tb, next_cnt=3)
            if tb is not None:
                te = TracebackException(type(exc), exc, tb)
                formatted_tb = "".join(te.format())

                return formatted_tb
        return None

    @property
    def additional_info(self):
        """Set the python load exception details as additional info."""
        if not self.inner_exception:
            return None

        info = {
            "type": self.inner_exception.__class__.__name__,
            "message": str(self.inner_exception),
            "traceback": self.python_load_traceback,
        }

        info.update(last_frame_info(self.inner_exception))

        return {
            ADDITIONAL_INFO_USER_CODE_STACKTRACE: info,
        }<|MERGE_RESOLUTION|>--- conflicted
+++ resolved
@@ -12,7 +12,6 @@
 import multiprocessing
 import os
 import re
-import signal
 import types
 from pathlib import Path
 from traceback import TracebackException
@@ -381,24 +380,8 @@
     exception_dict: dict,
     prevent_terminate_signal_propagation: bool = False,
 ):
-<<<<<<< HEAD
-    # In executor app, the main process listens for requests and handles graceful shutdowns through
-    # signal listeners set up at initialization. These listeners use a file descriptor for event notifications.
-
-    # However, when a child process is forked within the application, it inherits this file descriptor,
-    # leading to an issue where signals sent to terminate the child process are also intercepted by the main process,
-    # causing an unintended shutdown of the entire application.
-
-    # To avoid this, we should call signal.set_wakeup_fd(-1) in the child process to prevent the child process
-    # from using the parent's file descriptor and avoiding unintended shutdowns of the master process.
-
-    # References: https://github.com/tiangolo/fastapi/discussions/7442
-    if prevent_terminate_signal_propagation:
-        signal.set_wakeup_fd(-1)
-=======
     if prevent_terminate_signal_propagation:
         block_terminate_signal_to_parent()
->>>>>>> 1cbd380e
 
     with _change_working_dir(working_dir), inject_sys_path(working_dir):
         for source, config in tools.items():
