# ---------------------------------------------------------
# Copyright (c) Microsoft Corporation. All rights reserved.
# ---------------------------------------------------------

"""
This file can generate a meta file for the given prompt template or a python file.
"""
import importlib.util
import inspect
import json
import logging
import multiprocessing
import os
import re
import types
from pathlib import Path
from traceback import TracebackException
from typing import Mapping

from jinja2 import TemplateSyntaxError
from jinja2.environment import COMMENT_END_STRING, COMMENT_START_STRING

from promptflow._constants import PF_MAIN_MODULE_NAME
from promptflow._core._errors import (
    GenerateMetaTimeout,
    MetaFileNotFound,
    MetaFileReadError,
    NoToolTypeDefined,
    NotSupported,
)
from promptflow._core.tool import ToolProvider
from promptflow._core.tool_settings_parser import _parser_tool_icon, _parser_tool_input_settings
from promptflow._core.tool_validation import _validate_tool_function, _validate_tool_schema
from promptflow._utils.context_utils import _change_working_dir, inject_sys_path
from promptflow._utils.exception_utils import (
    ADDITIONAL_INFO_USER_CODE_STACKTRACE,
    ExceptionPresenter,
    get_tb_next,
    last_frame_info,
)
from promptflow._utils.process_utils import block_terminate_signal_to_parent
from promptflow._utils.tool_utils import asdict_without_none, function_to_interface, get_inputs_for_prompt_template
from promptflow.contracts.tool import Tool, ToolType
from promptflow.exceptions import ErrorTarget, UserErrorException


def generate_prompt_tool(name, content, prompt_only=False, source=None):
    """Generate meta for a single jinja template file."""
    # Get all the variable name from a jinja template
    tool_type = ToolType.PROMPT if prompt_only else ToolType.LLM
    try:
        inputs = get_inputs_for_prompt_template(content)
    except TemplateSyntaxError as e:
        error_type_and_message = f"({e.__class__.__name__}) {e}"
        raise JinjaParsingError(
            message_format=(
                "Generate tool meta failed for {tool_type} tool. Jinja parsing failed at line {line_number}: "
                "{error_type_and_message}"
            ),
            tool_type=tool_type.value,
            line_number=e.lineno,
            error_type_and_message=error_type_and_message,
        ) from e
    except Exception as e:
        error_type_and_message = f"({e.__class__.__name__}) {e}"
        raise JinjaParsingError(
            message_format=(
                "Generate tool meta failed for {tool_type} tool. Jinja parsing failed: {error_type_and_message}"
            ),
            tool_type=tool_type.value,
            error_type_and_message=error_type_and_message,
        ) from e

    pattern = f"{COMMENT_START_STRING}(((?!{COMMENT_END_STRING}).)*){COMMENT_END_STRING}"
    match_result = re.match(pattern, content)
    description = match_result.groups()[0].strip() if match_result else None
    # Construct the Tool structure
    tool = Tool(
        name=name,
        description=description,
        type=tool_type,
        inputs=inputs,
        outputs={},
    )
    if source is None:
        tool.code = content
    else:
        tool.source = source
    return tool


def generate_prompt_meta_dict(name, content, prompt_only=False, source=None):
    return asdict_without_none(generate_prompt_tool(name, content, prompt_only, source))


def is_tool(f):
    if not isinstance(f, types.FunctionType):
        return False
    if not hasattr(f, "__tool"):
        return False
    return True


def collect_tool_functions_in_module(m):
    tools = []
    for _, obj in inspect.getmembers(m):
        if is_tool(obj):
            # Note that the tool should be in defined in exec but not imported in exec,
            # so it should also have the same module with the current function.
            if getattr(obj, "__module__", "") != m.__name__:
                continue
            tools.append(obj)
    return tools


def collect_flow_entry_in_module(m, entry):
    func_name = entry.split(":")[-1]
    func = getattr(m, func_name, None)
    if isinstance(func, types.FunctionType):
        return func
    raise PythonLoadError(
        message_format="Failed to collect flow entry '{entry}' in module '{module}'.",
        entry=entry,
        module=m.__name__,
    )


def collect_tool_methods_in_module(m):
    tools = []
    for _, obj in inspect.getmembers(m):
        if isinstance(obj, type) and issubclass(obj, ToolProvider) and obj.__module__ == m.__name__:
            for _, method in inspect.getmembers(obj):
                if is_tool(method):
                    tools.append(method)
    return tools


def collect_tool_methods_with_init_inputs_in_module(m):
    tools = []
    for _, obj in inspect.getmembers(m):
        if isinstance(obj, type) and issubclass(obj, ToolProvider) and obj.__module__ == m.__name__:
            for _, method in inspect.getmembers(obj):
                if is_tool(method):
                    tools.append((method, obj.get_initialize_inputs()))
    return tools


def _parse_tool_from_function(
    f, initialize_inputs=None, gen_custom_type_conn=False, skip_prompt_template=False, include_outputs=False
):
    try:
        tool_type = getattr(f, "__type", None) or ToolType.PYTHON
    except Exception as e:
        raise e
    tool_name = getattr(f, "__name", None)
    description = getattr(f, "__description", None)
    if hasattr(f, "__tool") and isinstance(f.__tool, Tool):
        return f.__tool
    if hasattr(f, "__original_function"):
        f = f.__original_function
    try:
        inputs, outputs, _, enable_kwargs = function_to_interface(
            f,
            initialize_inputs=initialize_inputs,
            gen_custom_type_conn=gen_custom_type_conn,
            skip_prompt_template=skip_prompt_template,
        )
    except Exception as e:
        error_type_and_message = f"({e.__class__.__name__}) {e}"
        raise BadFunctionInterface(
            message_format="Parse interface for tool '{tool_name}' failed: {error_type_and_message}",
            tool_name=f.__name__,
            error_type_and_message=error_type_and_message,
        ) from e
    class_name = None
    if "." in f.__qualname__:
        class_name = f.__qualname__.replace(f".{f.__name__}", "")
    # Construct the Tool structure
    return Tool(
        name=tool_name or f.__qualname__,
        description=description or inspect.getdoc(f),
        inputs=inputs,
        outputs=outputs if include_outputs else None,
        type=tool_type,
        class_name=class_name,
        function=f.__name__,
        module=f.__module__,
        enable_kwargs=enable_kwargs,
    )


def _serialize_tool(tool, input_settings, extra_info):
    """
    Serialize tool obj to dict.

    :param tool: Tool object
    :type tool: promptflow.contracts.tool.Tool
    :param input_settings: Input settings of the tool
    :type input_settings: Dict[str, obj]
    :param extra_info: Extra settings of the tool
    :type extra_info: Dict[str, obj]
    :return: serialized tool, validation result
    :rtype: Dict[str, str], List[str]
    """
    validation_result = _validate_tool_function(tool, input_settings, extra_info)
    if not validation_result:
        construct_tool = asdict_without_none(tool)
        if extra_info:
            _parser_tool_icon(extra_info)
            construct_tool.update(extra_info)

        # Update tool input settings
        if input_settings:
            tool_inputs = construct_tool.get("inputs", {})
            _parser_tool_input_settings(tool_inputs, input_settings)
        schema_validation_result = _validate_tool_schema(construct_tool)
        if schema_validation_result:
            validation_result.append(schema_validation_result)
        return construct_tool, validation_result
    else:
        return {}, validation_result


def generate_python_tools_in_module(module):
    tool_functions = collect_tool_functions_in_module(module)
    tool_methods = collect_tool_methods_in_module(module)
    return [_parse_tool_from_function(f) for f in tool_functions + tool_methods]


def generate_python_tools_in_module_as_dict(module):
    tools = generate_python_tools_in_module(module)
    return {f"{t.module}.{t.name}": asdict_without_none(t) for t in tools}


def load_python_module_from_file(src_file: Path):
    # Here we hard code the module name as __pf_main__ since it is invoked as a main script in pf.
    src_file = Path(src_file).resolve()  # Make sure the path is absolute to align with python import behavior.
    spec = importlib.util.spec_from_file_location(PF_MAIN_MODULE_NAME, location=src_file)
    if spec is None or spec.loader is None:
        raise PythonLoaderNotFound(
            message_format="Failed to load python file '{src_file}'. Please make sure it is a valid .py file.",
            src_file=src_file,
        )
    m = importlib.util.module_from_spec(spec)
    try:
        spec.loader.exec_module(m)
    except Exception as e:
        # TODO: add stacktrace to additional info
        error_type_and_message = f"({e.__class__.__name__}) {e}"
        raise PythonLoadError(
            message_format="Failed to load python module from file '{src_file}': {error_type_and_message}",
            src_file=src_file,
            error_type_and_message=error_type_and_message,
        ) from e
    return m


def load_python_module_from_entry(entry: str):
    try:
        module_name = entry.split(":")[0]
        return importlib.import_module(module_name)
    except Exception as e:
        error_type_and_message = f"({e.__class__.__name__}) {e}"
        raise PythonLoadError(
            message_format="Failed to load python module '{module_name}' from entry '{entry}': "
            "{error_type_and_message}",
            module_name=module_name,
            entry=entry,
            error_type_and_message=error_type_and_message,
        ) from e


def load_python_module(content, source=None):
    # Source represents code first experience.
    if source is not None and Path(source).exists():
        return load_python_module_from_file(Path(source))
    try:
        m = types.ModuleType(PF_MAIN_MODULE_NAME)
        exec(content, m.__dict__)
        return m
    except Exception as e:
        error_type_and_message = f"({e.__class__.__name__}) {e}"
        raise PythonParsingError(
            message_format="Failed to load python module. Python parsing failed: {error_type_and_message}",
            error_type_and_message=error_type_and_message,
        ) from e


def collect_tool_function_in_module(m):
    tool_functions = collect_tool_functions_in_module(m)
    tool_methods = collect_tool_methods_with_init_inputs_in_module(m)
    num_tools = len(tool_functions) + len(tool_methods)
    if num_tools == 0:
        raise NoToolDefined(
            message_format=(
                "No tool found in the python script. "
                "Please make sure you have one and only one tool definition in your script."
            )
        )
    elif num_tools > 1:
        tool_names = ", ".join(t.__name__ for t in tool_functions + tool_methods)
        raise MultipleToolsDefined(
            message_format=(
                "Expected 1 but collected {tool_count} tools: {tool_names}. "
                "Please make sure you have one and only one tool definition in your script."
            ),
            tool_count=num_tools,
            tool_names=tool_names,
        )
    if tool_functions:
        return tool_functions[0], None
    else:
        return tool_methods[0]


def generate_python_tool_meta_dict(name, content, source=None):
    m = load_python_module(content, source)
    f, initialize_inputs = collect_tool_function_in_module(m)
    tool = _parse_tool_from_function(f, initialize_inputs=initialize_inputs)
    extra_info = getattr(f, "__extra_info")
    input_settings = getattr(f, "__input_settings")
    tool.module = None
    if name is not None:
        tool.name = name
    if source is None:
        tool.code = content
    else:
        tool.source = source
    construct_tool, is_invlid_result = _serialize_tool(tool, input_settings, extra_info)
    if is_invlid_result:
        raise UserErrorException(f"Tool validation failed: {';'.join(is_invlid_result)}")
    # Handle string enum in tool dict
    construct_tool = json.loads(json.dumps(construct_tool))
    return construct_tool


# Only used in non-code first experience.
def generate_python_meta(name, content, source=None):
    return json.dumps(generate_python_tool_meta_dict(name, content, source), indent=2)


def generate_prompt_meta(name, content, prompt_only=False, source=None):
    return json.dumps(generate_prompt_meta_dict(name, content, prompt_only, source), indent=2)


def generate_tool_meta_dict_by_file(path: str, tool_type: ToolType):
    """Generate meta for a single tool file, which can be a python file or a jinja template file,
    note that if a python file is passed, correct working directory must be set and should be added to sys.path.
    """
    tool_type = ToolType(tool_type)
    file = Path(path)
    if not file.is_file():
        raise MetaFileNotFound(
            message_format="Generate tool meta failed for {tool_type} tool. Meta file '{file_path}' can not be found.",
            tool_type=tool_type.value,
            file_path=path,  # Use a relative path here to make the error message more readable.
        )
    try:
        content = file.read_text(encoding="utf-8")
    except Exception as e:
        error_type_and_message = f"({e.__class__.__name__}) {e}"
        raise MetaFileReadError(
            message_format=(
                "Generate tool meta failed for {tool_type} tool. "
                "Read meta file '{file_path}' failed: {error_type_and_message}"
            ),
            tool_type=tool_type.value,
            file_path=path,
            error_type_and_message=error_type_and_message,
        ) from e

    name = file.stem
    if tool_type == ToolType.PYTHON:
        return generate_python_tool_meta_dict(name, content, path)
    elif tool_type == ToolType.LLM:
        return generate_prompt_meta_dict(name, content, source=path)
    elif tool_type == ToolType.PROMPT:
        return generate_prompt_meta_dict(name, content, prompt_only=True, source=path)
    else:
        raise NotSupported(
            message_format=(
                "Generate tool meta failed. "
                "The type '{tool_type}' is currently unsupported. "
                "Please choose from available types: {supported_tool_types} and try again."
            ),
            tool_type=tool_type.value,
            supported_tool_types=",".join([ToolType.PYTHON, ToolType.LLM, ToolType.PROMPT]),
        )


<<<<<<< HEAD
def generate_flow_meta_dict(entry: str, source: str = None, path: str = None):
    if path:
        m = load_python_module_from_file(Path(path))
    else:
        m = load_python_module_from_entry(entry)
=======
def generate_tool_meta(
    working_dir: Path,
    tools: Mapping[str, Mapping[str, str]],
    tool_dict: dict,
    exception_dict: dict,
    prevent_terminate_signal_propagation: bool = False,
):
    # This method might run in a child process, and when executed within a uvicorn app,
    # the termination signal of the child process could be propagated to the parent process.
    # So, we add this parameter to prevent this behavior.
    if prevent_terminate_signal_propagation:
        block_terminate_signal_to_parent()

    with _change_working_dir(working_dir), inject_sys_path(working_dir):
        for source, config in tools.items():
            try:
                if "tool_type" not in config:
                    raise NoToolTypeDefined(
                        message_format="Tool type not defined for source '{source}'.",
                        source=source,
                    )
                tool_type = ToolType(config.get("tool_type"))
                tool_dict[source] = generate_tool_meta_dict_by_file(source, tool_type)
            except Exception as e:
                exception_dict[source] = ExceptionPresenter.create(e).to_dict()


def generate_tool_meta_in_subprocess(
    working_dir: Path,
    tools: Mapping[str, Mapping[str, str]],
    input_logger: logging.Logger,
    timeout: int = 10,
    prevent_terminate_signal_propagation: bool = False,
):
    manager = multiprocessing.Manager()
    process_tool_dict = manager.dict()
    process_exception_dict = manager.dict()
    p = multiprocessing.Process(
        target=generate_tool_meta,
        args=(working_dir, tools, process_tool_dict, process_exception_dict, prevent_terminate_signal_propagation),
    )
    p.start()
    input_logger.info(f"[{os.getpid()}--{p.pid}] Start process to generate tool meta.")

    p.join(timeout=timeout)

    if p.is_alive():
        input_logger.warning(f"Generate meta timeout after {timeout} seconds, terminate the process.")
        p.terminate()
        p.join()

    # These dict was created by manager.dict(), so convert to normal dict here.
    tool_dict = {source: tool for source, tool in process_tool_dict.items()}
    exception_dict = {source: exception for source, exception in process_exception_dict.items()}

    # For not processed tools, treat as timeout error.
    for source in tools.keys():
        if source not in tool_dict and source not in exception_dict:
            exception_dict[source] = ExceptionPresenter.create(GenerateMetaTimeout(source=source)).to_dict()

    return tool_dict, exception_dict


def generate_flow_meta_dict_by_file(path: str, entry: str, source: str = None):
    m = load_python_module_from_file(Path(path))
>>>>>>> cde5d60f
    f = collect_flow_entry_in_module(m, entry)
    # Since the flow meta is generated from the entry function, we leverage the function
    # _parse_tool_from_function to parse the interface of the entry function to get the inputs and outputs.
    tool = _parse_tool_from_function(f, include_outputs=True)

    flow_meta = {"entry": entry, "function": f.__name__}
    if source:
        flow_meta["source"] = source
    if tool.inputs:
        flow_meta["inputs"] = {}
        for k, v in tool.inputs.items():
            # We didn't support specifying multiple types for inputs, so we only take the first one.
            flow_meta["inputs"][k] = {"type": v.type[0].value}
    if tool.outputs:
        flow_meta["outputs"] = {}
        for k, v in tool.outputs.items():
            # We didn't support specifying multiple types for outputs, so we only take the first one.
            flow_meta["outputs"][k] = {"type": v.type[0].value}
    return flow_meta


class ToolValidationError(UserErrorException):
    """Base exception raised when failed to validate tool."""

    def __init__(self, **kwargs):
        super().__init__(target=ErrorTarget.TOOL, **kwargs)


class JinjaParsingError(ToolValidationError):
    pass


class ReservedVariableCannotBeUsed(JinjaParsingError):
    pass


class PythonParsingError(ToolValidationError):
    pass


class PythonLoaderNotFound(ToolValidationError):
    pass


class NoToolDefined(PythonParsingError):
    pass


class MultipleToolsDefined(PythonParsingError):
    pass


class BadFunctionInterface(PythonParsingError):
    pass


class PythonLoadError(PythonParsingError):
    @property
    def python_load_traceback(self):
        """Return the traceback inside user's source code scope.

        The traceback inside the promptflow's internal code will be taken off.
        """
        exc = self.inner_exception
        if exc and exc.__traceback__ is not None:
            tb = exc.__traceback__
            # The first three frames are always the code in tool.py who invokes the tool.
            # We do not want to dump it to user code's traceback.
            tb = get_tb_next(tb, next_cnt=3)
            if tb is not None:
                te = TracebackException(type(exc), exc, tb)
                formatted_tb = "".join(te.format())

                return formatted_tb
        return None

    @property
    def additional_info(self):
        """Set the python load exception details as additional info."""
        if not self.inner_exception:
            return None

        info = {
            "type": self.inner_exception.__class__.__name__,
            "message": str(self.inner_exception),
            "traceback": self.python_load_traceback,
        }

        info.update(last_frame_info(self.inner_exception))

        return {
            ADDITIONAL_INFO_USER_CODE_STACKTRACE: info,
        }<|MERGE_RESOLUTION|>--- conflicted
+++ resolved
@@ -388,13 +388,6 @@
         )
 
 
-<<<<<<< HEAD
-def generate_flow_meta_dict(entry: str, source: str = None, path: str = None):
-    if path:
-        m = load_python_module_from_file(Path(path))
-    else:
-        m = load_python_module_from_entry(entry)
-=======
 def generate_tool_meta(
     working_dir: Path,
     tools: Mapping[str, Mapping[str, str]],
@@ -458,9 +451,12 @@
     return tool_dict, exception_dict
 
 
-def generate_flow_meta_dict_by_file(path: str, entry: str, source: str = None):
-    m = load_python_module_from_file(Path(path))
->>>>>>> cde5d60f
+def generate_flow_meta_dict(entry: str, source: str = None, path: str = None):
+    if path:
+        m = load_python_module_from_file(Path(path))
+    else:
+        m = load_python_module_from_entry(entry)
+
     f = collect_flow_entry_in_module(m, entry)
     # Since the flow meta is generated from the entry function, we leverage the function
     # _parse_tool_from_function to parse the interface of the entry function to get the inputs and outputs.
