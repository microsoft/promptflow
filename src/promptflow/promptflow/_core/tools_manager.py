--- conflicted
+++ resolved
@@ -352,11 +352,7 @@
             if node.source.type == ToolSourceType.Package:
                 return self.load_tool_for_package_node(node)
             elif node.source.type == ToolSourceType.Code:
-<<<<<<< HEAD
-                tool = self.load_tool_for_script_node(node)
-=======
-                _, _, tool = self.load_tool_for_script_node(node)
->>>>>>> 020b57bf
+                _, tool = self.load_tool_for_script_node(node)
                 return tool
             raise NotImplementedError(f"Tool source type {node.source.type} for python tool is not supported yet.")
         elif node.type == ToolType.CUSTOM_LLM:
@@ -375,24 +371,15 @@
             target=ErrorTarget.EXECUTOR,
         )
 
-<<<<<<< HEAD
-    def load_tool_for_script_node(self, node: Node) -> Tool:
-=======
     def load_tool_for_script_node(self, node: Node) -> Tuple[types.ModuleType, Callable, Tool]:
->>>>>>> 020b57bf
         if node.source.path is None:
             raise UserErrorException(f"Node {node.name} does not have source path defined.")
         path = node.source.path
         m = load_python_module_from_file(self._working_dir / path)
         if m is None:
             raise CustomToolSourceLoadError(f"Cannot load module from {path}.")
-<<<<<<< HEAD
         f, init_inputs = collect_script_tools(m)
-        return _parse_tool_from_function(f, init_inputs)
-=======
-        f = collect_tool_function_in_module(m)
-        return m, f, _parse_tool_from_function(f, gen_custom_type_conn=True)
->>>>>>> 020b57bf
+        return m, _parse_tool_from_function(f, init_inputs, gen_custom_type_conn=True)
 
     def load_tool_for_llm_node(self, node: Node) -> Tool:
         api_name = f"{node.provider}.{node.api}"
