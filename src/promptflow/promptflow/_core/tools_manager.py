--- conflicted
+++ resolved
@@ -10,7 +10,7 @@
 import types
 from functools import partial
 from pathlib import Path
-from typing import Callable, Dict, List, Mapping, Optional, Tuple, Union, get_origin, get_args
+from typing import Callable, Dict, List, Mapping, Optional, Tuple, Union, get_args, get_origin
 
 from promptflow._core._errors import (
     InputTypeMismatch,
@@ -452,35 +452,10 @@
         f, init_inputs = collect_tool_function_in_module(m)
         return m, _parse_tool_from_function(f, init_inputs, gen_custom_type_conn=True)
 
-<<<<<<< HEAD
-    def load_tool_for_assistant_node(self, node_name: str, tool: dict) -> Tuple[types.ModuleType, Tool]:
-        # Generate Tool from the assistant tool definition
-        if tool["source"].path is None:
-            raise InvalidSource(
-                target=ErrorTarget.EXECUTOR,
-                message_format="Load assistant tool failed for node '{node_name}'. The source path is 'None'.",
-                node_name=node_name,
-            )
-        path = tool["source"].path
-        if not (self._working_dir / path).is_file():
-            raise InvalidSource(
-                target=ErrorTarget.EXECUTOR,
-                message_format="Load assistant tool failed for node '{node_name}'. "
-                "Tool file '{source_path}' can not be found.",
-                source_path=path,
-                node_name=node_name,
-            )
-        m = load_python_module_from_file(self._working_dir / path)
-        if m is None:
-            raise CustomToolSourceLoadError(f"Cannot load module for assistant tool from {path}.")
-        f, init_inputs = collect_tool_function_in_module(m)
-        return m, _parse_tool_from_function(f, init_inputs, gen_custom_type_conn=True)
-=======
     def load_tool_for_script_node(self, node: Node) -> Tuple[types.ModuleType, Tool]:
         """Load tool for script node."""
         path = node.source.path
         return self.load_script_tool(path, node.name)
->>>>>>> ee557c54
 
     def load_tool_for_llm_node(self, node: Node) -> Tool:
         api_name = f"{node.provider}.{node.api}"
