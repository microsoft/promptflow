--- conflicted
+++ resolved
@@ -10,7 +10,7 @@
 from collections.abc import Iterator
 from contextvars import ContextVar
 from datetime import datetime
-from typing import Callable, Optional, Dict
+from typing import Callable, Dict, Optional
 
 from opentelemetry.trace import Tracer as OTelTracer
 
@@ -98,15 +98,12 @@
         return self._id_to_trace[trace_id]
 
     def _push(self, trace: Trace):
-<<<<<<< HEAD
+        if not trace.id:
+            trace.id = str(uuid.uuid4())
         span = self._otel_tracer.start_span(trace.name)
         span.set_attribute("span_type", trace.type)
         setattr(trace, "_span", span)
 
-=======
-        if not trace.id:
-            trace.id = str(uuid.uuid4())
->>>>>>> decf4d46
         if trace.inputs:
             trace.inputs = self.to_serializable(trace.inputs)
         trace.children = []
@@ -116,6 +113,7 @@
         if not parent_trace:
             self._traces.append(trace)
             trace.node_name = self._node_name
+            self._traces.append(trace)
         else:
             parent_trace.children.append(trace)
             trace.parent_id = parent_trace.id
@@ -128,19 +126,15 @@
         return obj._pop(output, error)
 
     def _pop(self, output=None, error: Optional[Exception] = None):
-<<<<<<< HEAD
-        last_trace = self._trace_stack[-1]
+        last_trace = self._get_current_trace()
+        if not last_trace:
+            logging.warning("Try to pop trace but no active trace in current context.")
+            return output
         span = getattr(last_trace, "_span")
         if error:
             span.record_exception(error)
         span.end()
 
-=======
-        last_trace = self._get_current_trace()
-        if not last_trace:
-            logging.warning("Try to pop trace but no active trace in current context.")
-            return output
->>>>>>> decf4d46
         if isinstance(output, Iterator):
             output = GeneratorProxy(output)
         if output is not None:
