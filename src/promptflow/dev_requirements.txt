--- conflicted
+++ resolved
@@ -23,11 +23,8 @@
 twine==4.0.0
 vcrpy==5.1.0  # record and replay http requests for pfazure tests
 wheel
-<<<<<<< HEAD
+httpx
 
 # Version Pin
 ruamel.yaml>=0.18.5
-flask>=3.0.0
-=======
-httpx
->>>>>>> 71214e07
+flask>=3.0.0