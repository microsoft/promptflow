# Release History

## 0.1.0b7 (Upcoming)

<<<<<<< HEAD
### Bugs Fixed

- Reserve `.promptflow` folder when dump run snapshot
=======
### Features Added

### Bugs Fixed
- [Flow build] Fix flow build file name and environment variable name when connection name contains space.

### Other Changes
- [Executor][Internal] Improve error message with more details and actionable information.
>>>>>>> 24f2c8d2

## 0.1.0b6 (2023.09.15)

### Features Added

- [promptflow][Feature] Store token metrics in run properties

### Bugs Fixed

- Refine error message body for flow_validator.py
- Refine error message body for run_tracker.py
- [Executor][Internal] Add some unit test to improve code coverage of log/metric
- [SDK/CLI] Update portal link to remove flight.
- [Executor][Internal] Improve inputs mapping's error message.
- [API] Resolve warnings/errors of sphinx build
- [SDK/CLI] Fix no-index error for `pfazure get-details`.

## 0.1.0b5 (2023.09.08)

### Features Added

- **pf run visualize**: support lineage graph & display name in visualize page

### Bugs Fixed

- Add missing requirement `psutil` in `setup.py`

## 0.1.0b4 (2023.09.04)

### Features added

- Support `pf flow build` commands

## 0.1.0b3 (2023.08.30)

- Minor bug fixes.

## 0.1.0b2 (2023.08.29)

- First preview version with major CLI & SDK features.

### Features added

- **pf flow**: init/test/serve/export
- **pf run**: create/update/stream/list/show/show-details/show-metrics/visualize/archive/restore/export
- **pf connection**: create/update/show/list/delete
- Azure AI support:
    - **pfazure run**: create/list/stream/show/show-details/show-metrics/visualize


## 0.1.0b1 (2023.07.20)

- Stub version in Pypi.<|MERGE_RESOLUTION|>--- conflicted
+++ resolved
@@ -2,19 +2,14 @@
 
 ## 0.1.0b7 (Upcoming)
 
-<<<<<<< HEAD
-### Bugs Fixed
-
-- Reserve `.promptflow` folder when dump run snapshot
-=======
 ### Features Added
 
 ### Bugs Fixed
 - [Flow build] Fix flow build file name and environment variable name when connection name contains space.
+- Reserve `.promptflow` folder when dump run snapshot
 
 ### Other Changes
 - [Executor][Internal] Improve error message with more details and actionable information.
->>>>>>> 24f2c8d2
 
 ## 0.1.0b6 (2023.09.15)
 
