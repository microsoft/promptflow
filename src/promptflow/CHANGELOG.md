# Release History

## 1.1.0 (Upcoming)

### Features Added
- Add `pfazure flow show/list` to show or list flows from Azure AI.
- Display node status in run visualize page graph view.
- Add support for image input and output in prompt flow.
- [SDK/CLI] SDK/CLI will collect telemetry by default, user can use `pf config set telemetry.enabled=false` to opt out.
- Add `raise_on_error` for stream run API, by default we raise for failed run.
- Flow as function: consume a flow like a function with parameters mapped to flow inputs.
- Enable specifying the default output path for run.
  - Use `pf config set run.output_path=<output-path>` to specify, and the run output path will be `<output-path>/<run-name>`.
  - Introduce macro `${flow_directory}` for `run.output_path` in config, which will be replaced with corresponding flow directory.
  - The flow directory cannot be set as run output path, which means `pf config set run.output_path='${flow_directory}'` is invalid; but you can use child folder, e.g. `pf config set run.output_path='${flow_directory}/.runs'`.
- Support pfazure run create with remote flow.
  - For remote workspace flow: `pfazure run create --flow azureml:<flow-name>`
  - For remote registry flow: `pfazure run create --flow azureml://registries/<registry-name>/models/<flow-name>/versions/<flow-version>`

### Bugs Fixed

- [SDK/CLI] Fix node test with dict node input will raise "Required input(s) missing".
- [SDK/CLI] Will use run name as display name when display name not specified (used flow folder name before).

### Improvements
- Force 'az login' if using azureml connection provider in cli command.
- Add env variable 'PF_NO_INTERACTIVE_LOGIN' to disable interactive login if using azureml connection provider in promptflow sdk.
- Improved CLI invoke time.
- Bump `pydash` upper bound to 8.0.0.
<<<<<<< HEAD
- Bump version upper bound for `ruamel.yaml` and `flask``
=======
- Bump `SQLAlchemy` upper bound to 3.0.0.
>>>>>>> 55ef7caa

## 1.0.0 (2023.11.09)

### Features Added

- [Executor] Add `enable_kwargs` tag in tools.json for customer python tool.
- [SDK/CLI] Support `pfazure flow create`. Create a flow on Azure AI from local flow folder.
- [SDK/CLI] Changed column mapping `${run.inputs.xx}`'s behavior, it will refer to run's data columns instead of run's inputs columns.

### Bugs Fixed

- [SDK/CLI] Keep original format in run output.jsonl.
- [Executor] Fix the bug that raise an error when an aggregation node references a bypassed node

### Improvements

- [Executor] Set the outputs of the bypassed nodes as None

## 0.1.0b8 (2023.10.26)

### Features Added
- [Executor] Add average execution time and estimated execution time to batch run logs
- [SDK/CLI] Support `pfazure run archive/restore/update`.
- [SDK/CLI] Support custom strong type connection.
- [SDK/CLI] Enable telemetry and won't collect by default, use `pf config set cli.telemetry_enabled=true` to opt in.
- [SDK/CLI] Exposed function `from promptflow import load_run` to load run object from local YAML file.
- [Executor] Support `ToolProvider` for script tools.

### Bugs Fixed
- **pf config set**:
  - Fix bug for workspace `connection.provider=azureml` doesn't work as expected.
- [SDK/CLI] Fix the bug that using sdk/cli to submit batch run did not display the log correctly.
- [SDK/CLI] Fix encoding issues when input is non-English with `pf flow test`.
- [Executor] Fix the bug can't read file containing "Private Use" unicode character.
- [SDK/CLI] Fix string type data will be converted to integer/float.
- [SDK/CLI] Remove the max rows limitation of loading data.
- [SDK/CLI] Fix the bug --set not taking effect when creating run from file.

### Improvements

- [SDK/CLI] Experience improvements in `pf run visualize` page:
  - Add column status.
  - Support opening flow file by clicking run id.


## 0.1.0b7.post1 (2023.09.28)

### Bug Fixed
- Fix extra dependency bug when importing `promptflow` without `azure-ai-ml` installed.

## 0.1.0b7 (2023.09.27)

### Features Added

- **pf flow validate**: support validate flow
- **pf config set**: support set user-level promptflow config.
  - Support workspace connection provider, usage: `pf config set connection.provider=azureml://subscriptions/<subscription_id>/resourceGroups/<resource_group>/providers/Microsoft.MachineLearningServices/workspaces/<workspace_name>`
- Support override openai connection's model when submitting a flow. For example: `pf run create --flow ./ --data ./data.jsonl --connection llm.model=xxx --column-mapping url='${data.url}'`

### Bugs Fixed
- [Flow build] Fix flow build file name and environment variable name when connection name contains space.
- Reserve `.promptflow` folder when dump run snapshot.
- Read/write log file with encoding specified.
- Avoid inconsistent error message when executor exits abnormally.
- Align inputs & outputs row number in case partial completed run will break `pfazure run show-details`.
- Fix bug that failed to parse portal url for run data when the form is an asset id.
- Fix the issue of process hanging for a long time when running the batch run.

### Improvements
- [Executor][Internal] Improve error message with more details and actionable information.
- [SDK/CLI] `pf/pfazure run show-details`:
  - Add `--max-results` option to control the number of results to display.
  - Add `--all-results` option to display all results.
- Add validation for azure `PFClient` constructor in case wrong parameter is passed.

## 0.1.0b6 (2023.09.15)

### Features Added

- [promptflow][Feature] Store token metrics in run properties

### Bugs Fixed

- Refine error message body for flow_validator.py
- Refine error message body for run_tracker.py
- [Executor][Internal] Add some unit test to improve code coverage of log/metric
- [SDK/CLI] Update portal link to remove flight.
- [Executor][Internal] Improve inputs mapping's error message.
- [API] Resolve warnings/errors of sphinx build

## 0.1.0b5 (2023.09.08)

### Features Added

- **pf run visualize**: support lineage graph & display name in visualize page

### Bugs Fixed

- Add missing requirement `psutil` in `setup.py`

## 0.1.0b4 (2023.09.04)

### Features added

- Support `pf flow build` commands

## 0.1.0b3 (2023.08.30)

- Minor bug fixes.

## 0.1.0b2 (2023.08.29)

- First preview version with major CLI & SDK features.

### Features added

- **pf flow**: init/test/serve/export
- **pf run**: create/update/stream/list/show/show-details/show-metrics/visualize/archive/restore/export
- **pf connection**: create/update/show/list/delete
- Azure AI support:
    - **pfazure run**: create/list/stream/show/show-details/show-metrics/visualize


## 0.1.0b1 (2023.07.20)

- Stub version in Pypi.<|MERGE_RESOLUTION|>--- conflicted
+++ resolved
@@ -27,11 +27,8 @@
 - Add env variable 'PF_NO_INTERACTIVE_LOGIN' to disable interactive login if using azureml connection provider in promptflow sdk.
 - Improved CLI invoke time.
 - Bump `pydash` upper bound to 8.0.0.
-<<<<<<< HEAD
+- Bump `SQLAlchemy` upper bound to 3.0.0.
 - Bump version upper bound for `ruamel.yaml` and `flask``
-=======
-- Bump `SQLAlchemy` upper bound to 3.0.0.
->>>>>>> 55ef7caa
 
 ## 1.0.0 (2023.11.09)
 
