--- conflicted
+++ resolved
@@ -3,6 +3,7 @@
 ## 1.1.0 (Upcoming)
 ### Features Added
 - Add `pfazure flow list` to list flows from Azure AI.
+- [Executor] Added support for image input and output in the executor.
 
 ### Bugs Fixed
 
@@ -34,12 +35,8 @@
 - [SDK/CLI] Support `pfazure run archive/restore/update`.
 - [SDK/CLI] Support custom strong type connection.
 - [SDK/CLI] Enable telemetry and won't collect by default, use `pf config set cli.telemetry_enabled=true` to opt in.
-<<<<<<< HEAD
-- [Executor] Support image type in executor.
-=======
 - [SDK/CLI] Exposed function `from promptflow import load_run` to load run object from local YAML file.
 - [Executor] Support `ToolProvider` for script tools.
->>>>>>> 283a9bf4
 
 ### Bugs Fixed
 - **pf config set**:
