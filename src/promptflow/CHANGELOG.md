# Release History

## 1.1.0 (Upcoming)

### Features Added
- Add `pfazure flow show/list` to show or list flows from Azure AI.
- Display node status in run visualize page graph view.
- Add support for image input and output in prompt flow.
<<<<<<< HEAD
- Add `raise_on_error` for stream run API, by default we raise for failed run.
=======
- [SDK/CLI] SDK/CLI will collect telemetry by default, user can use `pf config set telemetry.enabled=false` to opt out.
>>>>>>> 8df75e76

### Bugs Fixed

- [SDK/CLI] Fix node test with dict node input will raise "Required input(s) missing".

### Improvements
- Force 'az login' if using azureml connection provider in cli command.
- Add env variable 'PF_NO_INTERACTIVE_LOGIN' to disable interactive login if using azureml connection provider in promptflow sdk.
- Improved CLI invoke time.

## 1.0.0 (2023.11.09)

### Features Added

- [Executor] Add `enable_kwargs` tag in tools.json for customer python tool.
- [SDK/CLI] Support `pfazure flow create`. Create a flow on Azure AI from local flow folder.
- [SDK/CLI] Changed column mapping `${run.inputs.xx}`'s behavior, it will refer to run's data columns instead of run's inputs columns.

### Bugs Fixed

- [SDK/CLI] Keep original format in run output.jsonl.
- [Executor] Fix the bug that raise an error when an aggregation node references a bypassed node

### Improvements

- [Executor] Set the outputs of the bypassed nodes as None

## 0.1.0b8 (2023.10.26)

### Features Added
- [Executor] Add average execution time and estimated execution time to batch run logs
- [SDK/CLI] Support `pfazure run archive/restore/update`.
- [SDK/CLI] Support custom strong type connection.
- [SDK/CLI] Enable telemetry and won't collect by default, use `pf config set cli.telemetry_enabled=true` to opt in.
- [SDK/CLI] Exposed function `from promptflow import load_run` to load run object from local YAML file.
- [Executor] Support `ToolProvider` for script tools.

### Bugs Fixed
- **pf config set**:
  - Fix bug for workspace `connection.provider=azureml` doesn't work as expected.
- [SDK/CLI] Fix the bug that using sdk/cli to submit batch run did not display the log correctly.
- [SDK/CLI] Fix encoding issues when input is non-English with `pf flow test`.
- [Executor] Fix the bug can't read file containing "Private Use" unicode character.
- [SDK/CLI] Fix string type data will be converted to integer/float.
- [SDK/CLI] Remove the max rows limitation of loading data.
- [SDK/CLI] Fix the bug --set not taking effect when creating run from file.

### Improvements

- [SDK/CLI] Experience improvements in `pf run visualize` page:
  - Add column status.
  - Support opening flow file by clicking run id.


## 0.1.0b7.post1 (2023.09.28)

### Bug Fixed
- Fix extra dependency bug when importing `promptflow` without `azure-ai-ml` installed.

## 0.1.0b7 (2023.09.27)

### Features Added

- **pf flow validate**: support validate flow
- **pf config set**: support set user-level promptflow config.
  - Support workspace connection provider, usage: `pf config set connection.provider=azureml://subscriptions/<subscription_id>/resourceGroups/<resource_group>/providers/Microsoft.MachineLearningServices/workspaces/<workspace_name>`
- Support override openai connection's model when submitting a flow. For example: `pf run create --flow ./ --data ./data.jsonl --connection llm.model=xxx --column-mapping url='${data.url}'`

### Bugs Fixed
- [Flow build] Fix flow build file name and environment variable name when connection name contains space.
- Reserve `.promptflow` folder when dump run snapshot.
- Read/write log file with encoding specified.
- Avoid inconsistent error message when executor exits abnormally.
- Align inputs & outputs row number in case partial completed run will break `pfazure run show-details`.
- Fix bug that failed to parse portal url for run data when the form is an asset id.
- Fix the issue of process hanging for a long time when running the batch run.

### Improvements
- [Executor][Internal] Improve error message with more details and actionable information.
- [SDK/CLI] `pf/pfazure run show-details`:
  - Add `--max-results` option to control the number of results to display.
  - Add `--all-results` option to display all results.
- Add validation for azure `PFClient` constructor in case wrong parameter is passed.

## 0.1.0b6 (2023.09.15)

### Features Added

- [promptflow][Feature] Store token metrics in run properties

### Bugs Fixed

- Refine error message body for flow_validator.py
- Refine error message body for run_tracker.py
- [Executor][Internal] Add some unit test to improve code coverage of log/metric
- [SDK/CLI] Update portal link to remove flight.
- [Executor][Internal] Improve inputs mapping's error message.
- [API] Resolve warnings/errors of sphinx build

## 0.1.0b5 (2023.09.08)

### Features Added

- **pf run visualize**: support lineage graph & display name in visualize page

### Bugs Fixed

- Add missing requirement `psutil` in `setup.py`

## 0.1.0b4 (2023.09.04)

### Features added

- Support `pf flow build` commands

## 0.1.0b3 (2023.08.30)

- Minor bug fixes.

## 0.1.0b2 (2023.08.29)

- First preview version with major CLI & SDK features.

### Features added

- **pf flow**: init/test/serve/export
- **pf run**: create/update/stream/list/show/show-details/show-metrics/visualize/archive/restore/export
- **pf connection**: create/update/show/list/delete
- Azure AI support:
    - **pfazure run**: create/list/stream/show/show-details/show-metrics/visualize


## 0.1.0b1 (2023.07.20)

- Stub version in Pypi.<|MERGE_RESOLUTION|>--- conflicted
+++ resolved
@@ -6,11 +6,8 @@
 - Add `pfazure flow show/list` to show or list flows from Azure AI.
 - Display node status in run visualize page graph view.
 - Add support for image input and output in prompt flow.
-<<<<<<< HEAD
+- [SDK/CLI] SDK/CLI will collect telemetry by default, user can use `pf config set telemetry.enabled=false` to opt out.
 - Add `raise_on_error` for stream run API, by default we raise for failed run.
-=======
-- [SDK/CLI] SDK/CLI will collect telemetry by default, user can use `pf config set telemetry.enabled=false` to opt out.
->>>>>>> 8df75e76
 
 ### Bugs Fixed
 
