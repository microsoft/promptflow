--- conflicted
+++ resolved
@@ -1,19 +1,13 @@
 # Release History
 
-<<<<<<< HEAD
-## 0.1.0b7 (upcoming)
+## 0.1.0b7 (Upcoming)
 
 ### Features Added
 
 - **pf flow validate**: support validate flow
-=======
-## 0.1.0b7 (Upcoming)
-
-### Features Added
 
 ### Bugs Fixed
 - [Flow build] Fix flow build file name and environment variable name when connection name contains space.
->>>>>>> c49c6c87
 
 ## 0.1.0b6 (2023.09.15)
 
