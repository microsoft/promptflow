--- conflicted
+++ resolved
@@ -4,11 +4,8 @@
 
 ### Features Added
 - [Executor] Add average execution time and estimated execution time to batch run logs
-<<<<<<< HEAD
+- [SDK/CLI] Support `pfazure run archive/restore/update`.
 - **Telemetry**: enable telemetry and won't collect by default, use `pf config set cli.telemetry_enabled=true` to opt in.
-=======
-- [SDK/CLI] Support `pfazure run archive/restore/update`.
->>>>>>> 0457ba18
 
 ### Bugs Fixed
 - **pf config set**:
