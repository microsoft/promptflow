# Release History

## 0.1.0b8 (Upcoming)

### Features Added
- [Executor] Add average execution time and estimated execution time to batch run logs
- [SDK/CLI] Support `pfazure run archive/restore/update`.
<<<<<<< HEAD
- **Telemetry**: enable telemetry and won't collect by default, use `pf config set cli.telemetry_enabled=true` to opt in.
=======
- [SDK/CLI] Support custom strong type connection.
>>>>>>> 6260a318

### Bugs Fixed
- **pf config set**:
  - Fix bug for workspace `connection.provider=azureml` doesn't work as expected.
- [SDK/CLI] Fix the bug that using sdk/cli to submit batch run did not display the log correctly.
- [SDK/CLI] Fix encoding issues when input is non-English with `pf flow test`.
- [Executor] Fix the bug can't read file containing "Private Use" unicode character.
- [SDK/CLI] Fix string type data will be converted to integer/float.
- [SDK/CLI] Remove the max rows limitation of loading data.

### Improvements

- [SDK/CLI] Experience improvements in `pf run visualize` page:
  - Add column status.
  - Support opening flow file by clicking run id.


## 0.1.0b7.post1 (2023.09.28)

### Bug Fixed
- Fix extra dependency bug when importing `promptflow` without `azure-ai-ml` installed.

## 0.1.0b7 (2023.09.27)

### Features Added

- **pf flow validate**: support validate flow
- **pf config set**: support set user-level promptflow config.
  - Support workspace connection provider, usage: `pf config set connection.provider=azureml:/subscriptions/<subscription_id>/resourceGroups/<resource_group>/providers/Microsoft.MachineLearningServices/workspaces/<workspace_name>`
- Support override openai connection's model when submitting a flow. For example: `pf run create --flow ./ --data ./data.jsonl --connection llm.model=xxx`

### Bugs Fixed
- [Flow build] Fix flow build file name and environment variable name when connection name contains space.
- Reserve `.promptflow` folder when dump run snapshot.
- Read/write log file with encoding specified.
- Avoid inconsistent error message when executor exits abnormally.
- Align inputs & outputs row number in case partial completed run will break `pfazure run show-details`.
- Fix bug that failed to parse portal url for run data when the form is an asset id.
- Fix the issue of process hanging for a long time when running the batch run.

### Improvements
- [Executor][Internal] Improve error message with more details and actionable information.
- [SDK/CLI] `pf/pfazure run show-details`:
  - Add `--max-results` option to control the number of results to display.
  - Add `--all-results` option to display all results.
- Add validation for azure `PFClient` constructor in case wrong parameter is passed.

## 0.1.0b6 (2023.09.15)

### Features Added

- [promptflow][Feature] Store token metrics in run properties

### Bugs Fixed

- Refine error message body for flow_validator.py
- Refine error message body for run_tracker.py
- [Executor][Internal] Add some unit test to improve code coverage of log/metric
- [SDK/CLI] Update portal link to remove flight.
- [Executor][Internal] Improve inputs mapping's error message.
- [API] Resolve warnings/errors of sphinx build

## 0.1.0b5 (2023.09.08)

### Features Added

- **pf run visualize**: support lineage graph & display name in visualize page

### Bugs Fixed

- Add missing requirement `psutil` in `setup.py`

## 0.1.0b4 (2023.09.04)

### Features added

- Support `pf flow build` commands

## 0.1.0b3 (2023.08.30)

- Minor bug fixes.

## 0.1.0b2 (2023.08.29)

- First preview version with major CLI & SDK features.

### Features added

- **pf flow**: init/test/serve/export
- **pf run**: create/update/stream/list/show/show-details/show-metrics/visualize/archive/restore/export
- **pf connection**: create/update/show/list/delete
- Azure AI support:
    - **pfazure run**: create/list/stream/show/show-details/show-metrics/visualize


## 0.1.0b1 (2023.07.20)

- Stub version in Pypi.<|MERGE_RESOLUTION|>--- conflicted
+++ resolved
@@ -5,11 +5,8 @@
 ### Features Added
 - [Executor] Add average execution time and estimated execution time to batch run logs
 - [SDK/CLI] Support `pfazure run archive/restore/update`.
-<<<<<<< HEAD
-- **Telemetry**: enable telemetry and won't collect by default, use `pf config set cli.telemetry_enabled=true` to opt in.
-=======
 - [SDK/CLI] Support custom strong type connection.
->>>>>>> 6260a318
+- [SDK/CLI] Enable telemetry and won't collect by default, use `pf config set cli.telemetry_enabled=true` to opt in.
 
 ### Bugs Fixed
 - **pf config set**:
