# Release History

## 1.1.0 (Upcoming)

### Features Added
- Add `pfazure flow show/list` to show or list flows from Azure AI.
- Display node status in run visualize page graph view.
- Add support for image input and output in prompt flow.
- [SDK/CLI] SDK/CLI will collect telemetry by default, user can use `pf config set telemetry.enabled=false` to opt out.
- Add `raise_on_error` for stream run API, by default we raise for failed run.
- Flow as function: consume a flow like a function with parameters mapped to flow inputs.
<<<<<<< HEAD
- Bump version constraint for ruamel.yaml and flask
=======
- Enable specifying the default output path for run.
  - Use `pf config set run.output_path=<output-path>` to specify, and the run output path will be `<output-path>/<run-name>`.
  - Introduce macro `${flow_directory}` for `run.output_path` in config, which will be replaced with corresponding flow directory.
  - The flow directory cannot be set as run output path, which means `pf config set run.output_path='${flow_directory}'` is invalid; but you can use child folder, e.g. `pf config set run.output_path='${flow_directory}/.runs'`.
>>>>>>> a2a3306c

### Bugs Fixed

- [SDK/CLI] Fix node test with dict node input will raise "Required input(s) missing".
- [SDK/CLI] Will use run name as display name when display name not specified(used flow folder name before).

### Improvements
- Force 'az login' if using azureml connection provider in cli command.
- Add env variable 'PF_NO_INTERACTIVE_LOGIN' to disable interactive login if using azureml connection provider in promptflow sdk.
- Improved CLI invoke time.
- Bump `pydash` upper bound to 8.0.0.

## 1.0.0 (2023.11.09)

### Features Added

- [Executor] Add `enable_kwargs` tag in tools.json for customer python tool.
- [SDK/CLI] Support `pfazure flow create`. Create a flow on Azure AI from local flow folder.
- [SDK/CLI] Changed column mapping `${run.inputs.xx}`'s behavior, it will refer to run's data columns instead of run's inputs columns.

### Bugs Fixed

- [SDK/CLI] Keep original format in run output.jsonl.
- [Executor] Fix the bug that raise an error when an aggregation node references a bypassed node

### Improvements

- [Executor] Set the outputs of the bypassed nodes as None

## 0.1.0b8 (2023.10.26)

### Features Added
- [Executor] Add average execution time and estimated execution time to batch run logs
- [SDK/CLI] Support `pfazure run archive/restore/update`.
- [SDK/CLI] Support custom strong type connection.
- [SDK/CLI] Enable telemetry and won't collect by default, use `pf config set cli.telemetry_enabled=true` to opt in.
- [SDK/CLI] Exposed function `from promptflow import load_run` to load run object from local YAML file.
- [Executor] Support `ToolProvider` for script tools.

### Bugs Fixed
- **pf config set**:
  - Fix bug for workspace `connection.provider=azureml` doesn't work as expected.
- [SDK/CLI] Fix the bug that using sdk/cli to submit batch run did not display the log correctly.
- [SDK/CLI] Fix encoding issues when input is non-English with `pf flow test`.
- [Executor] Fix the bug can't read file containing "Private Use" unicode character.
- [SDK/CLI] Fix string type data will be converted to integer/float.
- [SDK/CLI] Remove the max rows limitation of loading data.
- [SDK/CLI] Fix the bug --set not taking effect when creating run from file.

### Improvements

- [SDK/CLI] Experience improvements in `pf run visualize` page:
  - Add column status.
  - Support opening flow file by clicking run id.


## 0.1.0b7.post1 (2023.09.28)

### Bug Fixed
- Fix extra dependency bug when importing `promptflow` without `azure-ai-ml` installed.

## 0.1.0b7 (2023.09.27)

### Features Added

- **pf flow validate**: support validate flow
- **pf config set**: support set user-level promptflow config.
  - Support workspace connection provider, usage: `pf config set connection.provider=azureml://subscriptions/<subscription_id>/resourceGroups/<resource_group>/providers/Microsoft.MachineLearningServices/workspaces/<workspace_name>`
- Support override openai connection's model when submitting a flow. For example: `pf run create --flow ./ --data ./data.jsonl --connection llm.model=xxx --column-mapping url='${data.url}'`

### Bugs Fixed
- [Flow build] Fix flow build file name and environment variable name when connection name contains space.
- Reserve `.promptflow` folder when dump run snapshot.
- Read/write log file with encoding specified.
- Avoid inconsistent error message when executor exits abnormally.
- Align inputs & outputs row number in case partial completed run will break `pfazure run show-details`.
- Fix bug that failed to parse portal url for run data when the form is an asset id.
- Fix the issue of process hanging for a long time when running the batch run.

### Improvements
- [Executor][Internal] Improve error message with more details and actionable information.
- [SDK/CLI] `pf/pfazure run show-details`:
  - Add `--max-results` option to control the number of results to display.
  - Add `--all-results` option to display all results.
- Add validation for azure `PFClient` constructor in case wrong parameter is passed.

## 0.1.0b6 (2023.09.15)

### Features Added

- [promptflow][Feature] Store token metrics in run properties

### Bugs Fixed

- Refine error message body for flow_validator.py
- Refine error message body for run_tracker.py
- [Executor][Internal] Add some unit test to improve code coverage of log/metric
- [SDK/CLI] Update portal link to remove flight.
- [Executor][Internal] Improve inputs mapping's error message.
- [API] Resolve warnings/errors of sphinx build

## 0.1.0b5 (2023.09.08)

### Features Added

- **pf run visualize**: support lineage graph & display name in visualize page

### Bugs Fixed

- Add missing requirement `psutil` in `setup.py`

## 0.1.0b4 (2023.09.04)

### Features added

- Support `pf flow build` commands

## 0.1.0b3 (2023.08.30)

- Minor bug fixes.

## 0.1.0b2 (2023.08.29)

- First preview version with major CLI & SDK features.

### Features added

- **pf flow**: init/test/serve/export
- **pf run**: create/update/stream/list/show/show-details/show-metrics/visualize/archive/restore/export
- **pf connection**: create/update/show/list/delete
- Azure AI support:
    - **pfazure run**: create/list/stream/show/show-details/show-metrics/visualize


## 0.1.0b1 (2023.07.20)

- Stub version in Pypi.<|MERGE_RESOLUTION|>--- conflicted
+++ resolved
@@ -9,14 +9,10 @@
 - [SDK/CLI] SDK/CLI will collect telemetry by default, user can use `pf config set telemetry.enabled=false` to opt out.
 - Add `raise_on_error` for stream run API, by default we raise for failed run.
 - Flow as function: consume a flow like a function with parameters mapped to flow inputs.
-<<<<<<< HEAD
-- Bump version constraint for ruamel.yaml and flask
-=======
 - Enable specifying the default output path for run.
   - Use `pf config set run.output_path=<output-path>` to specify, and the run output path will be `<output-path>/<run-name>`.
   - Introduce macro `${flow_directory}` for `run.output_path` in config, which will be replaced with corresponding flow directory.
   - The flow directory cannot be set as run output path, which means `pf config set run.output_path='${flow_directory}'` is invalid; but you can use child folder, e.g. `pf config set run.output_path='${flow_directory}/.runs'`.
->>>>>>> a2a3306c
 
 ### Bugs Fixed
 
@@ -28,6 +24,7 @@
 - Add env variable 'PF_NO_INTERACTIVE_LOGIN' to disable interactive login if using azureml connection provider in promptflow sdk.
 - Improved CLI invoke time.
 - Bump `pydash` upper bound to 8.0.0.
+- Bump version upper bound for `ruamel.yaml` and `flask``
 
 ## 1.0.0 (2023.11.09)
 
