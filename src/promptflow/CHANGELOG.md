# Release History

## 1.4.0 (Upcoming)

### Features Added

- [Executor] Calculate system_metrics recursively in api_calls.
- [Executor] Add flow root level api_calls, so that user can overview the aggregated metrics of a flow.
- [Executor] Add @trace decorator to make it possible to log traces for functions that are called by tools.
<<<<<<< HEAD
- [pfazure] Switch automatic runtime's session provision to system wait.
- [pfazure] Support submit flow to sovereign cloud.
=======
- [SDK/CLI][azure] Switch automatic runtime's session provision to system wait.
- [SDK/CLI] Add `--skip-open-browser` option to `pf flow serve` to skip opening browser.
>>>>>>> 9c6991c0

### Bugs Fixed

- Fix unaligned inputs & outputs or pandas exception during get details against run in Azure.
- Fix loose flow path validation for run schema.
- Fix "Without Import Data" in run visualize page results from invalid JSON value (`-Infinity`, `Infinity` and `NaN`).
- Fix "ValueError: invalid width -1" when show-details against long column(s) in narrow terminal window.

### Improvements

- [SDK/CLI] For `pfazure flow create`:
  - If used by non-msft tenant user, use user name instead of user object id in the remote flow folder path. (e.g. `Users/<user-name>/promptflow`).
  - When flow has unknown attributes, log warning instead of raising error.
  - Use local flow folder name and timestamp as the azure flow file share folder name.
- [SDK/CLI] For `pf/pfazure run create`, when run has unknown attribute, log warning instead of raising error.
- Replace `pyyaml` with `ruamel.yaml` to adopt YAML 1.2 specification.

## 1.3.0 (2023.12.27)

### Features Added
- [SDK/CLI] Support `pfazure run cancel` to cancel a run on Azure AI.
- Add support to configure prompt flow home directory via environment variable `PF_HOME_DIRECTORY`.
  - Please set before importing `promptflow`, otherwise it won't take effect.
- [Executor] Handle KeyboardInterrupt in flow test so that the final state is Canceled.

### Bugs Fixed
- [SDK/CLI] Fix single node run doesn't work when consuming sub item of upstream node

### Improvements
- Change `ruamel.yaml` lower bound to 0.17.10.
- [SDK/CLI] Improve `pfazure run download` to handle large run data files.
- [Executor] Exit the process when all async tools are done or exceeded timeout after cancellation.

## 1.2.0 (2023.12.14)

### Features Added
- [SDK/CLI] Support `pfazure run download` to download run data from Azure AI.
- [SDK/CLI] Support `pf run create` to create a local run record from downloaded run data.

### Bugs Fixed

- [SDK/CLI] Removing telemetry warning when running commands.
- Empty node stdout & stderr to avoid large visualize HTML.
- Hide unnecessary fields in run list for better readability.
- Fix bug that ignores timeout lines in batch run status summary.

## 1.1.1 (2023.12.1)

### Bugs Fixed

- [SDK/CLI] Fix compatibility issue with `semantic-kernel==0.4.0.dev0` and `azure-ai-ml==1.12.0`.
- [SDK/CLI] Add back workspace information in CLI telemetry.
- [SDK/CLI] Disable the feature to customize user agent in CLI to avoid changes on operation context.
- Fix openai metrics calculator to adapt openai v1.

## 1.1.0 (2023.11.30)

### Features Added
- Add `pfazure flow show/list` to show or list flows from Azure AI.
- Display node status in run visualize page graph view.
- Add support for image input and output in prompt flow.
- [SDK/CLI] SDK/CLI will collect telemetry by default, user can use `pf config set telemetry.enabled=false` to opt out.
- Add `raise_on_error` for stream run API, by default we raise for failed run.
- Flow as function: consume a flow like a function with parameters mapped to flow inputs.
- Enable specifying the default output path for run.
  - Use `pf config set run.output_path=<output-path>` to specify, and the run output path will be `<output-path>/<run-name>`.
  - Introduce macro `${flow_directory}` for `run.output_path` in config, which will be replaced with corresponding flow directory.
  - The flow directory cannot be set as run output path, which means `pf config set run.output_path='${flow_directory}'` is invalid; but you can use child folder, e.g. `pf config set run.output_path='${flow_directory}/.runs'`.
- Support pfazure run create with remote flow.
  - For remote workspace flow: `pfazure run create --flow azureml:<flow-name>`
  - For remote registry flow: `pfazure run create --flow azureml://registries/<registry-name>/models/<flow-name>/versions/<flow-version>`
- Support set logging level via environment variable `PF_LOGGING_LEVEL`, valid values includes `CRITICAL`, `ERROR`, `WARNING`, `INFO`, `DEBUG`, default to `INFO`.
- Remove openai version restrictions

### Bugs Fixed

- [SDK/CLI] Fix node test with dict node input will raise "Required input(s) missing".
- [SDK/CLI] Will use run name as display name when display name not specified (used flow folder name before).
- [SDK/CLI] Fix pf flow build created unexpected layer of dist folder
- [SDK/CLI] Fix deploy prompt flow: connections value may be none

### Improvements
- Force 'az login' if using azureml connection provider in cli command.
- Add env variable 'PF_NO_INTERACTIVE_LOGIN' to disable interactive login if using azureml connection provider in promptflow sdk.
- Improved CLI invoke time.
- Bump `pydash` upper bound to 8.0.0.
- Bump `SQLAlchemy` upper bound to 3.0.0.
- Bump `flask` upper bound to 4.0.0, `flask-restx` upper bound to 2.0.0.
- Bump `ruamel.yaml` upper bound to 1.0.0.

## 1.0.0 (2023.11.09)

### Features Added

- [Executor] Add `enable_kwargs` tag in tools.json for customer python tool.
- [SDK/CLI] Support `pfazure flow create`. Create a flow on Azure AI from local flow folder.
- [SDK/CLI] Changed column mapping `${run.inputs.xx}`'s behavior, it will refer to run's data columns instead of run's inputs columns.

### Bugs Fixed

- [SDK/CLI] Keep original format in run output.jsonl.
- [Executor] Fix the bug that raise an error when an aggregation node references a bypassed node

### Improvements

- [Executor] Set the outputs of the bypassed nodes as None

## 0.1.0b8 (2023.10.26)

### Features Added
- [Executor] Add average execution time and estimated execution time to batch run logs
- [SDK/CLI] Support `pfazure run archive/restore/update`.
- [SDK/CLI] Support custom strong type connection.
- [SDK/CLI] Enable telemetry and won't collect by default, use `pf config set cli.telemetry_enabled=true` to opt in.
- [SDK/CLI] Exposed function `from promptflow import load_run` to load run object from local YAML file.
- [Executor] Support `ToolProvider` for script tools.

### Bugs Fixed
- **pf config set**:
  - Fix bug for workspace `connection.provider=azureml` doesn't work as expected.
- [SDK/CLI] Fix the bug that using sdk/cli to submit batch run did not display the log correctly.
- [SDK/CLI] Fix encoding issues when input is non-English with `pf flow test`.
- [Executor] Fix the bug can't read file containing "Private Use" unicode character.
- [SDK/CLI] Fix string type data will be converted to integer/float.
- [SDK/CLI] Remove the max rows limitation of loading data.
- [SDK/CLI] Fix the bug --set not taking effect when creating run from file.

### Improvements

- [SDK/CLI] Experience improvements in `pf run visualize` page:
  - Add column status.
  - Support opening flow file by clicking run id.


## 0.1.0b7.post1 (2023.09.28)

### Bug Fixed
- Fix extra dependency bug when importing `promptflow` without `azure-ai-ml` installed.

## 0.1.0b7 (2023.09.27)

### Features Added

- **pf flow validate**: support validate flow
- **pf config set**: support set user-level promptflow config.
  - Support workspace connection provider, usage: `pf config set connection.provider=azureml://subscriptions/<subscription_id>/resourceGroups/<resource_group>/providers/Microsoft.MachineLearningServices/workspaces/<workspace_name>`
- Support override openai connection's model when submitting a flow. For example: `pf run create --flow ./ --data ./data.jsonl --connection llm.model=xxx --column-mapping url='${data.url}'`

### Bugs Fixed
- [Flow build] Fix flow build file name and environment variable name when connection name contains space.
- Reserve `.promptflow` folder when dump run snapshot.
- Read/write log file with encoding specified.
- Avoid inconsistent error message when executor exits abnormally.
- Align inputs & outputs row number in case partial completed run will break `pfazure run show-details`.
- Fix bug that failed to parse portal url for run data when the form is an asset id.
- Fix the issue of process hanging for a long time when running the batch run.

### Improvements
- [Executor][Internal] Improve error message with more details and actionable information.
- [SDK/CLI] `pf/pfazure run show-details`:
  - Add `--max-results` option to control the number of results to display.
  - Add `--all-results` option to display all results.
- Add validation for azure `PFClient` constructor in case wrong parameter is passed.

## 0.1.0b6 (2023.09.15)

### Features Added

- [promptflow][Feature] Store token metrics in run properties

### Bugs Fixed

- Refine error message body for flow_validator.py
- Refine error message body for run_tracker.py
- [Executor][Internal] Add some unit test to improve code coverage of log/metric
- [SDK/CLI] Update portal link to remove flight.
- [Executor][Internal] Improve inputs mapping's error message.
- [API] Resolve warnings/errors of sphinx build

## 0.1.0b5 (2023.09.08)

### Features Added

- **pf run visualize**: support lineage graph & display name in visualize page

### Bugs Fixed

- Add missing requirement `psutil` in `setup.py`

## 0.1.0b4 (2023.09.04)

### Features added

- Support `pf flow build` commands

## 0.1.0b3 (2023.08.30)

- Minor bug fixes.

## 0.1.0b2 (2023.08.29)

- First preview version with major CLI & SDK features.

### Features added

- **pf flow**: init/test/serve/export
- **pf run**: create/update/stream/list/show/show-details/show-metrics/visualize/archive/restore/export
- **pf connection**: create/update/show/list/delete
- Azure AI support:
    - **pfazure run**: create/list/stream/show/show-details/show-metrics/visualize


## 0.1.0b1 (2023.07.20)

- Stub version in Pypi.<|MERGE_RESOLUTION|>--- conflicted
+++ resolved
@@ -7,13 +7,9 @@
 - [Executor] Calculate system_metrics recursively in api_calls.
 - [Executor] Add flow root level api_calls, so that user can overview the aggregated metrics of a flow.
 - [Executor] Add @trace decorator to make it possible to log traces for functions that are called by tools.
-<<<<<<< HEAD
-- [pfazure] Switch automatic runtime's session provision to system wait.
-- [pfazure] Support submit flow to sovereign cloud.
-=======
 - [SDK/CLI][azure] Switch automatic runtime's session provision to system wait.
 - [SDK/CLI] Add `--skip-open-browser` option to `pf flow serve` to skip opening browser.
->>>>>>> 9c6991c0
+- [SDK/CLI][azure] Support submit flow to sovereign cloud.
 
 ### Bugs Fixed
 
