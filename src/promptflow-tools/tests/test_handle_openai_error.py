--- conflicted
+++ resolved
@@ -304,25 +304,6 @@
         assert error_message in exc_info.value.message
         assert exc_info.value.error_codes == error_codes.split("/")
 
-<<<<<<< HEAD
-
-    def test_aoai_with_vision_model_extra_fields_error(self, azure_open_ai_connection):
-        with (
-            patch('promptflow.tools.common.get_workspace_triad') as mock_get,
-            patch('promptflow.tools.common.list_deployment_connections') as mock_list,
-            pytest.raises(LLMError) as exc_info
-        ):
-            mock_get.return_value = ("sub", "rg", "ws")
-            mock_list.return_value = {
-                Deployment("gpt-4v", "model1", "vision-preview"),
-                Deployment("deployment2", "model2", "version2")
-            }
-
-            chat(connection=azure_open_ai_connection, prompt="user:\nhello", deployment_name="gpt-4v", response_format={"type": "text"})
-
-        assert "extra fields not permitted" in exc_info.value.message
-        assert "Please kindly avoid using vision model in LLM tool" in exc_info.value.message
-=======
     @pytest.mark.skip("Skip this before we figure out how to make token provider work on github action")
     def test_authentication_fail_for_aoai_meid_token_connection(self, azure_open_ai_connection_meid):
         prompt_template = "please complete this sentence: world war II "
@@ -334,4 +315,22 @@
             chat(azure_open_ai_connection_meid, prompt=f"user:\n{prompt_template}", deployment_name="gpt-35-turbo")
         assert raw_message in exc_info.value.message
         assert exc_info.value.error_codes == error_codes.split("/")
->>>>>>> 626bf396
+
+
+def test_aoai_with_vision_model_extra_fields_error(self, azure_open_ai_connection):
+    with (
+            patch('promptflow.tools.common.get_workspace_triad') as mock_get,
+    patch('promptflow.tools.common.list_deployment_connections') as mock_list,
+    pytest.raises(LLMError) as exc_info
+    ):
+        mock_get.return_value = ("sub", "rg", "ws")
+        mock_list.return_value = {
+            Deployment("gpt-4v", "model1", "vision-preview"),
+            Deployment("deployment2", "model2", "version2")
+        }
+
+        chat(connection=azure_open_ai_connection, prompt="user:\nhello", deployment_name="gpt-4v",
+             response_format={"type": "text"})
+
+    assert "extra fields not permitted" in exc_info.value.message
+    assert "Please kindly avoid using vision model in LLM tool" in exc_info.value.message