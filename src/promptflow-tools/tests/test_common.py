--- conflicted
+++ resolved
@@ -1,13 +1,14 @@
+from unittest.mock import patch
+
 import pytest
-from unittest.mock import patch
 from promptflow.tools.common import ChatAPIInvalidFunctions, validate_functions, process_function_call, \
     parse_chat, find_referenced_image_set, preprocess_template_string, convert_to_chat_list, ChatInputList, \
-    ParseConnectionError, _parse_resource_id, list_deployment_connections, handle_unsupported_model_error
+    ParseConnectionError, _parse_resource_id, list_deployment_connections, handle_unsupported_model_error, \
+    normalize_connection_config
+from promptflow.tools.exception import ListDeploymentsError, LLMError
 
 from promptflow.connections import AzureOpenAIConnection, OpenAIConnection
 from promptflow.contracts.multimedia import Image
-<<<<<<< HEAD
-from promptflow.tools.exception import ListDeploymentsError, LLMError
 from tests.utils import CustomException, Deployment
 
 DEFAULT_SUBSCRIPTION_ID = "sub"
@@ -16,11 +17,6 @@
 DEFAULT_ACCOUNT = "account"
 DEFAULT_CONNECTION = "conn"
 
-=======
-from promptflow.tools.common import ChatAPIInvalidFunctions, validate_functions, process_function_call, \
-    parse_chat, find_referenced_image_set, preprocess_template_string, convert_to_chat_list, ChatInputList, \
-    normalize_connection_config
->>>>>>> e135490a
 
 def mock_build_connection_dict_func1(**kwargs):
     from promptflow.azure.operations._arm_connection_operations import OpenURLFailedUserError
@@ -37,6 +33,7 @@
         f"/providers/Microsoft.CognitiveServices/accounts/{DEFAULT_ACCOUNT}"
     )
     return {"value": {"resource_id": resource_id}}
+
 
 class TestCommon:
     @pytest.mark.parametrize(
@@ -186,7 +183,6 @@
         actual_result = convert_to_chat_list(input_data)
         assert actual_result == expected_output
 
-<<<<<<< HEAD
     def test_parse_resource_id(self):
         sub = "dummy_sub"
         rg = "dummy_rg"
@@ -345,7 +341,7 @@
         error_message = "Please use the tool 'Azure OpenAI GPT-4 Turbo with Vision' for vision model."
         assert error_message in exc_info.value.message
         assert exc_info.value.error_codes == error_codes.split("/")
-=======
+
     @pytest.mark.parametrize(
         "input_data, expected_output",
         [
@@ -371,5 +367,4 @@
             "azure_endpoint": "https://aoai",
             "azure_ad_token_provider": aoai_meid_connection.get_token
         }
-        assert normalized_config == expected_output
->>>>>>> e135490a
+        assert normalized_config == expected_output