--- conflicted
+++ resolved
@@ -4,20 +4,15 @@
 import uuid
 from promptflow.tools.common import ChatAPIInvalidFunctions, validate_functions, process_function_call, \
     parse_chat, find_referenced_image_set, preprocess_template_string, convert_to_chat_list, ChatInputList, \
-<<<<<<< HEAD
     ParseConnectionError, _parse_resource_id, list_deployment_connections, normalize_connection_config, \
-    parse_tool_calls_for_assistant, validate_tools, process_tool_choice, init_azure_openai_client
+    parse_tool_calls_for_assistant, validate_tools, process_tool_choice, init_azure_openai_client, \
+    unescape_roles, escape_roles, _build_escape_dict, build_escape_dict, build_messages
 from promptflow.tools.exception import (
     ListDeploymentsError,
     ChatAPIInvalidTools,
     ChatAPIAssistantRoleInvalidFormat,
     ChatAPIToolRoleInvalidFormat,
 )
-=======
-    ParseConnectionError, _parse_resource_id, list_deployment_connections, build_messages, \
-    normalize_connection_config, unescape_roles, escape_roles, _build_escape_dict, build_escape_dict
-from promptflow.tools.exception import ListDeploymentsError
->>>>>>> 70768239
 
 from promptflow.connections import AzureOpenAIConnection, OpenAIConnection
 from promptflow.contracts.multimedia import Image
@@ -509,13 +504,12 @@
         }
         assert normalized_config == expected_output
 
-<<<<<<< HEAD
     def test_disable_openai_builtin_retry_mechanism(self):
         client = init_azure_openai_client(
             AzureOpenAIConnection(api_key="fake_key", api_base="https://aoai", api_version="v1"))
         # verify if openai built-in retry mechanism is disabled
         assert client.max_retries == 0
-=======
+
     @pytest.mark.parametrize(
         "value, escaped_dict, expected_val",
         [
@@ -682,5 +676,4 @@
                 image_detail="auto",
                 **converted_kwargs)
             assert messages == expected_result
-            assert mock_uuid4.call_count == 1
->>>>>>> 70768239
+            assert mock_uuid4.call_count == 1