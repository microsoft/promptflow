--- conflicted
+++ resolved
@@ -239,7 +239,6 @@
         assert actual_result == parsed_chat_with_tools
 
     @pytest.mark.parametrize(
-<<<<<<< HEAD
         "role_prompt, expected_result",
         [("## tool_calls:\n[]", []),
          ("## tool_calls:\r\n[]", []),
@@ -255,7 +254,8 @@
     def test_try_parse_tool_calls(self, role_prompt, expected_result):
         actual = try_parse_tool_calls(role_prompt)
         assert actual == expected_result
-=======
+
+    @pytest.mark.parametrize(
         "chat_str, expected_result",
         [
             ("\n#tool:\n## tool_call_id:\nid \n content:\nfirst\n\n#user:\nsecond", [
@@ -268,71 +268,6 @@
     def test_parse_tool_call_id_and_content(self, chat_str, expected_result):
         actual_result = parse_chat(chat_str)
         assert actual_result == expected_result
-
-    @pytest.mark.parametrize("chunk, error_msg, success", [
-        ("""
-            ## tool_calls:
-            """, "Failed to parse assistant role prompt with tool_calls", False),
-        ("""
-            ## tool_calls:
-            tool_calls_str
-            """, "Failed to parse assistant role prompt with tool_calls", False),
-        ("""
-            ## tool_calls:
-            [{"id": "tool_call_id", "type": "function", "function": {"name": "func1", "arguments": ""}}]
-            """, "", True),
-        ("""
-            ## tool_calls:
-
-            [{"id": "tool_call_id", "type": "function", "function": {"name": "func1", "arguments": ""}}]
-            """, "", True),
-        ("""
-            ## tool_calls:[{"id": "tool_call_id", "type": "function", "function": {"name": "func1", "arguments": ""}}]
-            """, "", True),
-        ("""
-            ## tool_calls:
-            [{
-                "id": "tool_call_id",
-                "type": "function",
-                "function": {"name": "func1", "arguments": ""}
-            }]
-            """, "", True),
-        ("""
-            ## tool_calls:
-            [{
-                "id": "tool_call_id", "type": "function",
-                    "function": {"name": "func1", "arguments": ""}
-            }]
-            """, "", True),
-        # portal may add extra \r to new line character.
-        ("""
-            ## tool_calls:\r
-            [{
-                "id": "tool_call_id", "type": "function",
-                    "function": {"name": "func1", "arguments": ""}
-            }]
-            """, "", True),
-    ])
-    def test_parse_tool_calls_for_assistant(self, chunk: str, error_msg: str, success: bool):
-        last_message = {'role': 'assistant'}
-        if success:
-            expected_res = [
-                {
-                    "id": "tool_call_id",
-                    "type": "function",
-                    "function": {
-                        "name": "func1",
-                        "arguments": "",
-                    },
-                }
-            ]
-            parse_tool_calls_for_assistant(last_message, chunk)
-            assert last_message["tool_calls"] == expected_res
-        else:
-            with pytest.raises(ChatAPIAssistantRoleInvalidFormat) as exc_info:
-                parse_tool_calls_for_assistant(last_message, chunk)
-            assert error_msg in exc_info.value.message
->>>>>>> 935176fa
 
     @pytest.mark.parametrize(
         "kwargs, expected_result",
