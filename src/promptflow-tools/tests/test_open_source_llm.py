--- conflicted
+++ resolved
@@ -306,7 +306,6 @@
                 }
             ],
             chat_input="Sorry I didn't follow, could you say that again?")
-<<<<<<< HEAD
         assert len(response) > 25
 
     @pytest.mark.skip_if_no_api_key("open_source_llm_ws_service_connection")
@@ -432,7 +431,4 @@
 
         for asset_name in bad_model_assets:
             val = get_model_type(asset_name)
-            assert val is None
-=======
-        assert len(response) > 25
->>>>>>> 33c23b3e
+            assert val is None