--- conflicted
+++ resolved
@@ -20,11 +20,6 @@
     ModelFamily,
     ServerlessEndpointsContainer
 )
-<<<<<<< HEAD
-=======
-from promptflow.tools.open_source_llm import OpenSourceLLM, API, ContentFormatterBase, get_model_type, ModelFamily
-from typing import List, Dict
->>>>>>> 54a2fce2
 
 
 def validate_response(response):
@@ -45,11 +40,7 @@
 
 
 @pytest.fixture
-<<<<<<< HEAD
 def endpoints_provider(verify_service_endpoints) -> Dict[str, List[str]]:
-=======
-def endpoints_provider(open_source_llm_ws_service_connection) -> Dict[str, List[str]]:
->>>>>>> 54a2fce2
     from azure.ai.ml import MLClient
     credential = DefaultAzureCredential(exclude_interactive_browser_credential=False)
     ml_client = MLClient(
@@ -146,12 +137,9 @@
             API.CHAT,
             endpoint=self.gpt2_connection,
             max_new_tokens=2)
-<<<<<<< HEAD
         # GPT-2 doesn't take this parameter
         validate_response(response)
-=======
-        assert len(response) > 25
->>>>>>> 54a2fce2
+
 
     @pytest.mark.skip_if_no_api_key("gpt2_custom_connection")
     def test_open_source_llm_con_url_chat(self, gpt2_custom_connection):
@@ -341,7 +329,6 @@
                 }
             ],
             chat_input="Sorry I didn't follow, could you say that again?")
-<<<<<<< HEAD
         validate_response(response)
 
     def test_open_source_llm_dynamic_list_ignore_deployment(self, verify_service_endpoints):
@@ -479,9 +466,6 @@
                     max_new_tokens=10,
                     model_kwargs={})
                 validate_response(response)
-=======
-        assert len(response) > 25
->>>>>>> 54a2fce2
 
     def test_open_source_llm_get_model_llama(self):
         model_assets = [
