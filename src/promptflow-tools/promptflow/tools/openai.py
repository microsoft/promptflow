from enum import Enum
from promptflow.tools.common import render_jinja_template, handle_openai_error, \
    to_bool, validate_functions, process_function_call, \
    post_process_chat_api_response, init_openai_client, build_messages

# Avoid circular dependencies: Use import 'from promptflow._internal' instead of 'from promptflow'
# since the code here is in promptflow namespace as well
from promptflow._internal import ToolProvider, tool, register_apis
from promptflow.connections import OpenAIConnection
from promptflow.contracts.types import PromptTemplate


class Engine(str, Enum):
    TEXT_DAVINCI_001 = "text-davinci-001"
    TEXT_DAVINCI_002 = "text-davinci-002"
    TEXT_DAVINCI_003 = "text-davinci-003"
    TEXT_CURIE_001 = "text-curie-001"
    TEXT_BABBAGE_001 = "text-babbage-001"
    TEXT_ADA_001 = "text-ada-001"
    CODE_CUSHMAN_001 = "code-cushman-001"
    CODE_DAVINCI_002 = "code-davinci-002"


class OpenAI(ToolProvider):
    def __init__(self, connection: OpenAIConnection):
        super().__init__()
        self._client = init_openai_client(connection)

    @tool
    @handle_openai_error()
    def completion(
        self,
        prompt: PromptTemplate,
        model: Engine = Engine.TEXT_DAVINCI_003,
        suffix: str = None,
        max_tokens: int = 16,
        temperature: float = 1.0,
        top_p: float = 1.0,
        n: int = 1,
        # stream is a hidden to the end user, it is only supposed to be set by the executor.
        stream: bool = False,
        logprobs: int = None,
        echo: bool = False,
        stop: list = None,
        presence_penalty: float = 0,
        frequency_penalty: float = 0,
        best_of: int = 1,
        logit_bias: dict = {},
        user: str = "",
        **kwargs,
    ):
        prompt = render_jinja_template(prompt, trim_blocks=True, keep_trailing_newline=True, **kwargs)
        # TODO: remove below type conversion after client can pass json rather than string.
        echo = to_bool(echo)
        stream = to_bool(stream)
        response = self._client.completions.create(
            prompt=prompt,
            model=model.value if isinstance(model, Enum) else model,
            # empty string suffix should be treated as None.
            suffix=suffix if suffix else None,
            max_tokens=int(max_tokens) if max_tokens is not None else None,
            temperature=float(temperature),
            top_p=float(top_p),
            n=int(n),
            stream=stream,
            logprobs=int(logprobs) if logprobs else None,
            echo=echo,
            stop=stop if stop else None,
            presence_penalty=float(presence_penalty),
            frequency_penalty=float(frequency_penalty),
            best_of=int(best_of),
            # Logit bias must be a dict if we passed it to openai api.
            logit_bias=logit_bias if logit_bias else {},
            user=user
        )

        if stream:
            def generator():
                for chunk in response:
                    if chunk.choices:
                        yield getattr(chunk.choices[0], "text", "")

            # We must return the generator object, not using yield directly here.
            # Otherwise, the function itself will become a generator, despite whether stream is True or False.
            return generator()
        else:
            # get first element because prompt is single.
            return response.choices[0].text

    @tool
    @handle_openai_error()
    def chat(
        self,
        prompt: PromptTemplate,
        model: str = "gpt-3.5-turbo",
        temperature: float = 1.0,
        top_p: float = 1.0,
        n: int = 1,
        # stream is a hidden to the end user, it is only supposed to be set by the executor.
        stream: bool = False,
        stop: list = None,
        max_tokens: int = None,
        presence_penalty: float = 0,
        frequency_penalty: float = 0,
        logit_bias: dict = {},
        user: str = "",
        # function_call can be of type str or dict.
        function_call: object = None,
        functions: list = None,
        # tool_choice can be of type str or dict.
        tool_choice: object = None,
        tools: list = None,
        response_format: object = None,
        seed: int = None,
        **kwargs
<<<<<<< HEAD
    ):
        chat_str = render_jinja_template(prompt, trim_blocks=True, keep_trailing_newline=True, **kwargs)
        messages = parse_chat(chat_str)
=======
    ) -> [str, dict]:
        messages = build_messages(prompt, **kwargs)
        # TODO: remove below type conversion after client can pass json rather than string.
>>>>>>> 70768239
        stream = to_bool(stream)
        params = {
            "model": model,
            "messages": messages,
            "temperature": temperature,
            "top_p": top_p,
            "n": n,
            "stream": stream,
            "presence_penalty": presence_penalty,
            "frequency_penalty": frequency_penalty,
            "user": user,
        }

        # functions and function_call are deprecated and are replaced by tools and tool_choice.
        # if both are provided, tools and tool_choice are used and functions and function_call are ignored.
        if tools:
            # TODO: add validate_tools
            params["tools"] = tools
            # TODO: add validate_tool_choice
            params["tool_choice"] = tool_choice
        else:
            if functions:
                validate_functions(functions)
                params["functions"] = functions
                params["function_call"] = process_function_call(function_call)

        # to avoid vision model validation error for empty param values.
        if stop:
            params["stop"] = stop
        if max_tokens is not None and str(max_tokens).lower() != "inf":
            params["max_tokens"] = int(max_tokens)
        if logit_bias:
            params["logit_bias"] = logit_bias
        if response_format:
            params["response_format"] = response_format
        if seed is not None:
            params["seed"] = seed

        completion = self._client.chat.completions.create(**params)
        return post_process_chat_api_response(completion, stream, functions, tools)


register_apis(OpenAI)


@tool
def completion(
    connection: OpenAIConnection,
    prompt: PromptTemplate,
    model: Engine = Engine.TEXT_DAVINCI_003,
    suffix: str = None,
    max_tokens: int = 16,
    temperature: float = 1.0,
    top_p: float = 1,
    n: int = 1,
    stream: bool = False,
    logprobs: int = None,
    echo: bool = False,
    stop: list = None,
    presence_penalty: float = 0,
    frequency_penalty: float = 0,
    best_of: int = 1,
    logit_bias: dict = {},
    user: str = "",
    **kwargs
):
    return OpenAI(connection).completion(
        prompt=prompt,
        model=model,
        suffix=suffix,
        max_tokens=max_tokens,
        temperature=temperature,
        top_p=top_p,
        n=n,
        stream=stream,
        logprobs=logprobs,
        echo=echo,
        stop=stop if stop else None,
        presence_penalty=presence_penalty,
        frequency_penalty=frequency_penalty,
        best_of=best_of,
        logit_bias=logit_bias,
        user=user,
        **kwargs,
    )


@tool
def chat(
    connection: OpenAIConnection,
    prompt: PromptTemplate,
    model: str = "gpt-3.5-turbo",
    temperature: float = 1,
    top_p: float = 1,
    n: int = 1,
    stream: bool = False,
    stop: list = None,
    max_tokens: int = None,
    presence_penalty: float = 0,
    frequency_penalty: float = 0,
    logit_bias: dict = {},
    user: str = "",
    function_call: object = None,
    functions: list = None,
    tool_choice: object = None,
    tools: list = None,
    response_format: object = None,
    seed: int = None,
    **kwargs
):
    return OpenAI(connection).chat(
        prompt=prompt,
        model=model,
        temperature=temperature,
        top_p=top_p,
        n=n,
        stream=stream,
        stop=stop if stop else None,
        max_tokens=max_tokens,
        presence_penalty=presence_penalty,
        frequency_penalty=frequency_penalty,
        logit_bias=logit_bias,
        user=user,
        function_call=function_call,
        functions=functions,
        tool_choice=tool_choice,
        tools=tools,
        response_format=response_format,
        seed=seed,
        **kwargs,
    )<|MERGE_RESOLUTION|>--- conflicted
+++ resolved
@@ -113,15 +113,8 @@
         response_format: object = None,
         seed: int = None,
         **kwargs
-<<<<<<< HEAD
     ):
-        chat_str = render_jinja_template(prompt, trim_blocks=True, keep_trailing_newline=True, **kwargs)
-        messages = parse_chat(chat_str)
-=======
-    ) -> [str, dict]:
         messages = build_messages(prompt, **kwargs)
-        # TODO: remove below type conversion after client can pass json rather than string.
->>>>>>> 70768239
         stream = to_bool(stream)
         params = {
             "model": model,
