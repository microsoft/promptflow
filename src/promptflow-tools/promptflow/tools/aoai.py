import json
from promptflow.tools.common import render_jinja_template, handle_openai_error, parse_chat, to_bool, \
    validate_functions, process_function_call, post_process_chat_api_response, init_azure_openai_client

# Avoid circular dependencies: Use import 'from promptflow._internal' instead of 'from promptflow'
# since the code here is in promptflow namespace as well
from promptflow._internal import enable_cache, ToolProvider, tool, register_apis
from promptflow.connections import AzureOpenAIConnection
from promptflow.contracts.types import PromptTemplate


class AzureOpenAI(ToolProvider):
    def __init__(self, connection: AzureOpenAIConnection):
        super().__init__()
        self.connection = connection
        self._client = init_azure_openai_client(connection)

    def calculate_cache_string_for_completion(
        self,
        **kwargs,
    ) -> str:
        d = dict(self.connection)
        d.pop("api_key")
        d.update({**kwargs})
        return json.dumps(d)

    @tool
    @handle_openai_error()
    @enable_cache(calculate_cache_string_for_completion)
    def completion(
        self,
        prompt: PromptTemplate,
        # for AOAI, deployment name is customized by user, not model name.
        deployment_name: str,
        suffix: str = None,
        max_tokens: int = 16,
        temperature: float = 1.0,
        top_p: float = 1.0,
        n: int = 1,
        # stream is a hidden to the end user, it is only supposed to be set by the executor.
        stream: bool = False,
        logprobs: int = None,
        echo: bool = False,
        stop: list = None,
        presence_penalty: float = 0,
        frequency_penalty: float = 0,
        best_of: int = 1,
        logit_bias: dict = {},
        user: str = "",
        **kwargs,
    ) -> str:
        prompt = render_jinja_template(prompt, trim_blocks=True, keep_trailing_newline=True, **kwargs)
        # TODO: remove below type conversion after client can pass json rather than string.
        echo = to_bool(echo)
        stream = to_bool(stream)
        response = self._client.completions.create(
            prompt=prompt,
            model=deployment_name,
            # empty string suffix should be treated as None.
            suffix=suffix if suffix else None,
            max_tokens=int(max_tokens),
            temperature=float(temperature),
            top_p=float(top_p),
            n=int(n),
            stream=stream,
            # TODO: remove below type conversion after client pass json rather than string.
            # empty string will go to else branch, but original api cannot accept empty
            # string, must be None.
            logprobs=int(logprobs) if logprobs else None,
            echo=echo,
            # fix bug "[] is not valid under any of the given schemas-'stop'"
            stop=stop if stop else None,
            presence_penalty=float(presence_penalty),
            frequency_penalty=float(frequency_penalty),
            best_of=int(best_of),
            # Logit bias must be a dict if we passed it to openai api.
            logit_bias=logit_bias if logit_bias else {},
            user=user,
            extra_headers={"ms-azure-ai-promptflow-called-from": "aoai-tool"})

        if stream:
            def generator():
                for chunk in response:
                    if chunk.choices:
                        yield chunk.choices[0].text if hasattr(chunk.choices[0], 'text') and \
                               chunk.choices[0].text is not None else ""

            # We must return the generator object, not using yield directly here.
            # Otherwise, the function itself will become a generator, despite whether stream is True or False.
            return generator()
        else:
            # get first element because prompt is single.
            return response.choices[0].text

    @tool
    @handle_openai_error()
    def chat(
        self,
        prompt: PromptTemplate,
        # for AOAI, deployment name is customized by user, not model name.
        deployment_name: str,
        temperature: float = 1.0,
        top_p: float = 1.0,
        n: int = 1,
        # stream is a hidden to the end user, it is only supposed to be set by the executor.
        stream: bool = False,
        stop: list = None,
        max_tokens: int = None,
        presence_penalty: float = 0,
        frequency_penalty: float = 0,
        logit_bias: dict = {},
        user: str = "",
        # function_call can be of type str or dict.
        function_call: object = None,
        functions: list = None,
        response_format: object = None,
        seed: int = None,
        **kwargs,
    ) -> [str, dict]:
        # keep_trailing_newline=True is to keep the last \n in the prompt to avoid converting "user:\t\n" to "user:".
        chat_str = render_jinja_template(prompt, trim_blocks=True, keep_trailing_newline=True, **kwargs)
        messages = parse_chat(chat_str)
        # TODO: remove below type conversion after client can pass json rather than string.
        stream = to_bool(stream)
        params = {
            "model": deployment_name,
            "messages": messages,
            "temperature": float(temperature),
            "top_p": float(top_p),
            "n": int(n),
            "stream": stream,
            "presence_penalty": float(presence_penalty),
            "frequency_penalty": float(frequency_penalty),
            "user": user,
<<<<<<< HEAD
=======
            "response_format": response_format,
            "seed": seed,
>>>>>>> e135490a
            "extra_headers": {"ms-azure-ai-promptflow-called-from": "aoai-tool"}
        }
        if functions is not None:
            validate_functions(functions)
            params["functions"] = functions
            params["function_call"] = process_function_call(function_call)

        # to avoid gptv model validation error for empty param values.
        if stop:
            params["stop"] = stop
        if max_tokens is not None and str(max_tokens).lower() != "inf":
            params["max_tokens"] = int(max_tokens)
        if logit_bias:
            params["logit_bias"] = logit_bias
        if response_format:
            params["response_format"] = response_format

        completion = self._client.chat.completions.create(**params)
        return post_process_chat_api_response(completion, stream, functions)


register_apis(AzureOpenAI)


@tool
def completion(
    connection: AzureOpenAIConnection,
    prompt: PromptTemplate,
    deployment_name: str,
    suffix: str = None,
    max_tokens: int = 16,
    temperature: float = 1.0,
    top_p: float = 1,
    n: int = 1,
    stream: bool = False,
    logprobs: int = None,
    echo: bool = False,
    stop: list = None,
    presence_penalty: float = 0,
    frequency_penalty: float = 0,
    best_of: int = 1,
    logit_bias: dict = {},
    user: str = "",
    **kwargs,
) -> str:
    return AzureOpenAI(connection).completion(
        prompt=prompt,
        deployment_name=deployment_name,
        suffix=suffix,
        max_tokens=max_tokens,
        temperature=temperature,
        top_p=top_p,
        n=n,
        stream=stream,
        logprobs=logprobs,
        echo=echo,
        stop=stop if stop else None,
        presence_penalty=presence_penalty,
        frequency_penalty=frequency_penalty,
        best_of=best_of,
        logit_bias=logit_bias,
        user=user,
        **kwargs,
    )


@tool
def chat(
    connection: AzureOpenAIConnection,
    prompt: PromptTemplate,
    deployment_name: str,
    temperature: float = 1,
    top_p: float = 1,
    n: int = 1,
    stream: bool = False,
    stop: list = None,
    max_tokens: int = None,
    presence_penalty: float = 0,
    frequency_penalty: float = 0,
    logit_bias: dict = {},
    user: str = "",
    function_call: object = None,
    functions: list = None,
    response_format: object = None,
    seed: int = None,
    **kwargs,
) -> str:
    # chat model is not available in azure openai, so need to set the environment variable.
    return AzureOpenAI(connection).chat(
        prompt=prompt,
        deployment_name=deployment_name,
        temperature=temperature,
        top_p=top_p,
        n=n,
        stream=stream,
        stop=stop if stop else None,
        max_tokens=max_tokens,
        presence_penalty=presence_penalty,
        frequency_penalty=frequency_penalty,
        logit_bias=logit_bias,
        user=user,
        function_call=function_call,
        functions=functions,
        response_format=response_format,
        seed=seed,
        **kwargs,
    )<|MERGE_RESOLUTION|>--- conflicted
+++ resolved
@@ -132,11 +132,6 @@
             "presence_penalty": float(presence_penalty),
             "frequency_penalty": float(frequency_penalty),
             "user": user,
-<<<<<<< HEAD
-=======
-            "response_format": response_format,
-            "seed": seed,
->>>>>>> e135490a
             "extra_headers": {"ms-azure-ai-promptflow-called-from": "aoai-tool"}
         }
         if functions is not None:
@@ -153,6 +148,8 @@
             params["logit_bias"] = logit_bias
         if response_format:
             params["response_format"] = response_format
+        if seed is not None:
+            params["seed"] = seed
 
         completion = self._client.chat.completions.create(**params)
         return post_process_chat_api_response(completion, stream, functions)
