import functools
import json
import os
import re
import requests
import sys
import time
import tempfile

from abc import abstractmethod
from datetime import datetime, timedelta
from enum import Enum
<<<<<<< HEAD
from typing import Any, Dict, List, Tuple, Optional, Union
=======
from typing import Any, Dict, List, Tuple, Mapping, Optional
from urllib.request import HTTPError
>>>>>>> 38a9a48e

from promptflow import ToolProvider, tool
from promptflow.connections import CustomConnection
from promptflow.contracts.types import PromptTemplate
from promptflow.tools.common import render_jinja_template, parse_chat
from promptflow.tools.exception import (
    OpenSourceLLMOnlineEndpointError,
    OpenSourceLLMUserError,
    OpenSourceLLMKeyValidationError
)


DEPLOYMENT_DEFAULT = "default"
CONNECTION_CACHE_FILE = "pf_connection_names"
VALID_LLAMA_ROLES = {"system", "user", "assistant"}
REQUIRED_CONFIG_KEYS = ["endpoint_url", "model_family"]
REQUIRED_SECRET_KEYS = ["endpoint_api_key"]
DEFAULT_ENDPOINT_NAME = "-- please enter an endpoint name --"
ENDPOINT_REQUIRED_ENV_VARS = ["AZUREML_ARM_SUBSCRIPTION", "AZUREML_ARM_RESOURCEGROUP", "AZUREML_ARM_WORKSPACE_NAME"]


def handle_oneline_endpoint_error(max_retries: int = 3,
                                  initial_delay: float = 1,
                                  exponential_base: float = 2):
    def deco_retry(func):
        @functools.wraps(func)
        def wrapper(*args, **kwargs):
            delay = initial_delay
            for i in range(max_retries):
                try:
                    return func(*args, **kwargs)
                except OpenSourceLLMOnlineEndpointError as e:
                    if i == max_retries - 1:
                        error_message = f"Exception hit calling Oneline Endpoint: {type(e).__name__}: {str(e)}"
                        print(error_message, file=sys.stderr)
                        raise OpenSourceLLMOnlineEndpointError(message=error_message)

                    delay *= exponential_base
                    time.sleep(delay)
        return wrapper
    return deco_retry


class ConnectionCache:
    def __init__(self,
                 use_until: datetime,
                 subscription_id: str,
                 resource_group: str,
                 workspace_name: str,
                 connection_names: List[str]):
        self.use_until = use_until
        self.subscription_id = subscription_id
        self.resource_group = resource_group
        self.workspace_name = workspace_name
        self.connection_names = connection_names

    @classmethod
    def from_filename(self, file):
        cache = json.load(file)
        return self(cache['use_until'],
                    cache['subscription_id'],
                    cache['resource_group'],
                    cache['workspace_name'],
                    cache['connection_names'])

    def can_use(self,
                subscription_id: str,
                resource_group: str,
                workspace_name: str):
        use_until_time = datetime.fromisoformat(self.use_until)
        return (use_until_time > datetime.now()
                and self.subscription_id == subscription_id
                and self.resource_group == resource_group
                and self.workspace_name == workspace_name)


class Endpoint:
    def __init__(self,
                 endpoint_name: str,
                 endpoint_url: str,
                 endpoint_key: str):
        self.deployments: List[Deployment] = []
        self.default_deployment: Deployment = None
        self.endpoint_url = endpoint_url
        self.endpoint_key = endpoint_key
        self.endpoint_name = endpoint_name


class Deployment:
    def __init__(self,
                 deployment_name: str,
                 model_family: str):
        self.model_family = model_family
        self.deployment_name = deployment_name


class ServerlessEndpointsContainer:
    API_VERSION = "2023-08-01-preview"

    def _get_headers(self, token: str) -> Dict[str, str]:
        headers = {
            "Authorization": f"Bearer {token}",
            "Content-Type": "application/json",
        }
        return headers

    def get_serverless_arm_url(self, subscription_id, resource_group, workspace_name, suffix=None):
        suffix = "" if suffix is None else f"/{suffix}"
        return f"https://management.azure.com/subscriptions/{subscription_id}" \
            + f"/resourceGroups/{resource_group}/providers/Microsoft.MachineLearningServices" \
            + f"/workspaces/{workspace_name}/serverlessEndpoints{suffix}?api-version={self.API_VERSION}"

    def _list(self, token: str, subscription_id: str, resource_group: str, workspace_name: str):
        headers = self._get_headers(token)
        url = self.get_serverless_arm_url(subscription_id, resource_group, workspace_name)

        try:
            response = requests.get(url, headers=headers, timeout=50)
            return json.loads(response.content)['value']
        except Exception as e:
            print(f"Error encountered when listing serverless endpoints. Exception: {e}", file=sys.stderr)
            return []

    def _validate_model_family(self, serverless_endpoint):
        try:
            if serverless_endpoint.get('properties', {}).get('provisioningState') != "Succeeded":
                return None

            if (try_get_from_dict(serverless_endpoint,
                                  ['properties', 'offer', 'publisher']) == 'Meta'
                    and "llama" in try_get_from_dict(serverless_endpoint,
                                                     ['properties', 'offer', 'offerName'])):
                return ModelFamily.LLAMA
            if (try_get_from_dict(serverless_endpoint,
                                  ['properties', 'marketplaceInfo', 'publisherId']) == 'metagenai'
                    and "llama" in try_get_from_dict(serverless_endpoint,
                                                     ['properties', 'marketplaceInfo', 'offerId'])):
                return ModelFamily.LLAMA
        except Exception as ex:
            print(f"Ignoring endpoint {serverless_endpoint['id']} due to error: {ex}", file=sys.stderr)
            return None

    def list_serverless_endpoints(self,
                                  token,
                                  subscription_id,
                                  resource_group,
                                  workspace_name,
                                  return_endpoint_url: bool = False):
        serverlessEndpoints = self._list(token, subscription_id, resource_group, workspace_name)

        result = []
        for e in serverlessEndpoints:
            if (self._validate_model_family(e)):
                result.append({
                    "value": f"serverlessEndpoint/{e['name']}",
                    "display_value": f"[Serverless] {e['name']}",
                    # "hyperlink": self.get_endpoint_url(e.endpoint_name)
                    "description": f"Serverless Endpoint:  {e['name']}",
                })
                if return_endpoint_url:
                    result[-1]['url'] = try_get_from_dict(e, ['properties', 'inferenceEndpoint', 'uri'])
        return result

    def _list_endpoint_key(self,
                           token: str,
                           subscription_id: str,
                           resource_group: str,
                           workspace_name: str,
                           serverless_endpoint_name: str):
        headers = self._get_headers(token)
        url = self.get_serverless_arm_url(subscription_id,
                                          resource_group,
                                          workspace_name,
                                          f"{serverless_endpoint_name}/listKeys")
        try:
            response = requests.post(url, headers=headers, timeout=50)
            return json.loads(response.content)
        except Exception as e:
            print(f"Unable to get key from selected serverless endpoint. Exception: {e}", file=sys.stderr)

    def get_serverless_endpoint(self,
                                token: str,
                                subscription_id: str,
                                resource_group: str,
                                workspace_name: str,
                                serverless_endpoint_name: str):
        headers = self._get_headers(token)
        url = self.get_serverless_arm_url(subscription_id, resource_group, workspace_name, serverless_endpoint_name)

        try:
            response = requests.get(url, headers=headers, timeout=50)
            return json.loads(response.content)
        except Exception as e:
            print(f"Unable to get selected serverless endpoint. Exception: {e}", file=sys.stderr)

    def get_serverless_endpoint_key(self,
                                    token: str,
                                    subscription_id: str,
                                    resource_group: str,
                                    workspace_name: str,
                                    serverless_endpoint_name: str) -> Tuple[str, str, str]:
        endpoint = self.get_serverless_endpoint(token,
                                                subscription_id,
                                                resource_group,
                                                workspace_name,
                                                serverless_endpoint_name)
        endpoint_url = try_get_from_dict(endpoint, ['properties', 'inferenceEndpoint', 'uri'])
        model_family = self._validate_model_family(endpoint)
        endpoint_key = self._list_endpoint_key(token,
                                               subscription_id,
                                               resource_group,
                                               workspace_name,
                                               serverless_endpoint_name)['primaryKey']
        return (endpoint_url,
                endpoint_key,
                model_family)


class CustomConnectionsContainer:

    def get_azure_custom_connection_names(self,
                                          credential,
                                          subscription_id: str,
                                          resource_group_name: str,
                                          workspace_name: str,
                                          return_endpoint_url: bool = False
                                          ) -> List[Dict[str, Union[str, int, float, list, Dict]]]:
        
        result = []
        try:
            from promptflow.azure import PFClient as AzurePFClient
            azure_pf_client = AzurePFClient(
                credential=credential,
                subscription_id=subscription_id,
                resource_group_name=resource_group_name,
                workspace_name=workspace_name)
        except Exception:
            message = "Skipping Azure PFClient. To connect, please ensure the following environment variables are set: "
            message += ",".join(ENDPOINT_REQUIRED_ENV_VARS)
            print(message, file=sys.stderr)
            return result

        connections = azure_pf_client._connections.list()
        for c in connections:
            if c.type == ConnectionType.CUSTOM and "model_family" in c.configs:
                try:
                    validate_model_family(c.configs["model_family"])
                    result.append({
                        "value": f"connection/{c.name}",
                        "display_value": f"[Connection] {c.name}",
                        # "hyperlink": "",
                        "description": f"Custom Connection:  {c.name}",
                    })
                    if return_endpoint_url:
                        result[-1]['url'] = c.configs['endpoint_url']
                except Exception:
                    # silently ignore unsupported model family
                    continue
        return result

    def get_local_custom_connection_names(self,
                                          return_endpoint_url: bool = False
                                          ) -> List[Dict[str, Union[str, int, float, list, Dict]]]:
        result = []
        try:
            from promptflow import PFClient as LocalPFClient
        except Exception as e:
            print(f"Skipping Local PFClient. Exception: {e}", file=sys.stderr)
            return result

        pf = LocalPFClient()
        connections = pf.connections.list()
        for c in connections:
            if c.type == ConnectionType.CUSTOM and "model_family" in c.configs:
                try:
                    validate_model_family(c.configs["model_family"])
                    result.append({
                        "value": f"localConnection/{c.name}",
                        "display_value": f"[Local Connection] {c.name}",
                        # "hyperlink": "",
                        "description": f"Local Custom Connection:  {c.name}",
                    })
                    if return_endpoint_url:
                        result[-1]['url'] = c.configs['endpoint_url']

                except Exception:
                    # silently ignore unsupported model family
                    continue

        return result

    def get_endpoint_from_local_custom_connection(self, connection_name) -> Tuple[str, str, str]:
        from promptflow import PFClient as LocalPFClient
        pf = LocalPFClient()

        connection = pf.connections.get(connection_name, with_secrets=True)

        return self.get_endpoint_from_custom_connection(connection)

    def get_endpoint_from_azure_custom_connection(self,
                                                  credential,
                                                  subscription_id,
                                                  resource_group_name,
                                                  workspace_name,
                                                  connection_name) -> Tuple[str, str, str]:
        from promptflow.azure import PFClient as AzurePFClient

        azure_pf_client = AzurePFClient(
                credential=credential,
                subscription_id=subscription_id,
                resource_group_name=resource_group_name,
                workspace_name=workspace_name)

        connection = azure_pf_client._arm_connections.get(connection_name)

        return self.get_endpoint_from_custom_connection(connection)

    def get_endpoint_from_custom_connection(self, connection: CustomConnection) -> Tuple[str, str, str]:
        conn_dict = dict(connection)
        for key in REQUIRED_CONFIG_KEYS:
            if key not in conn_dict:
                accepted_keys = ",".join([key for key in REQUIRED_CONFIG_KEYS])
                raise OpenSourceLLMKeyValidationError(
                    message=f"""Required key `{key}` not found in given custom connection.
Required keys are: {accepted_keys}."""
                )

        for key in REQUIRED_SECRET_KEYS:
            if key not in conn_dict:
                accepted_keys = ",".join([key for key in REQUIRED_SECRET_KEYS])
                raise OpenSourceLLMKeyValidationError(
                    message=f"""Required secret key `{key}` not found in given custom connection.
Required keys are: {accepted_keys}."""
                )

        model_family = validate_model_family(connection.configs['model_family'])

        return (connection.configs['endpoint_url'],
                connection.secrets['endpoint_api_key'],
                model_family)

    def list_custom_connection_names(self,
                                     credential,
                                     subscription_id: str,
                                     resource_group_name: str,
                                     workspace_name: str,
                                     return_endpoint_url: bool = False
                                     ) -> List[Dict[str, Union[str, int, float, list, Dict]]]:

        azure_custom_connections = self.get_azure_custom_connection_names(credential,
                                                                          subscription_id,
                                                                          resource_group_name,
                                                                          workspace_name,
                                                                          return_endpoint_url)
        local_custom_connections = self.get_local_custom_connection_names(return_endpoint_url)

        return azure_custom_connections + local_custom_connections


class EndpointsContainer:

    def get_ml_client(self,
                      credential,
                      subscription_id: str,
                      resource_group_name: str,
                      workspace_name: str):
        try:
            from azure.ai.ml import MLClient
            return MLClient(
                credential=credential,
                subscription_id=subscription_id,
                resource_group_name=resource_group_name,
                workspace_name=workspace_name)
        except Exception as e:
            message = "Unable to connect to AzureML. Please ensure the following environment variables are set: "
            message += ",".join(ENDPOINT_REQUIRED_ENV_VARS)
            message += "\nException: " + str(e)
            raise OpenSourceLLMOnlineEndpointError(message=message)

    def get_endpoints_and_deployments(self,
                                      credential,
                                      subscription_id: str,
                                      resource_group_name: str,
                                      workspace_name: str) -> List[Endpoint]:

        ml_client = self.get_ml_client(credential, subscription_id, resource_group_name, workspace_name)

        list_of_endpoints: List[Endpoint] = []
        for ep in ml_client.online_endpoints.list():
            endpoint = Endpoint(
                endpoint_name=ep.name,
                endpoint_url=ep.scoring_uri,
                endpoint_key=ml_client.online_endpoints.get_keys(ep.name).primary_key)

            ordered_deployment_names = sorted(ep.traffic, key=lambda item: item[1])
            deployments = ml_client.online_deployments.list(ep.name)

            for deployment_name in ordered_deployment_names:
                for d in deployments:
                    if d.name == deployment_name:
                        model_family = get_model_type(d.model)

                        if model_family is None:
                            continue

                        deployment = Deployment(deployment_name=d.name, model_family=model_family)
                        endpoint.deployments.append(deployment)

                        # Deployment are ordered by traffic level, first in is default
                        if endpoint.default_deployment is None:
                            endpoint.default_deployment = deployment

            if len(endpoint.deployments) > 0:
                list_of_endpoints.append(endpoint)

        self.__endpoints_and_deployments = list_of_endpoints
        return self.__endpoints_and_deployments

    def get_endpoint_url(self, endpoint_name, subscription_id, resource_group_name, workspace_name):
        return f"https://ml.azure.com/endpoints/realtime/{endpoint_name}" \
            + f"/detail?wsid=/subscriptions/{subscription_id}" \
            + f"/resourceGroups/{resource_group_name}" \
            + f"/providers/Microsoft.MachineLearningServices/workspaces/{workspace_name}"

    def list_endpoint_names(self,
                            credential,
                            subscription_id,
                            resource_group_name,
                            workspace_name,
                            return_endpoint_url: bool = False
                            ) -> List[Dict[str, Union[str, int, float, list, Dict]]]:
        '''Function for listing endpoints in the UX'''
        endpoints_and_deployments = self.get_endpoints_and_deployments(
            credential,
            subscription_id,
            resource_group_name,
            workspace_name)

        result = []
        for e in endpoints_and_deployments:
            result.append({
                "value": f"onlineEndpoint/{e.endpoint_name}",
                "display_value": f"[Online] {e.endpoint_name}",
                "hyperlink": self.get_endpoint_url(e.endpoint_name,
                                                   subscription_id,
                                                   resource_group_name,
                                                   workspace_name),
                "description": f"Online Endpoint:  {e.endpoint_name}",
            })
            if return_endpoint_url:
                result[-1]['url'] = e.endpoint_url

        return result

    def list_deployment_names(self,
                              credential,
                              subscription_id,
                              resource_group_name,
                              workspace_name,
                              endpoint_name: str
                              ) -> List[Dict[str, Union[str, int, float, list, Dict]]]:
        '''Function for listing deployments in the UX'''
        if endpoint_name is None:
            return []

        endpoints_and_deployments = self.get_endpoints_and_deployments(
            credential,
            subscription_id,
            resource_group_name,
            workspace_name)
        for endpoint in endpoints_and_deployments:
            if endpoint.endpoint_name == endpoint_name:
                result = []
                for d in endpoint.deployments:
                    result.append({
                        "value": d.deployment_name,
                        "display_value": d.deployment_name,
                        # "hyperlink": '',
                        "description": f"this is {d.deployment_name} item",
                    })
                return result
        return []


ENDPOINT_CONTAINER = EndpointsContainer()
CUSTOM_CONNECTION_CONTAINER = CustomConnectionsContainer()
SERVERLESS_ENDPOINT_CONTAINER = ServerlessEndpointsContainer()

        
def is_serverless_endpoint(endpoint_url: str) -> bool:
    return "serverless.ml.azure.com" in endpoint_url or "inference.ai.azure.com" in endpoint_url


def try_get_from_dict(some_dict: Dict, key_list: List):
    for key in key_list:
        if some_dict is None:
            return some_dict
        elif key in some_dict:
            some_dict = some_dict[key]
        else:
            return None
    return some_dict


def parse_endpoint_connection_type(endpoint_connection_name: str) -> Tuple[str, str]:
    endpoint_connection_details = endpoint_connection_name.split("/")
    return (endpoint_connection_details[0].lower(), endpoint_connection_details[1])


def list_endpoint_names(subscription_id: str,
                        resource_group_name: str,
                        workspace_name: str,
                        return_endpoint_url: bool = False) -> List[Dict[str, Union[str, int, float, list, Dict]]]:
    cache_file_path = None
    try:
        with tempfile.NamedTemporaryFile(delete=False) as temp_file:
            cache_file_path = os.path.join(os.path.dirname(temp_file.name), CONNECTION_CACHE_FILE)
            print(f"Attempting to read connection cache. File path: {cache_file_path}", file=sys.stdout)
            with open(cache_file_path, 'r') as file:
                cache = ConnectionCache.from_filename(file)
                if cache.can_use(subscription_id, resource_group_name, workspace_name):
                    if len(cache.connection_names) > 0:
                        print("....using Connection Cache File", file=sys.stdout)
                        return cache.connection_names
                    else:
                        print("....skipping. No connections in file", file=sys.stdout)
                else:
                    print("....skipping. File not relevant", file=sys.stdout)
    except Exception as e:
        print(f"....failed to find\\read connection cache file. Regenerating. Error:{e}", file=sys.stdout)

    try:
        from azure.identity import DefaultAzureCredential
        credential = DefaultAzureCredential(exclude_interactive_browser_credential=False)
        token = credential.get_token("https://management.azure.com/.default").token
    except Exception as e:
        print(f"Skipping list_endpoint_names. Exception: {e}", file=sys.stderr)
        msg = "Exception getting token: Please retry"
        return [{ "value": msg, "display_value": msg, "description": msg }]

    serverless_endpoints = SERVERLESS_ENDPOINT_CONTAINER.list_serverless_endpoints(token, subscription_id, resource_group_name, workspace_name, return_endpoint_url)
    online_endpoints = ENDPOINT_CONTAINER.list_endpoint_names(credential, subscription_id, resource_group_name, workspace_name, return_endpoint_url)
    custom_connections = CUSTOM_CONNECTION_CONTAINER.list_custom_connection_names(credential, subscription_id, resource_group_name, workspace_name, return_endpoint_url)

    list_of_endpoints = custom_connections + serverless_endpoints + online_endpoints

    cache = ConnectionCache(use_until=(datetime.now() + timedelta(minutes=5)).isoformat(),
                            subscription_id=subscription_id,
                            resource_group=resource_group_name,
                            workspace_name=workspace_name,
                            connection_names=list_of_endpoints)

    if len(list_of_endpoints) == 0:
        msg = "No endpoints found. Please add a connection."
        return [{ "value": msg, "display_value": msg, "description": msg }]

    if cache_file_path is not None:
        try:
            print(f"Attempting to write connection cache. File path: {cache_file_path}", file=sys.stdout)
            with open(cache_file_path, 'w') as file:
                json.dump(cache, file, default=lambda obj: obj.__dict__)
                print("....written", file=sys.stdout)
        except Exception as e:
            print(f"""....failed to write connection cache file. Will need to reload next time.
Error:{e}""", file=sys.stdout)

    return list_of_endpoints


def list_deployment_names(subscription_id: str,
                          resource_group_name: str,
                          workspace_name: str,
                          endpoint: str = None) -> List[Dict[str, Union[str, int, float, list, Dict]]]:
    deployment_default_list = [{
        "value": DEPLOYMENT_DEFAULT,
        "display_value": DEPLOYMENT_DEFAULT,
        "description": "This will use the default deployment for the selected online endpoint. You can also manually enter a deployment name here."
        }]

    if endpoint is None or endpoint.strip() == "" or "/" not in endpoint:
        return deployment_default_list

    (endpoint_connection_type, endpoint_connection_name) = parse_endpoint_connection_type(endpoint)
    if endpoint_connection_type != "onlineendpoint":
        return deployment_default_list

    try:
        from azure.identity import DefaultAzureCredential
        credential = DefaultAzureCredential(exclude_interactive_browser_credential=False)
    except Exception as e:
        print(f"Skipping list_deployment_names. Exception: {e}", file=sys.stderr)
        return deployment_default_list

    return deployment_default_list + ENDPOINT_CONTAINER.list_deployment_names(
        credential,
        subscription_id,
        resource_group_name,
        workspace_name,
        endpoint_connection_name
    )


def format_generic_response_payload(output: bytes, response_key: str) -> str:
    response_json = json.loads(output)
    try:
        if response_key is None:
            return response_json[0]
        else:
            return response_json[0][response_key]
    except KeyError as e:
        if response_key is None:
            message = f"""Expected the response to fit the following schema:
`[
    <text>
]`
Instead, received {response_json} and access failed at key `{e}`.
"""
        else:
            message = f"""Expected the response to fit the following schema:
`[
    {{
        "{response_key}": <text>
    }}
]`
Instead, received {response_json} and access failed at key `{e}`.
"""
        raise OpenSourceLLMUserError(message=message)


def get_model_type(deployment_model: str) -> str:
    m = re.match(r'azureml://registries/[^/]+/models/([^/]+)/versions/', deployment_model)
    if m is None:
        print(f"Unexpected model format: {deployment_model}. Skipping", file=sys.stdout)
        return None

    model = m[1].lower()
    if model.startswith(ModelFamily.LLAMA.lower()):
        return ModelFamily.LLAMA
    elif model.startswith(ModelFamily.FALCON.lower()):
        return ModelFamily.FALCON
    elif model.startswith(ModelFamily.DOLLY.lower()):
        return ModelFamily.DOLLY
    elif model.startswith("gpt2"):
        return ModelFamily.GPT2
    else:
        raise ValueError(f"Unexpected model type: {model} derived from deployed model: {deployment_model}")


def get_deployment_from_endpoint(endpoint_name: str, deployment_name: str = None) -> Tuple[str, str, str]:
    from azure.identity import DefaultAzureCredential
    credential = DefaultAzureCredential(exclude_interactive_browser_credential=False)

    try:
        from azure.ai.ml import MLClient
        ml_client = MLClient(
            credential=credential,
            subscription_id=os.getenv("AZUREML_ARM_SUBSCRIPTION"),
            resource_group_name=os.getenv("AZUREML_ARM_RESOURCEGROUP"),
            workspace_name=os.getenv("AZUREML_ARM_WORKSPACE_NAME"))
    except Exception as e:
        message = "Unable to connect to AzureML. Please ensure the following environment variables are set: "
        message += ",".join(ENDPOINT_REQUIRED_ENV_VARS)
        message += "\nException: " + str(e)
        raise OpenSourceLLMOnlineEndpointError(message=message)

    found = False
    for ep in ml_client.online_endpoints.list():
        if ep.name == endpoint_name:
            endpoint_uri = ep.scoring_uri
            endpoint_key = ml_client.online_endpoints.get_keys(ep.name).primary_key
            found = True
            break

    if not found:
        raise ValueError(f"Endpoint {endpoint_name} not found.")

    found = False
    if deployment_name is None:
        deployment_name = sorted(ep.traffic, key=lambda item: item[1])[0]
        found = True

    for d in ml_client.online_deployments.list(ep.name):
        if d.name == deployment_name:
            model = get_model_type(d.model)
            found = True
            break

    if not found:
        raise ValueError(f"Deployment {deployment_name} not found.")

    return (endpoint_uri, endpoint_key, model)


def get_deployment_from_connection(connection: CustomConnection) -> Tuple[str, str, str]:
    conn_dict = dict(connection)
    for key in REQUIRED_CONFIG_KEYS:
        if key not in conn_dict:
            accepted_keys = ",".join([key for key in REQUIRED_CONFIG_KEYS])
            raise OpenSourceLLMKeyValidationError(
                message=f"""Required key `{key}` not found in given custom connection.
Required keys are: {accepted_keys}."""
            )
    for key in REQUIRED_SECRET_KEYS:
        if key not in conn_dict:
            accepted_keys = ",".join([key for key in REQUIRED_SECRET_KEYS])
            raise OpenSourceLLMKeyValidationError(
                message=f"""Required secret key `{key}` not found in given custom connection.
Required keys are: {accepted_keys}."""
            )
    try:
        model_family = ModelFamily[connection.configs['model_family']]
    except KeyError:
        accepted_models = ",".join([model.name for model in ModelFamily])
        raise OpenSourceLLMKeyValidationError(
            message=f"""Given model_family '{connection.configs['model_family']}' not recognized.
Supported models are: {accepted_models}."""
        )
    return (connection.configs['endpoint_url'],
            connection.secrets['endpoint_api_key'],
            model_family)


class ModelFamily(str, Enum):
    LLAMA = "LLaMa"
    DOLLY = "Dolly"
    GPT2 = "GPT-2"
    FALCON = "Falcon"


class API(str, Enum):
    CHAT = "chat"
    COMPLETION = "completion"


class ContentFormatterBase:
    """Transform request and response of AzureML endpoint to match with
    required schema.
    """

    content_type: Optional[str] = "application/json"
    """The MIME type of the input data passed to the endpoint"""

    accepts: Optional[str] = "application/json"
    """The MIME type of the response data returned from the endpoint"""

    @staticmethod
    def escape_special_characters(prompt: str) -> str:
        """Escapes any special characters in `prompt`"""
        return re.sub(
            r'\\([\\\"a-zA-Z])',
            r'\\\1',
            prompt)

    @abstractmethod
    def format_request_payload(self, prompt: str, model_kwargs: Dict) -> str:
        """Formats the request body according to the input schema of
        the model. Returns bytes or seekable file like object in the
        format specified in the content_type request header.
        """

    @abstractmethod
    def format_response_payload(self, output: bytes) -> str:
        """Formats the response body according to the output
        schema of the model. Returns the data type that is
        received from the response.
        """


class GPT2ContentFormatter(ContentFormatterBase):
    """Content handler for LLMs from the OSS catalog."""

    def format_request_payload(self, prompt: str, model_kwargs: Dict) -> str:
        input_str = json.dumps(
            {
                "inputs": {"input_string": [ContentFormatterBase.escape_special_characters(prompt)]},
                "parameters": model_kwargs,
            }
        )
        return input_str

    def format_response_payload(self, output: bytes) -> str:
        return format_generic_response_payload(output, response_key="0")


class HFContentFormatter(ContentFormatterBase):
    """Content handler for LLMs from the HuggingFace catalog."""

    def format_request_payload(self, prompt: str, model_kwargs: Dict) -> str:
        input_str = json.dumps(
            {
                "inputs": [ContentFormatterBase.escape_special_characters(prompt)],
                "parameters": model_kwargs,
            }
        )
        return input_str

    def format_response_payload(self, output: bytes) -> str:
        return format_generic_response_payload(output, response_key="generated_text")


class DollyContentFormatter(ContentFormatterBase):
    """Content handler for the Dolly-v2-12b model"""

    def format_request_payload(self, prompt: str, model_kwargs: Dict) -> str:
        input_str = json.dumps(
            {
                "input_data": {"input_string": [ContentFormatterBase.escape_special_characters(prompt)]},
                "parameters": model_kwargs,
            }
        )
        return input_str

    def format_response_payload(self, output: bytes) -> str:
        return format_generic_response_payload(output, response_key=None)


class LlamaContentFormatter(ContentFormatterBase):
    """Content formatter for LLaMa"""

    def __init__(self, api: API, chat_history: Optional[str] = ""):
        super().__init__()
        self.api = api
        self.chat_history = chat_history

    def format_request_payload(self, prompt: str, model_kwargs: Dict) -> str:
        """Formats the request according the the chosen api"""
        if "do_sample" not in model_kwargs:
            model_kwargs["do_sample"] = True

        if self.api == API.CHAT:
            prompt_value = parse_chat(self.chat_history, valid_roles=["assistant", "user", "system"])
        else:
            prompt_value = [ContentFormatterBase.escape_special_characters(prompt)]

        return json.dumps(
            {
                "input_data":
                {
                    "input_string": prompt_value,
                    "parameters": model_kwargs
                }
            }
        )

    def format_response_payload(self, output: bytes) -> str:
        """Formats response"""
        response_json = json.loads(output)

        if self.api == API.CHAT and "output" in response_json:
            return response_json["output"]
        elif self.api == API.COMPLETION and len(response_json) > 0 and "0" in response_json[0]:
            return response_json[0]["0"]
        else:
            error_message = f"Unexpected response format. Response: {response_json}"
            print(error_message, file=sys.stderr)
            raise OpenSourceLLMOnlineEndpointError(message=error_message)


<<<<<<< HEAD
class ServerlessLlamaContentFormatter(ContentFormatterBase):
    """Content formatter for LLaMa"""

    def __init__(self, api: API, chat_history: Optional[str] = ""):
        super().__init__()
        self.api = api
        self.chat_history = chat_history
        self.model_id = "llama-2-7b-hf"

    def format_request_payload(self, prompt: str, model_kwargs: Dict) -> str:
        """Formats the request according the the chosen api"""
        # Modify max_tokens key for serverless
        model_kwargs["max_tokens"] = model_kwargs["max_new_tokens"]
        if self.api == API.CHAT:
            messages = ContentFormatterBase.parse_chat(self.chat_history)
            base_body = {
                "model": self.model_id,
                "messages": messages,
                "n": 1,
            }
            base_body.update(model_kwargs)

        else:
            prompt_value = ContentFormatterBase.escape_special_characters(prompt)
            base_body = {
                "prompt": prompt_value,
                "n": 1,
            }
            base_body.update(model_kwargs)

        return json.dumps(base_body)

    def format_response_payload(self, output: bytes) -> str:
        """Formats response"""
        response_json = json.loads(output)
        if self.api == API.CHAT and "choices" in response_json:
            return response_json["choices"][0]["message"]["content"]
        elif self.api == API.COMPLETION and "choices" in response_json:
            return response_json["choices"][0]["text"]
        else:
            error_message = f"Unexpected response format. Response: {response_json}"
            print(error_message, file=sys.stderr)
            raise OpenSourceLLMOnlineEndpointError(message=error_message)


=======
>>>>>>> 38a9a48e
class ContentFormatterFactory:
    """Factory class for supported models"""

    def get_content_formatter(
        model_family: ModelFamily, api: API, chat_history: Optional[List[Dict]] = []
    ) -> ContentFormatterBase:
        if model_family == ModelFamily.LLAMA:
            if is_serverless_endpoint(endpoint_url):
                return ServerlessLlamaContentFormatter(chat_history=chat_history, api=api)
            else:
                return LlamaContentFormatter(chat_history=chat_history, api=api)
        elif model_family == ModelFamily.DOLLY:
            return DollyContentFormatter()
        elif model_family == ModelFamily.GPT2:
            return GPT2ContentFormatter()
        elif model_family == ModelFamily.FALCON:
            return HFContentFormatter()


class AzureMLOnlineEndpoint:
    """Azure ML Online Endpoint models."""

    endpoint_url: str = ""
    """URL of pre-existing Endpoint. Should be passed to constructor or specified as
        env var `AZUREML_ENDPOINT_URL`."""

    endpoint_api_key: str = ""
    """Authentication Key for Endpoint. Should be passed to constructor or specified as
        env var `AZUREML_ENDPOINT_API_KEY`."""

    content_formatter: Any = None
    """The content formatter that provides an input and output
    transform function to handle formats between the LLM and
    the endpoint"""

    model_kwargs: Optional[Dict] = {}
    """Key word arguments to pass to the model."""

    def __init__(
        self,
        endpoint_url: str,
        endpoint_api_key: str,
        content_formatter: ContentFormatterBase,
        model_family: ModelFamily,
        deployment_name: Optional[str] = None,
        model_kwargs: Optional[Dict] = {},
    ):
        self.endpoint_url = endpoint_url
        self.endpoint_api_key = endpoint_api_key
        self.deployment_name = deployment_name
        self.content_formatter = content_formatter
        self.model_kwargs = model_kwargs
        self.model_family = model_family

    def _call_endpoint(self, request_body: str) -> str:
        """call."""

        headers = {
            "Content-Type": "application/json",
            "Authorization": ("Bearer " + self.endpoint_api_key),
            "x-ms-user-agent": "PromptFlow/OpenSourceLLM/" + self.model_family
            }

        # If this is not set it'll use the default deployment on the endpoint.
        if self.deployment_name is not None:
            headers["azureml-model-deployment"] = self.deployment_name

        result = requests.post(self.endpoint_url, data=request_body, headers=headers)
        if result.status_code != 200:
            error_message = f"Request failure while calling Online Endpoint Status:{result.status_code}: Error:{result.text}"
            print(error_message, file=sys.stderr)
            raise OpenSourceLLMOnlineEndpointError(message=error_message)

        return result.text

    def __call__(
        self,
        prompt: str
    ) -> str:
        """Call out to an AzureML Managed Online endpoint.
        Args:
            prompt: The prompt to pass into the model.
        Returns:
            The string generated by the model.
        Example:
            .. code-block:: python
                response = azureml_model("Tell me a joke.")
        """

        request_body = self.content_formatter.format_request_payload(prompt, self.model_kwargs)
        endpoint_response = self._call_endpoint(request_body)
        response = self.content_formatter.format_response_payload(endpoint_response)

        return response


class OpenSourceLLM(ToolProvider):

    def __init__(self,
                 connection: CustomConnection = None,
                 endpoint_name: str = None):
        super().__init__()

<<<<<<< HEAD
    def get_deployment_from_endpoint(self,
                                     credential,
                                     subscription_id: str,
                                     resource_group_name: str,
                                     workspace_name: str,
                                     endpoint_name: str,
                                     deployment_name: str = None) -> Tuple[str, str, str]:

        endpoints_and_deployments = ENDPOINT_CONTAINER.get_endpoints_and_deployments(
            credential,
            subscription_id,
            resource_group_name,
            workspace_name)

        for ep in endpoints_and_deployments:
            if ep.endpoint_name == endpoint_name:
                if deployment_name is None:
                    return (ep.endpoint_url,
                            ep.endpoint_key,
                            ep.default_deployment.model_family)
                for d in ep.deployments:
                    if d.deployment_name == deployment_name:
                        return (ep.endpoint_url,
                                ep.endpoint_key,
                                d.model_family)

        message = """Invalid endpoint and deployment values.
Please ensure endpoint name and deployment names are correct, and the deployment was successfull."""
        raise OpenSourceLLMUserError(message=message)
=======
        self.endpoint_key = None
        self.endpoint_name = endpoint_name
>>>>>>> 38a9a48e

    def sanitize_endpoint_url(self,
                              endpoint_url: str,
                              api_type: API):

        if is_serverless_endpoint(endpoint_url):
            if api_type == API.CHAT:
                if not endpoint_url.endswith("/v1/chat/completions"):
                    return endpoint_url + "/v1/chat/completions"
            else:
                if not endpoint_url.endswith("/v1/completions"):
                    return endpoint_url + "/v1/completions"
        return endpoint_url

    def get_endpoint_details(self,
                             subscription_id: str,
                             resource_group_name: str,
                             workspace_name: str,
                             endpoint: str,
                             api_type: API,
                             deployment_name: str = None,
                             **kwargs) -> Tuple[str, str, str]:
        if self.endpoint_values_in_kwargs(**kwargs):
            endpoint_uri = kwargs["endpoint_uri"]
            endpoint_key = kwargs["endpoint_key"]
            model_family = kwargs["model_family"]

            # clean these up, aka don't send them to MIR
            del kwargs["endpoint_uri"]
            del kwargs["endpoint_key"]
            del kwargs["model_family"]

            return (endpoint_uri, endpoint_key, model_family)

        try:
            from azure.identity import DefaultAzureCredential
            credential = DefaultAzureCredential(exclude_interactive_browser_credential=False)
            token = credential.get_token("https://management.azure.com/.default").token
        except Exception as e:
            print(f"Skipping list_endpoint_names. Exception: {e}", file=sys.stderr)
            return []

        (endpoint_connection_type, endpoint_connection_name) = parse_endpoint_connection_type(endpoint)

        print(f"endpoint_connection_type: {endpoint_connection_type} name: {endpoint_connection_name}", file=sys.stdout)

        if endpoint_connection_type.lower() == "serverlessendpoint":
            (endpoint_url, endpoint_key, model_family) = SERVERLESS_ENDPOINT_CONTAINER.get_serverless_endpoint_key(
                token,
                subscription_id,
                resource_group_name,
                workspace_name,
                endpoint_connection_name)
        elif endpoint_connection_type.lower() == "onlineendpoint":
            (endpoint_url, endpoint_key, model_family) = self.get_deployment_from_endpoint(credential,
                                                                                           subscription_id,
                                                                                           resource_group_name,
                                                                                           workspace_name,
                                                                                           endpoint_connection_name,
                                                                                           deployment_name)
        elif endpoint_connection_type.lower() == "connection":
            (endpoint_url,
             endpoint_key,
             model_family) = CUSTOM_CONNECTION_CONTAINER.get_endpoint_from_azure_custom_connection(
                credential,
                subscription_id,
                resource_group_name,
                workspace_name,
                endpoint_connection_name)
        elif endpoint_connection_type.lower() == "localconnection":
            (endpoint_url,
             endpoint_key,
             model_family) = CUSTOM_CONNECTION_CONTAINER.get_endpoint_from_local_custom_connection(
                endpoint_connection_name)
        else:
            raise OpenSourceLLMUserError(message=f"Invalid endpoint connection type: {endpoint_connection_type}")
        return (self.sanitize_endpoint_url(endpoint_url, api_type), endpoint_key, model_family)

    def endpoint_values_in_kwargs(self, **kwargs):
        # This is mostly for testing, suggest not using this since security\privacy concerns for the endpoint key
        if 'endpoint_uri' not in kwargs and 'endpoint_key' not in kwargs and 'model_family' not in kwargs:
            return False

        if 'endpoint_uri' not in kwargs or 'endpoint_key' not in kwargs or 'model_family' not in kwargs:
            message = """Endpoint connection via kwargs not fully set.
If using kwargs, the following values must be set: endpoint_uri, endpoint_key, and model_family"""
            raise OpenSourceLLMKeyValidationError(message=message)

        return True

    @tool
    @handle_oneline_endpoint_error()
    def call(
        self,
        prompt: PromptTemplate,
        api: API,
<<<<<<< HEAD
        endpoint: str,
        deployment_name: Optional[str] = None,
        temperature: Optional[float] = 1.0,
        max_new_tokens: Optional[int] = 500,
        top_p: Optional[float] = 1.0,
        model_kwargs: Optional[Dict] = {},
        **kwargs
    ) -> str:
=======
        deployment_name: str = None,
        temperature: float = 1.0,
        max_new_tokens: int = 500,
        top_p: float = 1.0,
        model_kwargs: Optional[Dict] = {},
        **kwargs
    ) -> str:
        self.deployment_name = deployment_name

>>>>>>> 38a9a48e
        # Sanitize deployment name. Empty deployment name is the same as None.
        if deployment_name is not None:
            deployment_name = deployment_name.strip()
            if not deployment_name or deployment_name == DEPLOYMENT_DEFAULT:
                deployment_name = None 

        print(f"Executing Open Source LLM Tool for endpoint: '{endpoint}', deployment: '{deployment_name}'", file=sys.stdout)

        (endpoint_uri, endpoint_key, model_family) = self.get_endpoint_details(
            subscription_id=os.getenv("AZUREML_ARM_SUBSCRIPTION", None),
            resource_group_name=os.getenv("AZUREML_ARM_RESOURCEGROUP", None),
            workspace_name=os.getenv("AZUREML_ARM_WORKSPACE_NAME", None),
            endpoint=endpoint,
            api_type=api,
            deployment_name=deployment_name,
            **kwargs)

        prompt = render_jinja_template(prompt, trim_blocks=True, keep_trailing_newline=True, **kwargs)

        model_kwargs["top_p"] = top_p
        model_kwargs["temperature"] = temperature
        model_kwargs["max_new_tokens"] = max_new_tokens

        content_formatter = ContentFormatterFactory.get_content_formatter(
            model_family=model_family,
            api=api,
<<<<<<< HEAD
            chat_history=prompt,
            endpoint_url=endpoint_uri
=======
            chat_history=prompt
>>>>>>> 38a9a48e
        )

        llm = AzureMLOnlineEndpoint(
            endpoint_url=endpoint_uri,
            endpoint_api_key=endpoint_key,
            model_family=model_family,
            content_formatter=content_formatter,
            deployment_name=self.deployment_name,
            model_kwargs=model_kwargs
        )

        return llm(prompt)<|MERGE_RESOLUTION|>--- conflicted
+++ resolved
@@ -10,12 +10,8 @@
 from abc import abstractmethod
 from datetime import datetime, timedelta
 from enum import Enum
-<<<<<<< HEAD
-from typing import Any, Dict, List, Tuple, Optional, Union
-=======
 from typing import Any, Dict, List, Tuple, Mapping, Optional
 from urllib.request import HTTPError
->>>>>>> 38a9a48e
 
 from promptflow import ToolProvider, tool
 from promptflow.connections import CustomConnection
@@ -874,7 +870,6 @@
             raise OpenSourceLLMOnlineEndpointError(message=error_message)
 
 
-<<<<<<< HEAD
 class ServerlessLlamaContentFormatter(ContentFormatterBase):
     """Content formatter for LLaMa"""
 
@@ -920,8 +915,6 @@
             raise OpenSourceLLMOnlineEndpointError(message=error_message)
 
 
-=======
->>>>>>> 38a9a48e
 class ContentFormatterFactory:
     """Factory class for supported models"""
 
@@ -1025,7 +1018,6 @@
                  endpoint_name: str = None):
         super().__init__()
 
-<<<<<<< HEAD
     def get_deployment_from_endpoint(self,
                                      credential,
                                      subscription_id: str,
@@ -1055,10 +1047,6 @@
         message = """Invalid endpoint and deployment values.
 Please ensure endpoint name and deployment names are correct, and the deployment was successfull."""
         raise OpenSourceLLMUserError(message=message)
-=======
-        self.endpoint_key = None
-        self.endpoint_name = endpoint_name
->>>>>>> 38a9a48e
 
     def sanitize_endpoint_url(self,
                               endpoint_url: str,
@@ -1155,7 +1143,6 @@
         self,
         prompt: PromptTemplate,
         api: API,
-<<<<<<< HEAD
         endpoint: str,
         deployment_name: Optional[str] = None,
         temperature: Optional[float] = 1.0,
@@ -1164,17 +1151,6 @@
         model_kwargs: Optional[Dict] = {},
         **kwargs
     ) -> str:
-=======
-        deployment_name: str = None,
-        temperature: float = 1.0,
-        max_new_tokens: int = 500,
-        top_p: float = 1.0,
-        model_kwargs: Optional[Dict] = {},
-        **kwargs
-    ) -> str:
-        self.deployment_name = deployment_name
-
->>>>>>> 38a9a48e
         # Sanitize deployment name. Empty deployment name is the same as None.
         if deployment_name is not None:
             deployment_name = deployment_name.strip()
@@ -1201,12 +1177,8 @@
         content_formatter = ContentFormatterFactory.get_content_formatter(
             model_family=model_family,
             api=api,
-<<<<<<< HEAD
             chat_history=prompt,
             endpoint_url=endpoint_uri
-=======
-            chat_history=prompt
->>>>>>> 38a9a48e
         )
 
         llm = AzureMLOnlineEndpoint(
