--- conflicted
+++ resolved
@@ -657,11 +657,7 @@
 def get_model_type(deployment_model: str) -> str:
     m = re.match(r'azureml://registries/[^/]+/models/([^/]+)/versions/', deployment_model)
     if m is None:
-<<<<<<< HEAD
         print(f"Unexpected model format: {deployment_model}. Skipping", file=sys.stdout)
-=======
-        print(f"Unexpected model format: {deployment_model}. Skipping")
->>>>>>> 54a2fce2
         return None
 
     model = m[1].lower()
@@ -675,81 +671,13 @@
         return ModelFamily.GPT2
     else:
         # Not found and\or handled. Ignore this endpoint\deployment
-<<<<<<< HEAD
-        return None
-=======
         print(f"Unexpected model type: {model} derived from deployed model: {deployment_model}")
         return None
 
->>>>>>> 54a2fce2
-
 
 def validate_model_family(model_family: str):
     try:
-<<<<<<< HEAD
         return ModelFamily[model_family]
-=======
-        from azure.ai.ml import MLClient
-        ml_client = MLClient(
-            credential=credential,
-            subscription_id=os.getenv("AZUREML_ARM_SUBSCRIPTION"),
-            resource_group_name=os.getenv("AZUREML_ARM_RESOURCEGROUP"),
-            workspace_name=os.getenv("AZUREML_ARM_WORKSPACE_NAME"))
-    except Exception as e:
-        message = "Unable to connect to AzureML. Please ensure the following environment variables are set: "
-        message += ",".join(ENDPOINT_REQUIRED_ENV_VARS)
-        message += "\nException: " + str(e)
-        raise OpenSourceLLMOnlineEndpointError(message=message)
-
-    found = False
-    for ep in ml_client.online_endpoints.list():
-        if ep.name == endpoint_name:
-            endpoint_uri = ep.scoring_uri
-            endpoint_key = ml_client.online_endpoints.get_keys(ep.name).primary_key
-            found = True
-            break
-
-    if not found:
-        raise ValueError(f"Endpoint {endpoint_name} not found.")
-
-    found = False
-    if deployment_name is None:
-        deployment_name = sorted(ep.traffic, key=lambda item: item[1])[0]
-        found = True
-
-    for d in ml_client.online_deployments.list(ep.name):
-        if d.name == deployment_name:
-            model = get_model_type(d.model)
-            if model is None:
-                raise ValueError(f"Unexpected model format: {d.model}")
-            found = True
-            break
-
-    if not found:
-        raise ValueError(f"Deployment {deployment_name} not found.")
-
-    return (endpoint_uri, endpoint_key, model)
-
-
-def get_deployment_from_connection(connection: CustomConnection) -> Tuple[str, str, str]:
-    conn_dict = dict(connection)
-    for key in REQUIRED_CONFIG_KEYS:
-        if key not in conn_dict:
-            accepted_keys = ",".join([key for key in REQUIRED_CONFIG_KEYS])
-            raise OpenSourceLLMKeyValidationError(
-                message=f"""Required key `{key}` not found in given custom connection.
-Required keys are: {accepted_keys}."""
-            )
-    for key in REQUIRED_SECRET_KEYS:
-        if key not in conn_dict:
-            accepted_keys = ",".join([key for key in REQUIRED_SECRET_KEYS])
-            raise OpenSourceLLMKeyValidationError(
-                message=f"""Required secret key `{key}` not found in given custom connection.
-Required keys are: {accepted_keys}."""
-            )
-    try:
-        model_family = ModelFamily[connection.configs['model_family']]
->>>>>>> 54a2fce2
     except KeyError:
         accepted_models = ",".join([model.name for model in ModelFamily])
         raise OpenSourceLLMKeyValidationError(
