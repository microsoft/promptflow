import functools
import json
import os
import re
import sys
import time
from typing import List, Mapping, Union

from jinja2 import Template
from openai import APIConnectionError, APIStatusError, OpenAIError, RateLimitError, APITimeoutError, BadRequestError
from promptflow.tools.exception import ChatAPIInvalidRole, WrappedOpenAIError, LLMError, JinjaTemplateError, \
    ExceedMaxRetryTimes, ChatAPIInvalidFunctions, FunctionCallNotSupportedInStreamMode, \
    ChatAPIFunctionRoleInvalidFormat, InvalidConnectionType, ListDeploymentsError, ParseConnectionError

from promptflow._cli._utils import get_workspace_triad_from_local
from promptflow.connections import AzureOpenAIConnection, OpenAIConnection, ServerlessConnection
from promptflow.exceptions import SystemErrorException, UserErrorException


GPT4V_VERSION = "vision-preview"


class Deployment:
    def __init__(
            self,
            name: str,
            model_name: str,
            version: str
    ):
        self.name = name
        self.model_name = model_name
        self.version = version


class ChatInputList(list):
    """
    ChatInputList is a list of ChatInput objects. It is used to override the __str__ method of list to return a string
    that can be easily parsed as message list.
    """

    def __init__(self, iterable=None):
        super().__init__(iterable or [])

    def __str__(self):
        return "\n".join(map(str, self))


def validate_role(role: str, valid_roles: List[str] = None):
    if not valid_roles:
        valid_roles = ["assistant", "function", "user", "system"]

    if role not in valid_roles:
        valid_roles_str = ','.join([f'\'{role}:\\n\'' for role in valid_roles])
        error_message = (
            f"The Chat API requires a specific format for prompt definition, and the prompt should include separate "
            f"lines as role delimiters: {valid_roles_str}. Current parsed role '{role}'"
            f" does not meet the requirement. If you intend to use the Completion API, please select the appropriate"
            f" API type and deployment name. If you do intend to use the Chat API, please refer to the guideline at "
            f"https://aka.ms/pfdoc/chat-prompt or view the samples in our gallery that contain 'Chat' in the name."
        )
        raise ChatAPIInvalidRole(message=error_message)


def validate_functions(functions):
    function_example = json.dumps({
        "name": "function_name",
        "parameters": {
            "type": "object",
            "properties": {
                "parameter_name": {
                    "type": "integer",
                    "description": "parameter_description"
                }
            }
        },
        "description": "function_description"
    })
    common_tsg = f"Here is a valid function example: {function_example}. See more details at " \
                 "https://platform.openai.com/docs/api-reference/chat/create#chat/create-functions " \
                 "or view sample 'How to use functions with chat models' in our gallery."
    if len(functions) == 0:
        raise ChatAPIInvalidFunctions(message=f"functions cannot be an empty list. {common_tsg}")
    else:
        for i, function in enumerate(functions):
            # validate if the function is a dict
            if not isinstance(function, dict):
                raise ChatAPIInvalidFunctions(message=f"function {i} '{function}' is not a dict. {common_tsg}")
            # validate if has required keys
            for key in ["name", "parameters"]:
                if key not in function.keys():
                    raise ChatAPIInvalidFunctions(
                        message=f"function {i} '{function}' does not have '{key}' property. {common_tsg}")
            # validate if the parameters is a dict
            if not isinstance(function["parameters"], dict):
                raise ChatAPIInvalidFunctions(
                    message=f"function {i} '{function['name']}' parameters '{function['parameters']}' "
                            f"should be described as a JSON Schema object. {common_tsg}")
            # validate if the parameters has required keys
            for key in ["type", "properties"]:
                if key not in function["parameters"].keys():
                    raise ChatAPIInvalidFunctions(
                        message=f"function {i} '{function['name']}' parameters '{function['parameters']}' "
                                f"does not have '{key}' property. {common_tsg}")
            # validate if the parameters type is object
            if function["parameters"]["type"] != "object":
                raise ChatAPIInvalidFunctions(
                    message=f"function {i} '{function['name']}' parameters 'type' "
                            f"should be 'object'. {common_tsg}")
            # validate if the parameters properties is a dict
            if not isinstance(function["parameters"]["properties"], dict):
                raise ChatAPIInvalidFunctions(
                    message=f"function {i} '{function['name']}' parameters 'properties' "
                            f"should be described as a JSON Schema object. {common_tsg}")


def try_parse_name_and_content(role_prompt):
    # customer can add ## in front of name/content for markdown highlight.
    # and we still support name/content without ## prefix for backward compatibility.
    pattern = r"\n*#{0,2}\s*name:\n+\s*(\S+)\s*\n*#{0,2}\s*content:\n?(.*)"
    match = re.search(pattern, role_prompt, re.DOTALL)
    if match:
        return match.group(1), match.group(2)
    return None


<<<<<<< HEAD
def parse_chat(chat_str, images: List = None, valid_roles: List[str] = None):
    # TODO: support role "tool" and its_properties.
=======
def parse_chat(chat_str, images: List = None, valid_roles: List[str] = None, image_detail: str = 'auto'):
>>>>>>> 2be96ef2
    if not valid_roles:
        valid_roles = ["system", "user", "assistant", "function"]

    # openai chat api only supports below roles.
    # customer can add single # in front of role name for markdown highlight.
    # and we still support role name without # prefix for backward compatibility.
    separator = r"(?i)^\s*#?\s*(" + "|".join(valid_roles) + r")\s*:\s*\n"

    images = images or []
    hash2images = {str(x): x for x in images}

    chunks = re.split(separator, chat_str, flags=re.MULTILINE)
    chat_list = []

    for chunk in chunks:
        last_message = chat_list[-1] if len(chat_list) > 0 else None
        if last_message and "role" in last_message and "content" not in last_message:
            parsed_result = try_parse_name_and_content(chunk)
            if parsed_result is None:
                # "name" is required if the role is "function"
                if last_message["role"] == "function":
                    raise ChatAPIFunctionRoleInvalidFormat(
                        message="Failed to parse function role prompt. Please make sure the prompt follows the "
                                "format: 'name:\\nfunction_name\\ncontent:\\nfunction_content'. "
                                "'name' is required if role is function, and it should be the name of the function "
                                "whose response is in the content. May contain a-z, A-Z, 0-9, and underscores, "
                                "with a maximum length of 64 characters. See more details in "
                                "https://platform.openai.com/docs/api-reference/chat/create#chat/create-name "
                                "or view sample 'How to use functions with chat models' in our gallery.")
                # "name" is optional for other role types.
                else:
                    last_message["content"] = to_content_str_or_list(chunk, hash2images, image_detail)
            else:
                last_message["name"] = parsed_result[0]
                last_message["content"] = to_content_str_or_list(parsed_result[1], hash2images, image_detail)
        else:
            if chunk.strip() == "":
                continue
            # Check if prompt follows chat api message format and has valid role.
            # References: https://platform.openai.com/docs/api-reference/chat/create.
            role = chunk.strip().lower()
            validate_role(role, valid_roles=valid_roles)
            new_message = {"role": role}
            chat_list.append(new_message)
    return chat_list


def to_content_str_or_list(chat_str: str, hash2images: Mapping, image_detail: str):
    chat_str = chat_str.strip()
    chunks = chat_str.split("\n")
    include_image = False
    result = []
    for chunk in chunks:
        if chunk.strip() in hash2images:
            image_message = {}
            image_message["type"] = "image_url"
            image_url = hash2images[chunk.strip()].source_url \
                if hasattr(hash2images[chunk.strip()], "source_url") else None
            if not image_url:
                image_bs64 = hash2images[chunk.strip()].to_base64()
                image_mine_type = hash2images[chunk.strip()]._mime_type
                image_url = f"data:{image_mine_type};base64,{image_bs64}"
            image_message["image_url"] = {
                "url": image_url,
                "detail": image_detail
            }
            result.append(image_message)
            include_image = True
        elif chunk.strip() == "":
            continue
        else:
            result.append({"type": "text", "text": chunk})
    return result if include_image else chat_str


def generate_retry_interval(retry_count: int) -> float:
    min_backoff_in_sec = 3
    max_backoff_in_sec = 60
    retry_interval = min_backoff_in_sec + ((2 ** retry_count) - 1)

    if retry_interval > max_backoff_in_sec:
        retry_interval = max_backoff_in_sec
    return retry_interval


def build_deployment_dict(item) -> Deployment:
    model = item.properties.model
    return Deployment(item.name, model.name, model.version)


def _parse_resource_id(resource_id):
    # Resource id is connection's id in following format:
    # "/subscriptions/{sub}/resourceGroups/{rg}/providers/Microsoft.CognitiveServices/accounts/{account}"
    split_parts = resource_id.split("/")
    if len(split_parts) != 9:
        raise ParseConnectionError(
            f"Connection resourceId format invalid, cur resourceId is {resource_id}."
        )
    sub, rg, account = split_parts[2], split_parts[4], split_parts[-1]

    return sub, rg, account


def _get_credential():
    from azure.identity import DefaultAzureCredential
    from azure.ai.ml._azure_environments import _get_default_cloud_name, EndpointURLS, _get_cloud, AzureEnvironments
    # Support sovereign cloud cases, like mooncake, fairfax.
    cloud_name = _get_default_cloud_name()
    if cloud_name != AzureEnvironments.ENV_DEFAULT:
        cloud = _get_cloud(cloud=cloud_name)
        authority = cloud.get(EndpointURLS.ACTIVE_DIRECTORY_ENDPOINT)
        credential = DefaultAzureCredential(authority=authority, exclude_shared_token_cache_credential=True)
    else:
        credential = DefaultAzureCredential()

    return credential


def get_workspace_triad():
    # If flow is submitted from cloud, runtime will save the workspace triad to environment
    if 'AZUREML_ARM_SUBSCRIPTION' in os.environ and 'AZUREML_ARM_RESOURCEGROUP' in os.environ \
            and 'AZUREML_ARM_WORKSPACE_NAME' in os.environ:
        return os.environ["AZUREML_ARM_SUBSCRIPTION"], os.environ["AZUREML_ARM_RESOURCEGROUP"], \
               os.environ["AZUREML_ARM_WORKSPACE_NAME"]
    else:
        # If flow is submitted from local, it will get workspace triad from your azure cloud config file
        # If this config file isn't set up, it will return None.
        workspace_triad = get_workspace_triad_from_local()
        return workspace_triad.subscription_id, workspace_triad.resource_group_name, workspace_triad.workspace_name


def list_deployment_connections(
    subscription_id=None,
    resource_group_name=None,
    workspace_name=None,
    connection="",
):
    try:
        # Do not support dynamic list if azure packages are not installed.
        from azure.mgmt.cognitiveservices import CognitiveServicesManagementClient
        from promptflow.azure.operations._arm_connection_operations import \
            ArmConnectionOperations, OpenURLFailedUserError
    except ImportError:
        return None

    # Do not support dynamic list if the workspace triple is set in the local.
    if not subscription_id or not resource_group_name or not workspace_name:
        return None

    try:
        credential = _get_credential()
        try:
            # Currently, the param 'connection' is str, not AzureOpenAIConnection type.
            conn = ArmConnectionOperations._build_connection_dict(
                name=connection,
                subscription_id=subscription_id,
                resource_group_name=resource_group_name,
                workspace_name=workspace_name,
                credential=credential
            )
            resource_id = conn.get("value").get('resource_id', "")
            if not resource_id:
                return None
            conn_sub, conn_rg, conn_account = _parse_resource_id(resource_id)
        except OpenURLFailedUserError:
            return None
        except ListDeploymentsError as e:
            raise e
        except Exception as e:
            msg = f"Parsing connection with exception: {e}"
            raise ListDeploymentsError(msg=msg) from e

        client = CognitiveServicesManagementClient(
            credential=credential,
            subscription_id=conn_sub,
        )
        return client.deployments.list(
            resource_group_name=conn_rg,
            account_name=conn_account,
        )
    except Exception as e:
        if hasattr(e, 'status_code') and e.status_code == 403:
            msg = f"Failed to list deployments due to permission issue: {e}"
            raise ListDeploymentsError(msg=msg) from e
        else:
            msg = f"Failed to list deployments with exception: {e}"
            raise ListDeploymentsError(msg=msg) from e


def refine_extra_fields_not_permitted_error(connection, deployment_name, model):
    tsg = "Please kindly avoid using vision model in LLM tool, " \
          "because vision model cannot work with some chat api parameters. " \
          "You can change to use tool 'Azure OpenAI GPT-4 Turbo with Vision' " \
          "or 'OpenAI GPT-4V' for vision model."
    try:
        if isinstance(connection, AzureOpenAIConnection):
            subscription_id, resource_group, workspace_name = get_workspace_triad()
            if subscription_id and resource_group and workspace_name:
                deployment_collection = list_deployment_connections(subscription_id, resource_group, workspace_name,
                                                                    connection.name)
                for item in deployment_collection:
                    if deployment_name == item.name:
                        if item.properties.model.version in [GPT4V_VERSION]:
                            return tsg
        elif isinstance(connection, OpenAIConnection) and model in ["gpt-4-vision-preview"]:
            return tsg
    except Exception as e:
        print(f"Exception occurs when refine extra fields not permitted error for llm: "
              f"{type(e).__name__}: {str(e)}", file=sys.stderr)

    return None


# TODO(2971352): revisit this tries=100 when there is any change to the 10min timeout logic
def handle_openai_error(tries: int = 100):
    """
    A decorator function that used to handle OpenAI error.
    OpenAI Error falls into retriable vs non-retriable ones.

    For retriable error, the decorator use below parameters to control its retry activity with exponential backoff:
     `tries` : max times for the function invocation, type is int
     'delay': base delay seconds for exponential delay, type is float
    """

    def decorator(func):
        @functools.wraps(func)
        def wrapper(*args, **kwargs):
            for i in range(tries + 1):
                try:
                    return func(*args, **kwargs)
                except (SystemErrorException, UserErrorException) as e:
                    # Throw inner wrapped exception directly
                    raise e
                except (APIStatusError, APIConnectionError) as e:
                    #  Handle retriable exception, please refer to
                    #  https://platform.openai.com/docs/guides/error-codes/api-errors
                    print(f"Exception occurs: {type(e).__name__}: {str(e)}", file=sys.stderr)
                    # Vision model does not support all chat api parameters, e.g. response_format and function_call.
                    # Recommend user to use vision model in vision tools, rather than LLM tool.
                    # Related issue https://github.com/microsoft/promptflow/issues/1683
                    if isinstance(e, BadRequestError) and "extra fields not permitted" in str(e).lower():
                        refined_error_message = \
                            refine_extra_fields_not_permitted_error(args[0].connection,
                                                                    kwargs.get("deployment_name", ""),
                                                                    kwargs.get("model", ""))
                        if refined_error_message:
                            raise LLMError(message=f"{str(e)} {refined_error_message}")
                        else:
                            raise WrappedOpenAIError(e)

                    if isinstance(e, APIConnectionError) and not isinstance(e, APITimeoutError) \
                            and "connection aborted" not in str(e).lower():
                        raise WrappedOpenAIError(e)
                    # Retry InternalServerError(>=500), RateLimitError(429), UnprocessableEntityError(422)
                    if isinstance(e, APIStatusError):
                        status_code = e.response.status_code
                        if status_code < 500 and status_code not in [429, 422]:
                            raise WrappedOpenAIError(e)
                    if isinstance(e, RateLimitError) and getattr(e, "type", None) == "insufficient_quota":
                        # Exit retry if this is quota insufficient error
                        print(f"{type(e).__name__} with insufficient quota. Throw user error.", file=sys.stderr)
                        raise WrappedOpenAIError(e)
                    if i == tries:
                        # Exit retry if max retry reached
                        print(f"{type(e).__name__} reached max retry. Exit retry with user error.", file=sys.stderr)
                        raise ExceedMaxRetryTimes(e)

                    if hasattr(e, 'response') and e.response is not None:
                        retry_after_in_header = e.response.headers.get("retry-after", None)
                    else:
                        retry_after_in_header = None

                    if not retry_after_in_header:
                        retry_after_seconds = generate_retry_interval(i)
                        msg = (
                            f"{type(e).__name__} #{i}, but no Retry-After header, "
                            + f"Back off {retry_after_seconds} seconds for retry."
                        )
                        print(msg, file=sys.stderr)
                    else:
                        retry_after_seconds = float(retry_after_in_header)
                        msg = (
                            f"{type(e).__name__} #{i}, Retry-After={retry_after_in_header}, "
                            f"Back off {retry_after_seconds} seconds for retry."
                        )
                        print(msg, file=sys.stderr)
                    time.sleep(retry_after_seconds)
                except OpenAIError as e:
                    # For other non-retriable errors from OpenAIError,
                    # For example, AuthenticationError, APIConnectionError, BadRequestError, NotFoundError
                    # Mark UserError for all the non-retriable OpenAIError
                    print(f"Exception occurs: {type(e).__name__}: {str(e)}", file=sys.stderr)
                    raise WrappedOpenAIError(e)
                except Exception as e:
                    print(f"Exception occurs: {type(e).__name__}: {str(e)}", file=sys.stderr)
                    error_message = f"OpenAI API hits exception: {type(e).__name__}: {str(e)}"
                    raise LLMError(message=error_message)

        return wrapper

    return decorator


def to_bool(value) -> bool:
    return str(value).lower() == "true"


def render_jinja_template(prompt, trim_blocks=True, keep_trailing_newline=True, **kwargs):
    try:
        return Template(prompt, trim_blocks=trim_blocks, keep_trailing_newline=keep_trailing_newline).render(**kwargs)
    except Exception as e:
        # For exceptions raised by jinja2 module, mark UserError
        print(f"Exception occurs: {type(e).__name__}: {str(e)}", file=sys.stderr)
        error_message = f"Failed to render jinja template: {type(e).__name__}: {str(e)}. " \
                        + "Please modify your prompt to fix the issue."
        raise JinjaTemplateError(message=error_message) from e


def process_function_call(function_call):
    if function_call is None:
        param = "auto"
    elif function_call == "auto" or function_call == "none":
        param = function_call
    else:
        function_call_example = json.dumps({"name": "function_name"})
        common_tsg = f"Here is a valid example: {function_call_example}. See the guide at " \
                     "https://platform.openai.com/docs/api-reference/chat/create#chat/create-function_call " \
                     "or view sample 'How to call functions with chat models' in our gallery."
        param = function_call
        if not isinstance(param, dict):
            raise ChatAPIInvalidFunctions(
                message=f"function_call parameter '{param}' must be a dict, but not {type(function_call)}. {common_tsg}"
            )
        else:
            if "name" not in function_call:
                raise ChatAPIInvalidFunctions(
                    message=f'function_call parameter {json.dumps(param)} must contain "name" field. {common_tsg}'
                )
    return param


def post_process_chat_api_response(completion, stream, functions=None, tools=None):
    if stream:
        # TODO: test if tools is supported by stream mode.
        if functions is not None:
            error_message = "Function calling has not been supported by stream mode yet."
            raise FunctionCallNotSupportedInStreamMode(message=error_message)

        def generator():
            for chunk in completion:
                if chunk.choices:
                    yield chunk.choices[0].delta.content if hasattr(chunk.choices[0].delta, 'content') and \
                                                            chunk.choices[0].delta.content is not None else ""

        # We must return the generator object, not using yield directly here.
        # Otherwise, the function itself will become a generator, despite whether stream is True or False.
        return generator()
    else:
        # When calling function/tool, function_call/tool_call response will be returned as a field in message,
        # so we need return message directly. Otherwise, we only return content.
        if functions is not None or tools is not None:
            return completion.model_dump()["choices"][0]["message"]
        else:
            # chat api may return message with no content.
            return getattr(completion.choices[0].message, "content", "")


def preprocess_template_string(template_string: str) -> str:
    """Remove the image input decorator from the template string and place the image input in a new line."""
    pattern = re.compile(r'\!\[(\s*image\s*)\]\(\{\{(\s*[^\s{}]+\s*)\}\}\)')

    # Find all matches in the input string
    matches = pattern.findall(template_string)

    # Perform substitutions
    for match in matches:
        original = f"![{match[0]}]({{{{{match[1]}}}}})"
        replacement = f"\n{{{{{match[1]}}}}}\n"
        template_string = template_string.replace(original, replacement)

    return template_string


def convert_to_chat_list(obj):
    if isinstance(obj, dict):
        return {key: convert_to_chat_list(value) for key, value in obj.items()}
    elif isinstance(obj, list):
        return ChatInputList([convert_to_chat_list(item) for item in obj])
    else:
        return obj


def add_referenced_images_to_set(value, image_set, image_type):
    if isinstance(value, image_type):
        image_set.add(value)
    elif isinstance(value, list):
        for item in value:
            add_referenced_images_to_set(item, image_set, image_type)
    elif isinstance(value, dict):
        for _, item in value.items():
            add_referenced_images_to_set(item, image_set, image_type)


def find_referenced_image_set(kwargs: dict):
    referenced_images = set()
    try:
        from promptflow.contracts.multimedia import Image
        for _, value in kwargs.items():
            add_referenced_images_to_set(value, referenced_images, Image)
    except ImportError:
        pass
    return referenced_images


def normalize_connection_config(connection):
    """
    Normalizes the configuration of a given connection object for compatibility.

    This function takes a connection object and normalizes its configuration,
    ensuring it is compatible and standardized for use.
    """
    if isinstance(connection, AzureOpenAIConnection):
        if connection.api_key:
            return {
                # disable OpenAI's built-in retry mechanism by using our own retry
                # for better debuggability and real-time status updates.
                "max_retries": 0,
                "api_key": connection.api_key,
                "api_version": connection.api_version,
                "azure_endpoint": connection.api_base,
            }
        else:
            return {
                "max_retries": 0,
                "api_version": connection.api_version,
                "azure_endpoint": connection.api_base,
                "azure_ad_token_provider": connection.get_token,
            }
    elif isinstance(connection, OpenAIConnection):
        return {
            "max_retries": 0,
            "api_key": connection.api_key,
            "organization": connection.organization,
            "base_url": connection.base_url
        }
    elif isinstance(connection, ServerlessConnection):
        suffix = "/v1"
        base_url = connection.api_base
        if not base_url.endswith(suffix):
            # append "/v1" to ServerlessConnection api_base so that it can directly use the OpenAI SDK.
            base_url += suffix
        return {
            "max_retries": 0,
            "api_key": connection.api_key,
            "base_url": base_url
        }
    else:
        error_message = f"Not Support connection type '{type(connection).__name__}'. " \
                        f"Connection type should be in [AzureOpenAIConnection, OpenAIConnection]."
        raise InvalidConnectionType(message=error_message)


def init_openai_client(connection: Union[OpenAIConnection, ServerlessConnection]):
    try:
        from openai import OpenAI as OpenAIClient
    except ImportError as e:
        if "cannot import name 'OpenAI' from 'openai'" in str(e):
            raise ImportError(
                "Please upgrade your OpenAI package to version 1.0.0 or later" +
                "using the command: pip install --upgrade openai.")
        else:
            raise e

    conn_dict = normalize_connection_config(connection)
    return OpenAIClient(**conn_dict)


def init_azure_openai_client(connection: AzureOpenAIConnection):
    try:
        from openai import AzureOpenAI as AzureOpenAIClient
    except ImportError as e:
        if "cannot import name 'AzureOpenAI' from 'openai'" in str(e):
            raise ImportError(
                "Please upgrade your OpenAI package to version 1.0.0 or later" +
                "using the command: pip install --upgrade openai.")
        else:
            raise e

    conn_dict = normalize_connection_config(connection)
    return AzureOpenAIClient(**conn_dict)<|MERGE_RESOLUTION|>--- conflicted
+++ resolved
@@ -123,12 +123,8 @@
     return None
 
 
-<<<<<<< HEAD
-def parse_chat(chat_str, images: List = None, valid_roles: List[str] = None):
+def parse_chat(chat_str, images: List = None, valid_roles: List[str] = None, image_detail: str = 'auto'):
     # TODO: support role "tool" and its_properties.
-=======
-def parse_chat(chat_str, images: List = None, valid_roles: List[str] = None, image_detail: str = 'auto'):
->>>>>>> 2be96ef2
     if not valid_roles:
         valid_roles = ["system", "user", "assistant", "function"]
 
