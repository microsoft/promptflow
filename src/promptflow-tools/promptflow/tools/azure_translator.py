--- conflicted
+++ resolved
@@ -1,12 +1,7 @@
 import traceback
 
 from promptflow.connections import CustomConnection
-<<<<<<< HEAD
-from promptflow._internal import tool, ToolProvider
-=======
-from promptflow.core.tool import tool
-from promptflow.core.tools_manager import register_builtin_method
->>>>>>> 7a9f7aca
+from promptflow._internal import tool
 
 debug = False
 
@@ -53,58 +48,4 @@
         return translated_text
     except Exception:
         error_msg = traceback.format_exc()
-        return f"{traceId} Exception {error_msg}"
-
-
-<<<<<<< HEAD
-
-# TODO: previous contract tool meta is not updated as the same time of tool code changes.
-# Will remove below codes when new function tool code is released to all regions.
-# Probably around Aug 15.
-class AzureTranslator(ToolProvider):
-    def __init__(self, connection: CustomConnection):
-        super().__init__()
-        self.connection = connection
-
-    @tool
-    def get_translation(self, input_text: str, source_language: str, target_language: str = "en"):
-        import uuid
-
-        traceId = str(uuid.uuid4())
-        try:
-            import requests
-
-            # If you encounter any issues with the base_url or path, make sure
-            # that you are using the latest endpoint:
-            # https://docs.microsoft.com/azure/cognitive-services/translator/reference/v3-0-translate
-            print(f"{traceId}: Translate from {source_language} to {target_language}")
-            path = "/translate?api-version=3.0"
-            params = f"&from={source_language}&to={target_language}"
-            constructed_url = self.connection.api_endpoint + path + params
-            if debug:
-                print(f"{traceId} {constructed_url}")
-
-            headers = {
-                "Ocp-Apim-Subscription-Key": self.connection.api_key,
-                "Ocp-Apim-Subscription-Region": self.connection.api_region,
-                "Content-type": "application/json",
-                "X-ClientTraceId": traceId,
-            }
-            if debug:
-                print(f"{traceId} {headers}")
-            # You can pass more than one object in body.
-            body = [{"text": input_text}]
-            request = requests.post(constructed_url, headers=headers, json=body)
-            response = request.json()
-            if debug:
-                print(f"{traceId} {response}")
-
-            translated_text = response[0]["translations"][0]["text"]
-            print(f"{traceId} Completed")
-            return translated_text
-        except Exception:
-            error_msg = traceback.format_exc()
-            return f"{traceId} Exception {error_msg}"
-=======
-register_builtin_method(get_translation)
->>>>>>> 7a9f7aca
+        return f"{traceId} Exception {error_msg}"