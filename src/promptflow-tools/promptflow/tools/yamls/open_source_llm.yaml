promptflow.tools.open_source_llm.OpenSourceLLM.call:
  name: Open Source LLM
  description: Use an Open Source model from the Azure Model catalog, deployed to an AzureML Online Endpoint for LLM Chat or Completion API calls.
  icon: data:image/png;base64,iVBORw0KGgoAAAANSUhEUgAAABAAAAAQCAYAAAAf8/9hAAACgElEQVR4nGWSz2vcVRTFP/e9NzOZ1KDGohASslLEH6VLV0ak4l/QpeDCrfQPcNGliODKnVm4EBdBsIjQIlhciKW0ycKFVCSNbYnjdDLtmPnmO/nO9917XcxMkjYX3uLx7nnn3HOuMK2Nix4fP78ZdrYXVkLVWjf3l3B1B+HpcjzGFtmqa6cePz7/x0dnn1n5qhj3iBJPYREIURAJuCtpY8PjReDbrf9WG7H1fuefwQU9qKztTcMJT+PNnEFvjGVDBDlSsH6p/9MLzy6+NxwVqI8RAg4IPmWedMckdLYP6O6UpIaQfvyyXG012+e79/ZfHukoS1ISMT2hGTB1RkUmNgQ5QZ0w+a2VWDq73MbdEWmfnnv6UWe7oNzPaLapl5CwuLTXK9WUGBuCjqekzhP+z52ZXOrKMD3OJg0Hh778aiOuvpnYvp05d6GJO4iAO4QAe/eV36/X5LFRV4Zmn+AdkqlL8Vjp3oVioOz+WTPzzYEgsN+fgPLYyJVheSbPPVl2ikeGZRjtG52/8rHuaV9VOlpP2OtKyVndcRVCSqOhsvxa4vW359i6OuKdD+aP8Q4SYPdOzS/flGjt1JUSaMqZ5nwa1Y8qWb/Ud/eZZkHisYezEM0m+fcelDr8F1SqW2LNK6r1jXQwyLzy1hxvrLXZulry7ocL+FS6G4QIu3fG/Px1gdYeW7LIgXU2P/115TOA5G7e3Rmj2aS/m7l5pThiZzrCcE/d1XHzbln373nw7y6veeoUm5KCNKT/IPPwbiY1hYd/l5MIT65BMFt87sU4v9D7/JMflr44uV6hGh1+L4RCkg6z5iK2tAhNLeLsNGwYA4fDYnC/drvuuFxe86NV/x+Ut27g0FvykgAAAABJRU5ErkJggg==
  type: custom_llm
  module: promptflow.tools.open_source_llm
  class_name: OpenSourceLLM
  function: call
  inputs:
    endpoint_name:
      default: "-- please enter an endpoint name --"
      type:
      - string
    connection:
      default: null
      type:
      - CustomConnection
    deployment_name:
<<<<<<< HEAD
      default: ''
=======
      default: null
>>>>>>> 33c23b3e
      type:
      - string
    api:
      enum:
      - chat
      - completion
      type:
      - string
    temperature:
      default: 1.0
      type:
      - double
    max_new_tokens:
      default: 500
      type:
      - int
    top_p:
      default: 1.0
      advanced: true
      type:
      - double
    model_kwargs:
      default: "{}"
      advanced: true
      type:
      - object<|MERGE_RESOLUTION|>--- conflicted
+++ resolved
@@ -16,11 +16,7 @@
       type:
       - CustomConnection
     deployment_name:
-<<<<<<< HEAD
       default: ''
-=======
-      default: null
->>>>>>> 33c23b3e
       type:
       - string
     api:
