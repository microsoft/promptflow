--- conflicted
+++ resolved
@@ -11,22 +11,14 @@
       default: "-- please enter an endpoint name --"
       type:
       - string
-<<<<<<< HEAD
       dynamic_list:
         func_path: promptflow.tools.open_source_llm.list_endpoint_names
       allow_manual_entry: true # Allow the user to clear this field
       is_multi_select: false
-=======
-    connection:
-      default: null
-      type:
-      - CustomConnection
->>>>>>> 38a9a48e
     deployment_name:
       default: ''
       type:
       - string
-<<<<<<< HEAD
       dynamic_list:
         func_path: promptflow.tools.open_source_llm.list_deployment_names
         func_kwargs:
@@ -37,8 +29,6 @@
           reference: ${inputs.endpoint} 
       allow_manual_entry: true
       is_multi_select: false
-=======
->>>>>>> 38a9a48e
     api:
       enum:
       - chat
