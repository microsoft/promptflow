--- conflicted
+++ resolved
@@ -10,12 +10,8 @@
     FluencyEvaluator,
     GroundednessEvaluator,
     HateUnfairnessEvaluator,
-<<<<<<< HEAD
     IndirectAttackEvaluator,
-    ProtectedMaterialsEvaluator,
-=======
     ProtectedMaterialEvaluator,
->>>>>>> d5cc19c2
     QAEvaluator,
     RelevanceEvaluator,
     SelfHarmEvaluator,
