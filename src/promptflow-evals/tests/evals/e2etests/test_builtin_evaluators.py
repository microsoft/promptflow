import numpy as np
import pytest

from promptflow.evals.evaluators import (
    ChatEvaluator,
    CoherenceEvaluator,
    ContentSafetyChatEvaluator,
    ContentSafetyEvaluator,
    F1ScoreEvaluator,
    FluencyEvaluator,
    GroundednessEvaluator,
    HateUnfairnessEvaluator,
<<<<<<< HEAD
    IndirectAttackEvaluator,
    ProtectedMaterialsEvaluator,
=======
    ProtectedMaterialEvaluator,
>>>>>>> d5cc19c2
    QAEvaluator,
    RelevanceEvaluator,
    SelfHarmEvaluator,
    SexualEvaluator,
    SimilarityEvaluator,
    ViolenceEvaluator,
)
from promptflow.evals.evaluators._eci._eci import ECIEvaluator
from promptflow.recording.record_mode import is_replay


@pytest.mark.usefixtures("recording_injection", "vcr_recording")
@pytest.mark.localtest
class TestBuiltInEvaluators:
    def test_quality_evaluator_fluency(self, model_config):
        eval_fn = FluencyEvaluator(model_config)
        score = eval_fn(
            question="What is the capital of Japan?",
            answer="The capital of Japan is Tokyo.",
        )
        assert score is not None
        assert score["gpt_fluency"] > 1.0

    def test_quality_evaluator_coherence(self, model_config):
        eval_fn = CoherenceEvaluator(model_config)
        score = eval_fn(
            question="What is the capital of Japan?",
            answer="The capital of Japan is Tokyo.",
        )
        assert score is not None
        assert score["gpt_coherence"] > 1.0

    def test_quality_evaluator_similarity(self, model_config):
        eval_fn = SimilarityEvaluator(model_config)
        score = eval_fn(
            question="What is the capital of Japan?",
            answer="The capital of Japan is Tokyo.",
            ground_truth="Tokyo is Japan's capital.",
        )
        assert score is not None
        assert score["gpt_similarity"] > 1.0

    def test_quality_evaluator_groundedness(self, model_config):
        eval_fn = GroundednessEvaluator(model_config)
        score = eval_fn(
            answer="The capital of Japan is Tokyo.",
            context="Tokyo is Japan's capital.",
        )
        assert score is not None
        assert score["gpt_groundedness"] > 1.0

    def test_quality_evaluator_relevance(self, model_config):
        eval_fn = RelevanceEvaluator(model_config)
        score = eval_fn(
            question="What is the capital of Japan?",
            answer="The capital of Japan is Tokyo.",
            context="Tokyo is Japan's capital.",
        )
        assert score is not None
        assert score["gpt_relevance"] > 1.0

    def test_quality_evaluator_f1_score(self):
        eval_fn = F1ScoreEvaluator()
        score = eval_fn(
            answer="The capital of Japan is Tokyo.",
            ground_truth="Tokyo is Japan's capital.",
        )
        assert score is not None
        assert score["f1_score"] > 0.0

    def test_quality_evaluator_prompt_based_with_dict_input(self, model_config):
        eval_fn = FluencyEvaluator(model_config)
        score = eval_fn(
            question={"foo": "1"},
            answer={"bar": 2},
        )
        assert score is not None
        assert score["gpt_fluency"] > 0.0

    def test_content_safety_evaluator_violence(self, project_scope, azure_cred):
        eval_fn = ViolenceEvaluator(project_scope, azure_cred)
        score = eval_fn(
            question="What is the capital of Japan?",
            answer="The capital of Japan is Tokyo.",
        )
        assert score is not None
        assert score["violence"] == "Very low"
        assert score["violence_score"] < 1.0
        assert score["violence_reason"], "violence_reason must not be None or empty."

    def test_content_safety_evaluator_sexual(self, project_scope, azure_cred):
        eval_fn = SexualEvaluator(project_scope, azure_cred)
        score = eval_fn(
            question="What is the capital of Japan?",
            answer="The capital of Japan is Tokyo.",
        )
        assert score is not None
        assert score["sexual"] == "Very low"
        assert score["sexual_score"] < 1.0
        assert score["sexual_reason"], "sexual_reason must not be None or empty."

    def test_content_safety_evaluator_self_harm(self, project_scope, azure_cred):
        eval_fn = SelfHarmEvaluator(project_scope, azure_cred)
        score = eval_fn(
            question="What is the capital of Japan?",
            answer="The capital of Japan is Tokyo.",
        )
        assert score is not None
        assert score["self_harm"] == "Very low"
        assert score["self_harm_score"] < 1.0
        assert score["self_harm_reason"], "self_harm_reason must not be None or empty."

    def test_content_safety_evaluator_hate_unfairness(self, project_scope, azure_cred):
        eval_fn = HateUnfairnessEvaluator(project_scope, azure_cred)
        score = eval_fn(
            question="What is the capital of Japan?",
            answer="The capital of Japan is Tokyo.",
        )
        assert score is not None
        assert score["hate_unfairness"] == "Very low"
        assert score["hate_unfairness_score"] < 1.0
        assert score["hate_unfairness_reason"], "hate_unfairness_reason must not be None or empty."

    def test_content_safety_service_unavailable(self, project_scope, azure_cred):
        eval_fn = ViolenceEvaluator(project_scope, azure_cred)
        # Doing this is replay mode breaks causes mismatch between scrubbed recordings
        # and the actual request made.
        # Using not is_replay() because is_live doesn't apply to recording mode?
        if not is_replay():
            # Warning, live testing fails due to unstable region.
            # We need a use a new region.
            project_scope["project_name"] = "pf-evals-ws-westus2"

        with pytest.raises(Exception) as exc_info:
            score = eval_fn(
                question="What is the capital of Japan?",
                answer="The capital of Japan is Tokyo.",
            )
            print(score)

        assert "RAI service is not available in this region" in exc_info._excinfo[1].args[0]

    @pytest.mark.parametrize("parallel", [False, True])
    def test_composite_evaluator_qa(self, model_config, parallel):
        qa_eval = QAEvaluator(model_config, parallel=parallel)
        score = qa_eval(
            question="Tokyo is the capital of which country?",
            answer="Japan",
            context="Tokyo is the capital of Japan.",
            ground_truth="Japan",
        )

        assert score is not None
        assert score["gpt_groundedness"] > 0.0
        assert score["gpt_relevance"] > 0.0
        assert score["gpt_coherence"] > 0.0
        assert score["gpt_fluency"] > 0.0
        assert score["gpt_similarity"] > 0.0
        assert score["f1_score"] > 0.0

    @pytest.mark.skipif(True, reason="Team-wide OpenAI Key unavailable, this can't be tested broadly yet.")
    @pytest.mark.parametrize("parallel", [False, True])
    def test_composite_evaluator_qa_with_openai_config(self, non_azure_openai_model_config, parallel):
        # openai_config as in "not azure openai"
        qa_eval = QAEvaluator(non_azure_openai_model_config, parallel=parallel)
        score = qa_eval(
            question="Tokyo is the capital of which country?",
            answer="Japan",
            context="Tokyo is the capital of Japan.",
            ground_truth="Japan",
        )

        assert score is not None
        assert score["gpt_groundedness"] > 0.0
        assert score["gpt_relevance"] > 0.0
        assert score["gpt_coherence"] > 0.0
        assert score["gpt_fluency"] > 0.0
        assert score["gpt_similarity"] > 0.0
        assert score["f1_score"] > 0.0

    def test_composite_evaluator_qa_for_nans(self, model_config):
        qa_eval = QAEvaluator(model_config)
        # Test Q/A below would cause NaNs in the evaluation metrics before the fix.
        score = qa_eval(question="This's the color?", answer="Black", ground_truth="gray", context="gray")

        assert score["gpt_groundedness"] is not np.nan
        assert score["gpt_relevance"] is not np.nan
        assert score["gpt_coherence"] is not np.nan
        assert score["gpt_fluency"] is not np.nan
        assert score["gpt_similarity"] is not np.nan

    def test_composite_evaluator_content_safety(self, project_scope, azure_cred):
        safety_eval = ContentSafetyEvaluator(project_scope, parallel=False, credential=azure_cred)
        score = safety_eval(
            question="Tokyo is the capital of which country?",
            answer="Japan",
        )

        assert score is not None
        assert score["violence"] == "Very low"
        assert score["violence_score"] < 1.0
        assert score["violence_reason"], "violence_reason must not be None or empty."
        assert score["sexual"] == "Very low"
        assert score["sexual_score"] < 1.0
        assert score["sexual_reason"], "sexual_reason must not be None or empty."
        assert score["self_harm"] == "Very low"
        assert score["self_harm_score"] < 1.0
        assert score["self_harm_reason"], "self_harm_reason must not be None or empty."
        assert score["hate_unfairness"] == "Very low"
        assert score["hate_unfairness_score"] < 1.0
        assert score["hate_unfairness_reason"], "hate_unfairness_reason must not be None or empty."

    @pytest.mark.parametrize(
        "eval_last_turn, parallel",
        [
            (False, True),
            (True, True),
        ],
    )
    def test_composite_evaluator_chat(self, model_config, eval_last_turn, parallel):
        chat_eval = ChatEvaluator(model_config, eval_last_turn=eval_last_turn, parallel=parallel)

        conversation = [
            {"role": "user", "content": "What is the value of 2 + 2?"},
            {
                "role": "assistant",
                "content": "2 + 2 = 4",
                "context": {
                    "citations": [{"id": "doc.md", "content": "Information about additions: 1 + 2 = 3, 2 + 2 = 4"}]
                },
            },
            {"role": "user", "content": "What is the capital of Japan?"},
            {
                "role": "assistant",
                "content": "The capital of Japan is Tokyo.",
                "context": {
                    "citations": [
                        {
                            "id": "doc.md",
                            "content": "Tokyo is Japan's capital, known for its blend of traditional culture and \
                                technological"
                            "advancements.",
                        }
                    ]
                },
            },
        ]

        score = chat_eval(conversation=conversation)

        assert score is not None
        assert score["gpt_groundedness"] > 0.0
        assert score["gpt_relevance"] > 0.0
        assert score["gpt_coherence"] > 0.0
        assert score["gpt_fluency"] > 0.0
        assert score["gpt_retrieval"] > 0.0
        assert score["evaluation_per_turn"] is not None

        turn_count = 1 if eval_last_turn else 2
        assert score["evaluation_per_turn"]["gpt_groundedness"] is not None
        assert len(score["evaluation_per_turn"]["gpt_groundedness"]["score"]) == turn_count

        assert score["evaluation_per_turn"]["gpt_relevance"] is not None
        assert len(score["evaluation_per_turn"]["gpt_relevance"]["score"]) == turn_count

        assert score["evaluation_per_turn"]["gpt_coherence"] is not None
        assert len(score["evaluation_per_turn"]["gpt_coherence"]["score"]) == turn_count

        assert score["evaluation_per_turn"]["gpt_fluency"] is not None
        assert len(score["evaluation_per_turn"]["gpt_fluency"]["score"]) == turn_count

        assert score["evaluation_per_turn"]["gpt_retrieval"] is not None
        assert len(score["evaluation_per_turn"]["gpt_retrieval"]["score"]) == turn_count

    @pytest.mark.parametrize(
        "eval_last_turn, parallel",
        [
            (False, False),
            (True, False),
        ],
    )
    def test_composite_evaluator_content_safety_chat(self, project_scope, eval_last_turn, parallel, azure_cred):
        chat_eval = ContentSafetyChatEvaluator(
            project_scope, eval_last_turn=eval_last_turn, parallel=parallel, credential=azure_cred
        )

        conversation = [
            {"role": "user", "content": "What is the value of 2 + 2?"},
            {
                "role": "assistant",
                "content": "2 + 2 = 4",
                "context": {
                    "citations": [{"id": "doc.md", "content": "Information about additions: 1 + 2 = 3, 2 + 2 = 4"}]
                },
            },
            {"role": "user", "content": "What is the capital of Japan?"},
            {
                "role": "assistant",
                "content": "The capital of Japan is Tokyo.",
                "context": {
                    "citations": [
                        {
                            "id": "doc.md",
                            "content": "Tokyo is Japan's capital, known for its blend of traditional culture and \
                                technological"
                            "advancements.",
                        }
                    ]
                },
            },
        ]

        score = chat_eval(conversation=conversation)

        assert score is not None
        assert score["violence"] == "Very low"
        assert score["violence_score"] < 1.0
        assert score["sexual"] == "Very low"
        assert score["sexual_score"] < 1.0
        assert score["self_harm"] == "Very low"
        assert score["self_harm_score"] < 1.0
        assert score["hate_unfairness"] == "Very low"
        assert score["hate_unfairness_score"] < 1.0

        assert score["evaluation_per_turn"] is not None

        turn_count = 1 if eval_last_turn else 2
        assert score["evaluation_per_turn"]["violence"] is not None
        assert len(score["evaluation_per_turn"]["violence"]["score"]) == turn_count
        assert len(score["evaluation_per_turn"]["violence"]["reason"]) == turn_count
        assert len(score["evaluation_per_turn"]["violence"]["severity"]) == turn_count

        assert score["evaluation_per_turn"]["sexual"] is not None
        assert len(score["evaluation_per_turn"]["sexual"]["score"]) == turn_count
        assert len(score["evaluation_per_turn"]["sexual"]["reason"]) == turn_count
        assert len(score["evaluation_per_turn"]["sexual"]["severity"]) == turn_count

        assert score["evaluation_per_turn"]["self_harm"] is not None
        assert len(score["evaluation_per_turn"]["self_harm"]["score"]) == turn_count
        assert len(score["evaluation_per_turn"]["self_harm"]["reason"]) == turn_count
        assert len(score["evaluation_per_turn"]["self_harm"]["severity"]) == turn_count

        assert score["evaluation_per_turn"]["hate_unfairness"] is not None
        assert len(score["evaluation_per_turn"]["hate_unfairness"]["score"]) == turn_count
        assert len(score["evaluation_per_turn"]["hate_unfairness"]["reason"]) == turn_count
        assert len(score["evaluation_per_turn"]["hate_unfairness"]["severity"]) == turn_count

    @pytest.mark.skipif(
        not is_replay(), reason="API not fully released yet. Don't run in live mode unless connected to INT."
    )
    def test_protected_material_evaluator(self, project_scope, azure_cred):
        ip_eval = ProtectedMaterialEvaluator(project_scope, credential=azure_cred)
        good_result = ip_eval(
            question="What shape has 4 equilateral sides?",
            answer="Rhombus",
        )
        assert good_result is not None
        assert not good_result["protected_material_label"]
        assert "material was not found" in good_result["protected_material_reasoning"]

        problem_answer = ip_eval(
            question="-",
            answer=(
                "Hey Dude, don't make it bad Take a sad song and make it better "
                + "Remember to let her into your heart Then you can stop to make it better Hey Dude, "
                + "don't be afraid You were made to go out and get her The minute you let her "
                + "under your skin Then you begin to make it better And anytime you feel the pain, "
                + "hey Jude, refrain Don't carry the world upon your shoulders For well you know that "
                + "it's a mule who plays it cool By making his world a little folder Na, na, na, "
                + "naa-naa Na, na, naa-naa Hey Dude, don't let me down You have found her, "
                + "now go and get her (let it out and let it in) Remember to let her into your heart"
            ),
        )

        problem_question = ip_eval(
            answer="-",
            question=(
                "Hey Dude, don't make it bad Take a sad song and make it better "
                + "Remember to let her into your heart Then you can stop to make it better Hey Dude, "
                + "don't be afraid You were made to go out and get her The minute you let her "
                + "under your skin Then you begin to make it better And anytime you feel the pain, "
                + "hey Jude, refrain Don't carry the world upon your shoulders For well you know that "
                + "it's a mule who plays it cool By making his world a little folder Na, na, na, "
                + "naa-naa Na, na, naa-naa Hey Dude, don't let me down You have found her, "
                + "now go and get her (let it out and let it in) Remember to let her into your heart"
            ),
        )
        assert problem_answer is not None
        assert problem_answer["protected_material_label"]
        assert "material was found" in problem_answer["protected_material_reasoning"]
        assert problem_question is not None
        assert problem_question["protected_material_label"]
        assert "material was found" in problem_question["protected_material_reasoning"]

    @pytest.mark.skipif(
        not is_replay(), reason="API not fully released yet. Don't run in live mode unless connected to INT."
    )
    def test_eci_evaluator(self, project_scope, azure_cred):
        eci_eval = ECIEvaluator(project_scope, credential=azure_cred)
        unrelated_result = eci_eval(
            question="What shape has 4 equilateral sides?",
            answer="Rhombus",
        )
        assert unrelated_result is not None
        assert not unrelated_result["ECI_label"]
<<<<<<< HEAD
        assert "geometry question" in unrelated_result["ECI_reasoning"]

    @pytest.mark.skipif(
        not is_replay(), reason="API not fully released yet. Don't run in live mode unless connected to INT."
    )
    def test_xpia_evaluator(self, project_scope, azure_cred):
        # flake8: noqa: E712
        conversation = [
            {"role": "user", "content": "What is the value of 2 + 2?"},
            {
                "role": "assistant",
                "content": "2 + 2 = 4",
                "context": {
                    "citations": [{"id": "doc.md", "content": "Information about additions: 1 + 2 = 3, 2 + 2 = 4"}]
                },
            },
            {"role": "user", "content": "What is the capital of Japan?"},
            {
                "role": "assistant",
                "content": "The capital of Japan is Tokyo.",
                "context": {
                    "citations": [
                        {
                            "id": "doc.md",
                            "content": "Tokyo is Japan's capital, known for its blend of traditional culture and \
                                technological"
                            "advancements.",
                        }
                    ]
                },
            },
        ]

        xpia_eval = IndirectAttackEvaluator(project_scope, credential=azure_cred)
        unrelated_result = xpia_eval(
            question="What shape has 4 equilateral sides?",
            answer="Rhombus",
        )
        assert unrelated_result["label"] == False
        assert (
            "The conversation does not contain any manipulated content, intrusion or information gathering.."
            in unrelated_result["reasoning"]
        )

        xpia_eval = IndirectAttackEvaluator(project_scope, credential=azure_cred)
        unrelated_result = xpia_eval(conversation=conversation)
        assert unrelated_result["label"] == False
        assert unrelated_result["evaluation_per_turn"] is not None
        assert unrelated_result["evaluation_per_turn"]["reasoning"] is not None
=======
        assert "geometry question" in unrelated_result["ECI_reasoning"]
>>>>>>> d5cc19c2
<|MERGE_RESOLUTION|>--- conflicted
+++ resolved
@@ -10,12 +10,8 @@
     FluencyEvaluator,
     GroundednessEvaluator,
     HateUnfairnessEvaluator,
-<<<<<<< HEAD
     IndirectAttackEvaluator,
-    ProtectedMaterialsEvaluator,
-=======
     ProtectedMaterialEvaluator,
->>>>>>> d5cc19c2
     QAEvaluator,
     RelevanceEvaluator,
     SelfHarmEvaluator,
@@ -421,7 +417,6 @@
         )
         assert unrelated_result is not None
         assert not unrelated_result["ECI_label"]
-<<<<<<< HEAD
         assert "geometry question" in unrelated_result["ECI_reasoning"]
 
     @pytest.mark.skipif(
@@ -470,7 +465,4 @@
         unrelated_result = xpia_eval(conversation=conversation)
         assert unrelated_result["label"] == False
         assert unrelated_result["evaluation_per_turn"] is not None
-        assert unrelated_result["evaluation_per_turn"]["reasoning"] is not None
-=======
-        assert "geometry question" in unrelated_result["ECI_reasoning"]
->>>>>>> d5cc19c2
+        assert unrelated_result["evaluation_per_turn"]["reasoning"] is not None