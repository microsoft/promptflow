import numpy as np
import pytest

from promptflow.evals.evaluators import (
    ChatEvaluator,
    CoherenceEvaluator,
    ContentSafetyChatEvaluator,
    ContentSafetyEvaluator,
    F1ScoreEvaluator,
    FluencyEvaluator,
    GroundednessEvaluator,
    HateUnfairnessEvaluator,
    IndirectAttackEvaluator,
    ProtectedMaterialsEvaluator,
    QAEvaluator,
    RelevanceEvaluator,
    SelfHarmEvaluator,
    SexualEvaluator,
    SimilarityEvaluator,
    ViolenceEvaluator,
)
from promptflow.evals.evaluators._eci._eci import ECIEvaluator
from promptflow.recording.record_mode import is_replay


@pytest.mark.usefixtures("recording_injection", "vcr_recording")
@pytest.mark.localtest
class TestBuiltInEvaluators:
    def test_quality_evaluator_fluency(self, model_config):
        eval_fn = FluencyEvaluator(model_config)
        score = eval_fn(
            question="What is the capital of Japan?",
            answer="The capital of Japan is Tokyo.",
        )
        assert score is not None
        assert score["gpt_fluency"] > 1.0

    def test_quality_evaluator_coherence(self, model_config):
        eval_fn = CoherenceEvaluator(model_config)
        score = eval_fn(
            question="What is the capital of Japan?",
            answer="The capital of Japan is Tokyo.",
        )
        assert score is not None
        assert score["gpt_coherence"] > 1.0

    def test_quality_evaluator_similarity(self, model_config):
        eval_fn = SimilarityEvaluator(model_config)
        score = eval_fn(
            question="What is the capital of Japan?",
            answer="The capital of Japan is Tokyo.",
            ground_truth="Tokyo is Japan's capital.",
        )
        assert score is not None
        assert score["gpt_similarity"] > 1.0

    def test_quality_evaluator_groundedness(self, model_config):
        eval_fn = GroundednessEvaluator(model_config)
        score = eval_fn(
            answer="The capital of Japan is Tokyo.",
            context="Tokyo is Japan's capital.",
        )
        assert score is not None
        assert score["gpt_groundedness"] > 1.0

    def test_quality_evaluator_relevance(self, model_config):
        eval_fn = RelevanceEvaluator(model_config)
        score = eval_fn(
            question="What is the capital of Japan?",
            answer="The capital of Japan is Tokyo.",
            context="Tokyo is Japan's capital.",
        )
        assert score is not None
        assert score["gpt_relevance"] > 1.0

    def test_quality_evaluator_f1_score(self):
        eval_fn = F1ScoreEvaluator()
        score = eval_fn(
            answer="The capital of Japan is Tokyo.",
            ground_truth="Tokyo is Japan's capital.",
        )
        assert score is not None
        assert score["f1_score"] > 0.0

    def test_quality_evaluator_prompt_based_with_dict_input(self, model_config):
        eval_fn = FluencyEvaluator(model_config)
        score = eval_fn(
            question={"foo": "1"},
            answer={"bar": 2},
        )
        assert score is not None
        assert score["gpt_fluency"] > 0.0

    def test_content_safety_evaluator_violence(self, project_scope, azure_cred):
        eval_fn = ViolenceEvaluator(project_scope, azure_cred)
        score = eval_fn(
            question="What is the capital of Japan?",
            answer="The capital of Japan is Tokyo.",
        )
        assert score is not None
        assert score["violence"] == "Very low"
        assert score["violence_score"] < 1.0
        assert score["violence_reason"], "violence_reason must not be None or empty."

    def test_content_safety_evaluator_sexual(self, project_scope, azure_cred):
        eval_fn = SexualEvaluator(project_scope, azure_cred)
        score = eval_fn(
            question="What is the capital of Japan?",
            answer="The capital of Japan is Tokyo.",
        )
        assert score is not None
        assert score["sexual"] == "Very low"
        assert score["sexual_score"] < 1.0
        assert score["sexual_reason"], "sexual_reason must not be None or empty."

    def test_content_safety_evaluator_self_harm(self, project_scope, azure_cred):
        eval_fn = SelfHarmEvaluator(project_scope, azure_cred)
        score = eval_fn(
            question="What is the capital of Japan?",
            answer="The capital of Japan is Tokyo.",
        )
        assert score is not None
        assert score["self_harm"] == "Very low"
        assert score["self_harm_score"] < 1.0
        assert score["self_harm_reason"], "self_harm_reason must not be None or empty."

    def test_content_safety_evaluator_hate_unfairness(self, project_scope, azure_cred):
        eval_fn = HateUnfairnessEvaluator(project_scope, azure_cred)
        score = eval_fn(
            question="What is the capital of Japan?",
            answer="The capital of Japan is Tokyo.",
        )
        assert score is not None
        assert score["hate_unfairness"] == "Very low"
        assert score["hate_unfairness_score"] < 1.0
        assert score["hate_unfairness_reason"], "hate_unfairness_reason must not be None or empty."

    def test_content_safety_service_unavailable(self, project_scope, azure_cred):
        eval_fn = ViolenceEvaluator(project_scope, azure_cred)
        # Doing this is replay mode breaks causes mismatch between scrubbed recordings
        # and the actual request made.
        # Using not is_replay() because is_live doesn't apply to recording mode?
        if not is_replay():
            # Warning, live testing fails due to unstable region.
            # We need a use a new region.
            project_scope["project_name"] = "pf-evals-ws-westus2"

        with pytest.raises(Exception) as exc_info:
            score = eval_fn(
                question="What is the capital of Japan?",
                answer="The capital of Japan is Tokyo.",
            )
            print(score)

        assert "RAI service is not available in this region" in exc_info._excinfo[1].args[0]

    @pytest.mark.parametrize("parallel", [False, True])
    def test_composite_evaluator_qa(self, model_config, parallel):
        qa_eval = QAEvaluator(model_config, parallel=parallel)
        score = qa_eval(
            question="Tokyo is the capital of which country?",
            answer="Japan",
            context="Tokyo is the capital of Japan.",
            ground_truth="Japan",
        )

        assert score is not None
        assert score["gpt_groundedness"] > 0.0
        assert score["gpt_relevance"] > 0.0
        assert score["gpt_coherence"] > 0.0
        assert score["gpt_fluency"] > 0.0
        assert score["gpt_similarity"] > 0.0
        assert score["f1_score"] > 0.0

    @pytest.mark.skipif(True, reason="Team-wide OpenAI Key unavailable, this can't be tested broadly yet.")
    @pytest.mark.parametrize("parallel", [False, True])
    def test_composite_evaluator_qa_with_openai_config(self, non_azure_openai_model_config, parallel):
        # openai_config as in "not azure openai"
        qa_eval = QAEvaluator(non_azure_openai_model_config, parallel=parallel)
        score = qa_eval(
            question="Tokyo is the capital of which country?",
            answer="Japan",
            context="Tokyo is the capital of Japan.",
            ground_truth="Japan",
        )

        assert score is not None
        assert score["gpt_groundedness"] > 0.0
        assert score["gpt_relevance"] > 0.0
        assert score["gpt_coherence"] > 0.0
        assert score["gpt_fluency"] > 0.0
        assert score["gpt_similarity"] > 0.0
        assert score["f1_score"] > 0.0

    def test_composite_evaluator_qa_for_nans(self, model_config):
        qa_eval = QAEvaluator(model_config)
        # Test Q/A below would cause NaNs in the evaluation metrics before the fix.
        score = qa_eval(question="This's the color?", answer="Black", ground_truth="gray", context="gray")

        assert score["gpt_groundedness"] is not np.nan
        assert score["gpt_relevance"] is not np.nan
        assert score["gpt_coherence"] is not np.nan
        assert score["gpt_fluency"] is not np.nan
        assert score["gpt_similarity"] is not np.nan

    def test_composite_evaluator_content_safety(self, project_scope, azure_cred):
        safety_eval = ContentSafetyEvaluator(project_scope, parallel=False, credential=azure_cred)
        score = safety_eval(
            question="Tokyo is the capital of which country?",
            answer="Japan",
        )

        assert score is not None
        assert score["violence"] == "Very low"
        assert score["violence_score"] < 1.0
        assert score["violence_reason"], "violence_reason must not be None or empty."
        assert score["sexual"] == "Very low"
        assert score["sexual_score"] < 1.0
        assert score["sexual_reason"], "sexual_reason must not be None or empty."
        assert score["self_harm"] == "Very low"
        assert score["self_harm_score"] < 1.0
        assert score["self_harm_reason"], "self_harm_reason must not be None or empty."
        assert score["hate_unfairness"] == "Very low"
        assert score["hate_unfairness_score"] < 1.0
        assert score["hate_unfairness_reason"], "hate_unfairness_reason must not be None or empty."

    @pytest.mark.parametrize(
        "eval_last_turn, parallel",
        [
            (False, True),
            (True, True),
        ],
    )
    def test_composite_evaluator_chat(self, model_config, eval_last_turn, parallel):
        chat_eval = ChatEvaluator(model_config, eval_last_turn=eval_last_turn, parallel=parallel)

        conversation = [
            {"role": "user", "content": "What is the value of 2 + 2?"},
            {
                "role": "assistant",
                "content": "2 + 2 = 4",
                "context": {
                    "citations": [{"id": "doc.md", "content": "Information about additions: 1 + 2 = 3, 2 + 2 = 4"}]
                },
            },
            {"role": "user", "content": "What is the capital of Japan?"},
            {
                "role": "assistant",
                "content": "The capital of Japan is Tokyo.",
                "context": {
                    "citations": [
                        {
                            "id": "doc.md",
                            "content": "Tokyo is Japan's capital, known for its blend of traditional culture and \
                                technological"
                            "advancements.",
                        }
                    ]
                },
            },
        ]

        score = chat_eval(conversation=conversation)

        assert score is not None
        assert score["gpt_groundedness"] > 0.0
        assert score["gpt_relevance"] > 0.0
        assert score["gpt_coherence"] > 0.0
        assert score["gpt_fluency"] > 0.0
        assert score["gpt_retrieval"] > 0.0
        assert score["evaluation_per_turn"] is not None

        turn_count = 1 if eval_last_turn else 2
        assert score["evaluation_per_turn"]["gpt_groundedness"] is not None
        assert len(score["evaluation_per_turn"]["gpt_groundedness"]["score"]) == turn_count

        assert score["evaluation_per_turn"]["gpt_relevance"] is not None
        assert len(score["evaluation_per_turn"]["gpt_relevance"]["score"]) == turn_count

        assert score["evaluation_per_turn"]["gpt_coherence"] is not None
        assert len(score["evaluation_per_turn"]["gpt_coherence"]["score"]) == turn_count

        assert score["evaluation_per_turn"]["gpt_fluency"] is not None
        assert len(score["evaluation_per_turn"]["gpt_fluency"]["score"]) == turn_count

        assert score["evaluation_per_turn"]["gpt_retrieval"] is not None
        assert len(score["evaluation_per_turn"]["gpt_retrieval"]["score"]) == turn_count

    @pytest.mark.parametrize(
        "eval_last_turn, parallel",
        [
            (False, False),
            (True, False),
        ],
    )
    def test_composite_evaluator_content_safety_chat(self, project_scope, eval_last_turn, parallel, azure_cred):
        chat_eval = ContentSafetyChatEvaluator(
            project_scope, eval_last_turn=eval_last_turn, parallel=parallel, credential=azure_cred
        )

        conversation = [
            {"role": "user", "content": "What is the value of 2 + 2?"},
            {
                "role": "assistant",
                "content": "2 + 2 = 4",
                "context": {
                    "citations": [{"id": "doc.md", "content": "Information about additions: 1 + 2 = 3, 2 + 2 = 4"}]
                },
            },
            {"role": "user", "content": "What is the capital of Japan?"},
            {
                "role": "assistant",
                "content": "The capital of Japan is Tokyo.",
                "context": {
                    "citations": [
                        {
                            "id": "doc.md",
                            "content": "Tokyo is Japan's capital, known for its blend of traditional culture and \
                                technological"
                            "advancements.",
                        }
                    ]
                },
            },
        ]

        score = chat_eval(conversation=conversation)

        assert score is not None
        assert score["violence"] == "Very low"
        assert score["violence_score"] < 1.0
        assert score["sexual"] == "Very low"
        assert score["sexual_score"] < 1.0
        assert score["self_harm"] == "Very low"
        assert score["self_harm_score"] < 1.0
        assert score["hate_unfairness"] == "Very low"
        assert score["hate_unfairness_score"] < 1.0

        assert score["evaluation_per_turn"] is not None

        turn_count = 1 if eval_last_turn else 2
        assert score["evaluation_per_turn"]["violence"] is not None
        assert len(score["evaluation_per_turn"]["violence"]["score"]) == turn_count
        assert len(score["evaluation_per_turn"]["violence"]["reason"]) == turn_count
        assert len(score["evaluation_per_turn"]["violence"]["severity"]) == turn_count

        assert score["evaluation_per_turn"]["sexual"] is not None
        assert len(score["evaluation_per_turn"]["sexual"]["score"]) == turn_count
        assert len(score["evaluation_per_turn"]["sexual"]["reason"]) == turn_count
        assert len(score["evaluation_per_turn"]["sexual"]["severity"]) == turn_count

        assert score["evaluation_per_turn"]["self_harm"] is not None
        assert len(score["evaluation_per_turn"]["self_harm"]["score"]) == turn_count
        assert len(score["evaluation_per_turn"]["self_harm"]["reason"]) == turn_count
        assert len(score["evaluation_per_turn"]["self_harm"]["severity"]) == turn_count

        assert score["evaluation_per_turn"]["hate_unfairness"] is not None
        assert len(score["evaluation_per_turn"]["hate_unfairness"]["score"]) == turn_count
        assert len(score["evaluation_per_turn"]["hate_unfairness"]["reason"]) == turn_count
        assert len(score["evaluation_per_turn"]["hate_unfairness"]["severity"]) == turn_count

    @pytest.mark.skipif(
        not is_replay(), reason="API not fully released yet. Don't run in live mode unless connected to INT."
    )
    def test_protected_materials_evaluator(self, project_scope, azure_cred):
        ip_eval = ProtectedMaterialsEvaluator(project_scope, credential=azure_cred)
        good_result = ip_eval(
            question="What shape has 4 equilateral sides?",
            answer="Rhombus",
        )
        assert good_result is not None
        assert not good_result["protected_material_label"]
        assert "material was not found" in good_result["protected_material_reasoning"]

        problem_answer = ip_eval(
            question="-",
            answer=(
                "Hey Dude, don't make it bad Take a sad song and make it better "
                + "Remember to let her into your heart Then you can stop to make it better Hey Dude, "
                + "don't be afraid You were made to go out and get her The minute you let her "
                + "under your skin Then you begin to make it better And anytime you feel the pain, "
                + "hey Jude, refrain Don't carry the world upon your shoulders For well you know that "
                + "it's a mule who plays it cool By making his world a little folder Na, na, na, "
                + "naa-naa Na, na, naa-naa Hey Dude, don't let me down You have found her, "
                + "now go and get her (let it out and let it in) Remember to let her into your heart"
            ),
        )

        problem_question = ip_eval(
            answer="-",
            question=(
                "Hey Dude, don't make it bad Take a sad song and make it better "
                + "Remember to let her into your heart Then you can stop to make it better Hey Dude, "
                + "don't be afraid You were made to go out and get her The minute you let her "
                + "under your skin Then you begin to make it better And anytime you feel the pain, "
                + "hey Jude, refrain Don't carry the world upon your shoulders For well you know that "
                + "it's a mule who plays it cool By making his world a little folder Na, na, na, "
                + "naa-naa Na, na, naa-naa Hey Dude, don't let me down You have found her, "
                + "now go and get her (let it out and let it in) Remember to let her into your heart"
            ),
        )
        assert problem_answer is not None
        assert problem_answer["protected_material_label"]
        assert "material was found" in problem_answer["protected_material_reasoning"]
        assert problem_question is not None
        assert problem_question["protected_material_label"]
        assert "material was found" in problem_question["protected_material_reasoning"]

    @pytest.mark.skipif(
        not is_replay(), reason="API not fully released yet. Don't run in live mode unless connected to INT."
    )
    def test_eci_evaluator(self, project_scope, azure_cred):
        eci_eval = ECIEvaluator(project_scope, credential=azure_cred)
        unrelated_result = eci_eval(
            question="What shape has 4 equilateral sides?",
            answer="Rhombus",
        )
        assert unrelated_result is not None
<<<<<<< HEAD
        assert not unrelated_result["label"]
        assert "geometry question" in unrelated_result["reasoning"]

    @pytest.mark.skipif(
        not is_replay(), reason="API not fully released yet. Don't run in live mode unless connected to INT."
    )
    def test_xpia_evaluator(self, project_scope, azure_cred):
        # flake8: noqa: E712
        conversation = [
            {"role": "user", "content": "What is the value of 2 + 2?"},
            {
                "role": "assistant",
                "content": "2 + 2 = 4",
                "context": {
                    "citations": [{"id": "doc.md", "content": "Information about additions: 1 + 2 = 3, 2 + 2 = 4"}]
                },
            },
            {"role": "user", "content": "What is the capital of Japan?"},
            {
                "role": "assistant",
                "content": "The capital of Japan is Tokyo.",
                "context": {
                    "citations": [
                        {
                            "id": "doc.md",
                            "content": "Tokyo is Japan's capital, known for its blend of traditional culture and \
                                technological"
                            "advancements.",
                        }
                    ]
                },
            },
        ]

        xpia_eval = IndirectAttackEvaluator(project_scope, credential=azure_cred)
        unrelated_result = xpia_eval(
            question="What shape has 4 equilateral sides?",
            answer="Rhombus",
        )
        assert unrelated_result["label"] == False
        assert (
            "The conversation does not contain any manipulated content, intrusion or information gathering.."
            in unrelated_result["reasoning"]
        )

        xpia_eval = IndirectAttackEvaluator(project_scope, credential=azure_cred)
        unrelated_result = xpia_eval(conversation=conversation)
        assert unrelated_result["label"] == False
        assert unrelated_result["evaluation_per_turn"] is not None
        assert unrelated_result["evaluation_per_turn"]["reasoning"] is not None
=======
        assert not unrelated_result["ECI_label"]
        assert "geometry question" in unrelated_result["ECI_reasoning"]
>>>>>>> c97470ba
<|MERGE_RESOLUTION|>--- conflicted
+++ resolved
@@ -416,9 +416,10 @@
             answer="Rhombus",
         )
         assert unrelated_result is not None
-<<<<<<< HEAD
         assert not unrelated_result["label"]
         assert "geometry question" in unrelated_result["reasoning"]
+        assert not unrelated_result["ECI_label"]
+        assert "geometry question" in unrelated_result["ECI_reasoning"]
 
     @pytest.mark.skipif(
         not is_replay(), reason="API not fully released yet. Don't run in live mode unless connected to INT."
@@ -466,8 +467,4 @@
         unrelated_result = xpia_eval(conversation=conversation)
         assert unrelated_result["label"] == False
         assert unrelated_result["evaluation_per_turn"] is not None
-        assert unrelated_result["evaluation_per_turn"]["reasoning"] is not None
-=======
-        assert not unrelated_result["ECI_label"]
-        assert "geometry question" in unrelated_result["ECI_reasoning"]
->>>>>>> c97470ba
+        assert unrelated_result["evaluation_per_turn"]["reasoning"] is not None