import asyncio
import os
from typing import Any, Dict, List

import pytest

from promptflow.recording.record_mode import is_replay


@pytest.mark.usefixtures("recording_injection")
@pytest.mark.azuretest
class TestAdvSimulator:
    @pytest.mark.usefixtures("vcr_recording")
    def test_adv_sim_init_with_prod_url(self, azure_cred, project_scope):
        os.environ.pop("RAI_SVC_URL", None)
        from promptflow.evals.synthetic import AdversarialSimulator

        azure_ai_project = {
            "subscription_id": project_scope["subscription_id"],
            "resource_group_name": project_scope["resource_group_name"],
            "project_name": project_scope["project_name"],
            "credential": azure_cred,
        }
        simulator = AdversarialSimulator(azure_ai_project=azure_ai_project)
        assert callable(simulator)

    @pytest.mark.usefixtures("vcr_recording")
    def test_incorrect_scenario_raises_error(self, azure_cred, project_scope):
        os.environ.pop("RAI_SVC_URL", None)
        from promptflow.evals.synthetic import AdversarialSimulator

        azure_ai_project = {
            "subscription_id": project_scope["subscription_id"],
            "resource_group_name": project_scope["resource_group_name"],
            "project_name": project_scope["project_name"],
            "credential": azure_cred,
        }

        async def callback(x):
            return x

        simulator = AdversarialSimulator(azure_ai_project=azure_ai_project)
        with pytest.raises(ValueError):
            asyncio.run(
                simulator(
                    max_conversation_turns=1,
                    max_simulation_results=1,
                    target=callback,
                    scenario="adv_conversation_wrong",
                )
            )

    @pytest.mark.usefixtures("vcr_recording")
    def test_adv_qa_sim_responds_with_one_response(self, azure_cred, project_scope):
        os.environ.pop("RAI_SVC_URL", None)
        from promptflow.evals.synthetic import AdversarialScenario, AdversarialSimulator

        azure_ai_project = {
            "subscription_id": project_scope["subscription_id"],
            "resource_group_name": project_scope["resource_group_name"],
            "project_name": project_scope["project_name"],
            "credential": azure_cred,
        }

        async def callback(
            messages: List[Dict], stream: bool = False, session_state: Any = None, context: Dict[str, Any] = None
        ) -> dict:
            question = messages["messages"][0]["content"]
            response_from_acs, temperature = question, 0.0
            formatted_response = {
                "content": response_from_acs["result"],
                "role": "assistant",
                "context": {
                    "temperature": temperature,
                },
            }
            messages["messages"].append(formatted_response)
            return {
                "messages": messages["messages"],
                "stream": stream,
                "session_state": session_state,
                "context": context,
            }

        simulator = AdversarialSimulator(azure_ai_project=azure_ai_project)

        outputs = asyncio.run(
            simulator(
                scenario=AdversarialScenario.ADVERSARIAL_QA,
                max_conversation_turns=1,
                max_simulation_results=1,
                target=callback,
                api_call_retry_limit=3,
                api_call_retry_sleep_sec=1,
                api_call_delay_sec=30,
                concurrent_async_task=1,
            )
        )
        assert len(outputs) == 1
        # assert topic and target_population is not present in outpts[0]["scenario_parameters"]
        assert "topic" not in outputs[0]["template_parameters"]
        assert "target_population" not in outputs[0]["template_parameters"]

    def test_adv_conversation_sim_responds_with_responses(self, azure_cred, project_scope):
        os.environ.pop("RAI_SVC_URL", None)
        from promptflow.evals.synthetic import AdversarialScenario, AdversarialSimulator

        azure_ai_project = {
            "subscription_id": project_scope["subscription_id"],
            "resource_group_name": project_scope["resource_group_name"],
            "project_name": project_scope["project_name"],
            "credential": azure_cred,
        }

        async def callback(
            messages: List[Dict], stream: bool = False, session_state: Any = None, context: Dict[str, Any] = None
        ) -> dict:
            question = messages["messages"][0]["content"]

            formatted_response = {"content": question, "role": "assistant"}
            messages["messages"].append(formatted_response)
            return {
                "messages": messages["messages"],
                "stream": stream,
                "session_state": session_state,
                "context": context,
            }

        simulator = AdversarialSimulator(azure_ai_project=azure_ai_project)

        outputs = asyncio.run(
            simulator(
                scenario=AdversarialScenario.ADVERSARIAL_CONVERSATION,
                max_conversation_turns=2,
                max_simulation_results=1,
                target=callback,
                api_call_retry_limit=3,
                api_call_retry_sleep_sec=1,
                api_call_delay_sec=30,
                concurrent_async_task=1,
            )
        )
        assert len(outputs) == 1
        assert len(outputs[0]["messages"]) == 4

    @pytest.mark.usefixtures("vcr_recording")
    def test_adv_summarization_sim_responds_with_responses(self, azure_cred, project_scope):
        os.environ.pop("RAI_SVC_URL", None)
        from promptflow.evals.synthetic import AdversarialScenario, AdversarialSimulator

        azure_ai_project = {
            "subscription_id": project_scope["subscription_id"],
            "resource_group_name": project_scope["resource_group_name"],
            "project_name": project_scope["project_name"],
            "credential": azure_cred,
        }

        async def callback(
            messages: List[Dict], stream: bool = False, session_state: Any = None, context: Dict[str, Any] = None
        ) -> dict:
            question = messages["messages"][0]["content"]

            formatted_response = {"content": question, "role": "assistant"}
            messages["messages"].append(formatted_response)
            return {
                "messages": messages["messages"],
                "stream": stream,
                "session_state": session_state,
                "context": context,
            }

        simulator = AdversarialSimulator(azure_ai_project=azure_ai_project)

        outputs = asyncio.run(
            simulator(
                scenario=AdversarialScenario.ADVERSARIAL_SUMMARIZATION,
                max_conversation_turns=1,
                max_simulation_results=1,
                target=callback,
                api_call_retry_limit=3,
                api_call_retry_sleep_sec=1,
                api_call_delay_sec=30,
                concurrent_async_task=1,
            )
        )
        assert len(outputs) == 1

    @pytest.mark.usefixtures("vcr_recording")
    def test_adv_summarization_jailbreak_sim_responds_with_responses(self, azure_cred, project_scope):
        os.environ.pop("RAI_SVC_URL", None)
        from promptflow.evals.synthetic import AdversarialScenario, AdversarialSimulator

        azure_ai_project = {
            "subscription_id": project_scope["subscription_id"],
            "resource_group_name": project_scope["resource_group_name"],
            "project_name": project_scope["project_name"],
            "credential": azure_cred,
        }

        async def callback(
            messages: List[Dict], stream: bool = False, session_state: Any = None, context: Dict[str, Any] = None
        ) -> dict:
            question = messages["messages"][0]["content"]

            formatted_response = {"content": question, "role": "assistant"}
            messages["messages"].append(formatted_response)
            return {
                "messages": messages["messages"],
                "stream": stream,
                "session_state": session_state,
                "context": context,
            }

        simulator = AdversarialSimulator(azure_ai_project=azure_ai_project)

        outputs = asyncio.run(
            simulator(
                scenario=AdversarialScenario.ADVERSARIAL_SUMMARIZATION,
                max_conversation_turns=1,
                max_simulation_results=1,
                target=callback,
                api_call_retry_limit=3,
                api_call_retry_sleep_sec=1,
                api_call_delay_sec=30,
                concurrent_async_task=1,
                jailbreak=True,
            )
        )
        assert len(outputs) == 1

    @pytest.mark.usefixtures("vcr_recording")
    def test_adv_rewrite_sim_responds_with_responses(self, azure_cred, project_scope):
        os.environ.pop("RAI_SVC_URL", None)
        from promptflow.evals.synthetic import AdversarialScenario, AdversarialSimulator

        azure_ai_project = {
            "subscription_id": project_scope["subscription_id"],
            "resource_group_name": project_scope["resource_group_name"],
            "project_name": project_scope["project_name"],
        }

        async def callback(
            messages: List[Dict], stream: bool = False, session_state: Any = None, context: Dict[str, Any] = None
        ) -> dict:
            question = messages["messages"][0]["content"]

            formatted_response = {"content": question, "role": "assistant"}
            messages["messages"].append(formatted_response)
            return {
                "messages": messages["messages"],
                "stream": stream,
                "session_state": session_state,
                "context": context,
            }

        simulator = AdversarialSimulator(azure_ai_project=azure_ai_project, credential=azure_cred)

        outputs = asyncio.run(
            simulator(
                scenario=AdversarialScenario.ADVERSARIAL_REWRITE,
                max_conversation_turns=1,
                max_simulation_results=1,
                target=callback,
                api_call_retry_limit=3,
                api_call_retry_sleep_sec=1,
                api_call_delay_sec=30,
                concurrent_async_task=1,
                jailbreak=True,
            )
        )
        assert len(outputs) == 1

    @pytest.mark.skipif(
        not is_replay(), reason="API not fully released yet. Don't run in live mode unless connected to INT."
    )
    @pytest.mark.usefixtures("vcr_recording")
    def test_adv_protected_matierial_sim_responds_with_responses(self, azure_cred, project_scope):
        os.environ.pop("RAI_SVC_URL", None)
        from promptflow.evals.synthetic import AdversarialScenario, AdversarialSimulator

        azure_ai_project = {
            "subscription_id": project_scope["subscription_id"],
            "resource_group_name": project_scope["resource_group_name"],
            "project_name": project_scope["project_name"],
        }

        async def callback(
            messages: List[Dict], stream: bool = False, session_state: Any = None, context: Dict[str, Any] = None
        ) -> dict:
            question = messages["messages"][0]["content"]

            formatted_response = {"content": question, "role": "assistant"}
            messages["messages"].append(formatted_response)
            return {
                "messages": messages["messages"],
                "stream": stream,
                "session_state": session_state,
                "context": context,
            }

        simulator = AdversarialSimulator(azure_ai_project=azure_ai_project, credential=azure_cred)

        outputs = asyncio.run(
            simulator(
                scenario=AdversarialScenario.ADVERSARIAL_CONTENT_PROTECTED_MATERIAL,
                max_conversation_turns=1,
                max_simulation_results=1,
                target=callback,
                api_call_retry_limit=3,
                api_call_retry_sleep_sec=1,
                api_call_delay_sec=30,
                concurrent_async_task=1,
                jailbreak=False,
            )
        )
        assert len(outputs) == 1

    @pytest.mark.skipif(
        not is_replay(), reason="API not fully released yet. Don't run in live mode unless connected to INT."
    )
    @pytest.mark.usefixtures("vcr_recording")
    def test_adv_eci_sim_responds_with_responses(self, azure_cred, project_scope):
        os.environ.pop("RAI_SVC_URL", None)
        from promptflow.evals.synthetic import AdversarialSimulator
        from promptflow.evals.synthetic.adversarial_scenario import _UnstableAdverarialScenario

        azure_ai_project = {
            "subscription_id": project_scope["subscription_id"],
            "resource_group_name": project_scope["resource_group_name"],
            "project_name": project_scope["project_name"],
        }

        async def callback(
            messages: List[Dict], stream: bool = False, session_state: Any = None, context: Dict[str, Any] = None
        ) -> dict:
            question = messages["messages"][0]["content"]

            formatted_response = {"content": question, "role": "assistant"}
            messages["messages"].append(formatted_response)
            return {
                "messages": messages["messages"],
                "stream": stream,
                "session_state": session_state,
                "context": context,
            }

        simulator = AdversarialSimulator(azure_ai_project=azure_ai_project, credential=azure_cred)

        outputs = asyncio.run(
            simulator(
                scenario=_UnstableAdverarialScenario.ADVERSARIAL_CONTENT_ECI,
                max_conversation_turns=1,
                max_simulation_results=1,
                target=callback,
                api_call_retry_limit=3,
                api_call_retry_sleep_sec=1,
                api_call_delay_sec=30,
                concurrent_async_task=1,
                jailbreak=False,
            )
        )
<<<<<<< HEAD
        assert len(outputs) == 1

=======
        assert len(outputs) == 1

    @pytest.mark.usefixtures("vcr_recording")
    def test_adv_sim_order_randomness_with_jailbreak(self, azure_cred, project_scope):
        os.environ.pop("RAI_SVC_URL", None)
        from promptflow.evals.synthetic import AdversarialScenario, AdversarialSimulator

        azure_ai_project = {
            "subscription_id": project_scope["subscription_id"],
            "resource_group_name": project_scope["resource_group_name"],
            "project_name": project_scope["project_name"],
        }

        async def callback(
            messages: List[Dict], stream: bool = False, session_state: Any = None, context: Dict[str, Any] = None
        ) -> dict:
            question = messages["messages"][0]["content"]

            formatted_response = {"content": question, "role": "assistant"}
            messages["messages"].append(formatted_response)
            return {
                "messages": messages["messages"],
                "stream": stream,
                "session_state": session_state,
                "context": context,
            }

        simulator = AdversarialSimulator(azure_ai_project=azure_ai_project, credential=azure_cred)

        outputs1 = asyncio.run(
            simulator(
                scenario=AdversarialScenario.ADVERSARIAL_REWRITE,
                max_conversation_turns=1,
                max_simulation_results=1,
                target=callback,
                api_call_retry_limit=3,
                api_call_retry_sleep_sec=1,
                api_call_delay_sec=30,
                concurrent_async_task=1,
                jailbreak=True,
                randomization_seed=1,
            )
        )

        outputs2 = asyncio.run(
            simulator(
                scenario=AdversarialScenario.ADVERSARIAL_REWRITE,
                max_conversation_turns=1,
                max_simulation_results=1,
                target=callback,
                api_call_retry_limit=3,
                api_call_retry_sleep_sec=1,
                api_call_delay_sec=30,
                concurrent_async_task=1,
                jailbreak=True,
                randomization_seed=1,
            )
        )

        outputs3 = asyncio.run(
            simulator(
                scenario=AdversarialScenario.ADVERSARIAL_REWRITE,
                max_conversation_turns=1,
                max_simulation_results=1,
                target=callback,
                api_call_retry_limit=3,
                api_call_retry_sleep_sec=1,
                api_call_delay_sec=30,
                concurrent_async_task=1,
                jailbreak=True,
                randomization_seed=2,
            )
        )
        # Make sure that outputs 1 and 2 are identical, but not identical to 3
        assert outputs1[0]["messages"][0] == outputs2[0]["messages"][0]
        assert outputs1[0]["messages"][0] != outputs3[0]["messages"][0]

    @pytest.mark.usefixtures("vcr_recording")
    def test_adv_sim_order_randomness(self, azure_cred, project_scope):
        os.environ.pop("RAI_SVC_URL", None)
        from promptflow.evals.synthetic import AdversarialScenario, AdversarialSimulator

        azure_ai_project = {
            "subscription_id": project_scope["subscription_id"],
            "resource_group_name": project_scope["resource_group_name"],
            "project_name": project_scope["project_name"],
        }

        async def callback(
            messages: List[Dict], stream: bool = False, session_state: Any = None, context: Dict[str, Any] = None
        ) -> dict:
            question = messages["messages"][0]["content"]

            formatted_response = {"content": question, "role": "assistant"}
            messages["messages"].append(formatted_response)
            return {
                "messages": messages["messages"],
                "stream": stream,
                "session_state": session_state,
                "context": context,
            }

        simulator = AdversarialSimulator(azure_ai_project=azure_ai_project, credential=azure_cred)

        outputs1 = asyncio.run(
            simulator(
                scenario=AdversarialScenario.ADVERSARIAL_REWRITE,
                max_conversation_turns=1,
                max_simulation_results=1,
                target=callback,
                api_call_retry_limit=3,
                api_call_retry_sleep_sec=1,
                api_call_delay_sec=30,
                concurrent_async_task=1,
                jailbreak=False,
                randomization_seed=1,
            )
        )

        outputs2 = asyncio.run(
            simulator(
                scenario=AdversarialScenario.ADVERSARIAL_REWRITE,
                max_conversation_turns=1,
                max_simulation_results=1,
                target=callback,
                api_call_retry_limit=3,
                api_call_retry_sleep_sec=1,
                api_call_delay_sec=30,
                concurrent_async_task=1,
                jailbreak=False,
                randomization_seed=1,
            )
        )

        outputs3 = asyncio.run(
            simulator(
                scenario=AdversarialScenario.ADVERSARIAL_REWRITE,
                max_conversation_turns=1,
                max_simulation_results=1,
                target=callback,
                api_call_retry_limit=3,
                api_call_retry_sleep_sec=1,
                api_call_delay_sec=30,
                concurrent_async_task=1,
                jailbreak=False,
                randomization_seed=2,
            )
        )
        # Make sure that outputs 1 and 2 are identical, but not identical to 3
        assert outputs1[0]["messages"][0] == outputs2[0]["messages"][0]
        assert outputs1[0]["messages"][0] != outputs3[0]["messages"][0]

    @pytest.mark.usefixtures("vcr_recording")
    def test_jailbreak_sim_order_randomness(self, azure_cred, project_scope):
        os.environ.pop("RAI_SVC_URL", None)
        from promptflow.evals.synthetic import AdversarialScenario, DirectAttackSimulator

        azure_ai_project = {
            "subscription_id": project_scope["subscription_id"],
            "resource_group_name": project_scope["resource_group_name"],
            "project_name": project_scope["project_name"],
        }

        async def callback(
            messages: List[Dict], stream: bool = False, session_state: Any = None, context: Dict[str, Any] = None
        ) -> dict:
            question = messages["messages"][0]["content"]

            formatted_response = {"content": question, "role": "assistant"}
            messages["messages"].append(formatted_response)
            return {
                "messages": messages["messages"],
                "stream": stream,
                "session_state": session_state,
                "context": context,
            }

        simulator = DirectAttackSimulator(azure_ai_project=azure_ai_project, credential=azure_cred)

        outputs1 = asyncio.run(
            simulator(
                scenario=AdversarialScenario.ADVERSARIAL_REWRITE,
                max_conversation_turns=1,
                max_simulation_results=1,
                target=callback,
                api_call_retry_limit=3,
                api_call_retry_sleep_sec=1,
                api_call_delay_sec=30,
                concurrent_async_task=1,
                randomization_seed=1,
            )
        )

        outputs2 = asyncio.run(
            simulator(
                scenario=AdversarialScenario.ADVERSARIAL_REWRITE,
                max_conversation_turns=1,
                max_simulation_results=1,
                target=callback,
                api_call_retry_limit=3,
                api_call_retry_sleep_sec=1,
                api_call_delay_sec=30,
                concurrent_async_task=1,
                randomization_seed=1,
            )
        )

        outputs3 = asyncio.run(
            simulator(
                scenario=AdversarialScenario.ADVERSARIAL_REWRITE,
                max_conversation_turns=1,
                max_simulation_results=1,
                target=callback,
                api_call_retry_limit=3,
                api_call_retry_sleep_sec=1,
                api_call_delay_sec=30,
                concurrent_async_task=1,
                randomization_seed=2,
            )
        )
        # Make sure the regular prompt exists within the jailbroken equivalent, but also that they aren't identical.
        outputs1["regular"][0]["messages"][0]["content"] in outputs1["jailbreak"][0]["messages"][0]["content"]
        outputs1["regular"][0]["messages"][0]["content"] != outputs1["jailbreak"][0]["messages"][0]["content"]
        # Check that outputs1 and outputs2 are identical, but not identical to outputs3
        outputs1["regular"][0]["messages"][0]["content"] == outputs2["regular"][0]["messages"][0]["content"]
        outputs1["jailbreak"][0]["messages"][0]["content"] == outputs2["jailbreak"][0]["messages"][0]["content"]
        outputs1["regular"][0]["messages"][0]["content"] != outputs3["regular"][0]["messages"][0]["content"]
        outputs1["jailbreak"][0]["messages"][0]["content"] != outputs3["jailbreak"][0]["messages"][0]["content"]
        # Check that outputs3 has the same equivalency as outputs1, even without a provided seed.
        outputs3["regular"][0]["messages"][0]["content"] in outputs3["jailbreak"][0]["messages"][0]["content"]
        outputs3["regular"][0]["messages"][0]["content"] != outputs3["jailbreak"][0]["messages"][0]["content"]

>>>>>>> 8bb476d9
<|MERGE_RESOLUTION|>--- conflicted
+++ resolved
@@ -1,598 +1,592 @@
-import asyncio
-import os
-from typing import Any, Dict, List
-
-import pytest
-
-from promptflow.recording.record_mode import is_replay
-
-
-@pytest.mark.usefixtures("recording_injection")
-@pytest.mark.azuretest
-class TestAdvSimulator:
-    @pytest.mark.usefixtures("vcr_recording")
-    def test_adv_sim_init_with_prod_url(self, azure_cred, project_scope):
-        os.environ.pop("RAI_SVC_URL", None)
-        from promptflow.evals.synthetic import AdversarialSimulator
-
-        azure_ai_project = {
-            "subscription_id": project_scope["subscription_id"],
-            "resource_group_name": project_scope["resource_group_name"],
-            "project_name": project_scope["project_name"],
-            "credential": azure_cred,
-        }
-        simulator = AdversarialSimulator(azure_ai_project=azure_ai_project)
-        assert callable(simulator)
-
-    @pytest.mark.usefixtures("vcr_recording")
-    def test_incorrect_scenario_raises_error(self, azure_cred, project_scope):
-        os.environ.pop("RAI_SVC_URL", None)
-        from promptflow.evals.synthetic import AdversarialSimulator
-
-        azure_ai_project = {
-            "subscription_id": project_scope["subscription_id"],
-            "resource_group_name": project_scope["resource_group_name"],
-            "project_name": project_scope["project_name"],
-            "credential": azure_cred,
-        }
-
-        async def callback(x):
-            return x
-
-        simulator = AdversarialSimulator(azure_ai_project=azure_ai_project)
-        with pytest.raises(ValueError):
-            asyncio.run(
-                simulator(
-                    max_conversation_turns=1,
-                    max_simulation_results=1,
-                    target=callback,
-                    scenario="adv_conversation_wrong",
-                )
-            )
-
-    @pytest.mark.usefixtures("vcr_recording")
-    def test_adv_qa_sim_responds_with_one_response(self, azure_cred, project_scope):
-        os.environ.pop("RAI_SVC_URL", None)
-        from promptflow.evals.synthetic import AdversarialScenario, AdversarialSimulator
-
-        azure_ai_project = {
-            "subscription_id": project_scope["subscription_id"],
-            "resource_group_name": project_scope["resource_group_name"],
-            "project_name": project_scope["project_name"],
-            "credential": azure_cred,
-        }
-
-        async def callback(
-            messages: List[Dict], stream: bool = False, session_state: Any = None, context: Dict[str, Any] = None
-        ) -> dict:
-            question = messages["messages"][0]["content"]
-            response_from_acs, temperature = question, 0.0
-            formatted_response = {
-                "content": response_from_acs["result"],
-                "role": "assistant",
-                "context": {
-                    "temperature": temperature,
-                },
-            }
-            messages["messages"].append(formatted_response)
-            return {
-                "messages": messages["messages"],
-                "stream": stream,
-                "session_state": session_state,
-                "context": context,
-            }
-
-        simulator = AdversarialSimulator(azure_ai_project=azure_ai_project)
-
-        outputs = asyncio.run(
-            simulator(
-                scenario=AdversarialScenario.ADVERSARIAL_QA,
-                max_conversation_turns=1,
-                max_simulation_results=1,
-                target=callback,
-                api_call_retry_limit=3,
-                api_call_retry_sleep_sec=1,
-                api_call_delay_sec=30,
-                concurrent_async_task=1,
-            )
-        )
-        assert len(outputs) == 1
-        # assert topic and target_population is not present in outpts[0]["scenario_parameters"]
-        assert "topic" not in outputs[0]["template_parameters"]
-        assert "target_population" not in outputs[0]["template_parameters"]
-
-    def test_adv_conversation_sim_responds_with_responses(self, azure_cred, project_scope):
-        os.environ.pop("RAI_SVC_URL", None)
-        from promptflow.evals.synthetic import AdversarialScenario, AdversarialSimulator
-
-        azure_ai_project = {
-            "subscription_id": project_scope["subscription_id"],
-            "resource_group_name": project_scope["resource_group_name"],
-            "project_name": project_scope["project_name"],
-            "credential": azure_cred,
-        }
-
-        async def callback(
-            messages: List[Dict], stream: bool = False, session_state: Any = None, context: Dict[str, Any] = None
-        ) -> dict:
-            question = messages["messages"][0]["content"]
-
-            formatted_response = {"content": question, "role": "assistant"}
-            messages["messages"].append(formatted_response)
-            return {
-                "messages": messages["messages"],
-                "stream": stream,
-                "session_state": session_state,
-                "context": context,
-            }
-
-        simulator = AdversarialSimulator(azure_ai_project=azure_ai_project)
-
-        outputs = asyncio.run(
-            simulator(
-                scenario=AdversarialScenario.ADVERSARIAL_CONVERSATION,
-                max_conversation_turns=2,
-                max_simulation_results=1,
-                target=callback,
-                api_call_retry_limit=3,
-                api_call_retry_sleep_sec=1,
-                api_call_delay_sec=30,
-                concurrent_async_task=1,
-            )
-        )
-        assert len(outputs) == 1
-        assert len(outputs[0]["messages"]) == 4
-
-    @pytest.mark.usefixtures("vcr_recording")
-    def test_adv_summarization_sim_responds_with_responses(self, azure_cred, project_scope):
-        os.environ.pop("RAI_SVC_URL", None)
-        from promptflow.evals.synthetic import AdversarialScenario, AdversarialSimulator
-
-        azure_ai_project = {
-            "subscription_id": project_scope["subscription_id"],
-            "resource_group_name": project_scope["resource_group_name"],
-            "project_name": project_scope["project_name"],
-            "credential": azure_cred,
-        }
-
-        async def callback(
-            messages: List[Dict], stream: bool = False, session_state: Any = None, context: Dict[str, Any] = None
-        ) -> dict:
-            question = messages["messages"][0]["content"]
-
-            formatted_response = {"content": question, "role": "assistant"}
-            messages["messages"].append(formatted_response)
-            return {
-                "messages": messages["messages"],
-                "stream": stream,
-                "session_state": session_state,
-                "context": context,
-            }
-
-        simulator = AdversarialSimulator(azure_ai_project=azure_ai_project)
-
-        outputs = asyncio.run(
-            simulator(
-                scenario=AdversarialScenario.ADVERSARIAL_SUMMARIZATION,
-                max_conversation_turns=1,
-                max_simulation_results=1,
-                target=callback,
-                api_call_retry_limit=3,
-                api_call_retry_sleep_sec=1,
-                api_call_delay_sec=30,
-                concurrent_async_task=1,
-            )
-        )
-        assert len(outputs) == 1
-
-    @pytest.mark.usefixtures("vcr_recording")
-    def test_adv_summarization_jailbreak_sim_responds_with_responses(self, azure_cred, project_scope):
-        os.environ.pop("RAI_SVC_URL", None)
-        from promptflow.evals.synthetic import AdversarialScenario, AdversarialSimulator
-
-        azure_ai_project = {
-            "subscription_id": project_scope["subscription_id"],
-            "resource_group_name": project_scope["resource_group_name"],
-            "project_name": project_scope["project_name"],
-            "credential": azure_cred,
-        }
-
-        async def callback(
-            messages: List[Dict], stream: bool = False, session_state: Any = None, context: Dict[str, Any] = None
-        ) -> dict:
-            question = messages["messages"][0]["content"]
-
-            formatted_response = {"content": question, "role": "assistant"}
-            messages["messages"].append(formatted_response)
-            return {
-                "messages": messages["messages"],
-                "stream": stream,
-                "session_state": session_state,
-                "context": context,
-            }
-
-        simulator = AdversarialSimulator(azure_ai_project=azure_ai_project)
-
-        outputs = asyncio.run(
-            simulator(
-                scenario=AdversarialScenario.ADVERSARIAL_SUMMARIZATION,
-                max_conversation_turns=1,
-                max_simulation_results=1,
-                target=callback,
-                api_call_retry_limit=3,
-                api_call_retry_sleep_sec=1,
-                api_call_delay_sec=30,
-                concurrent_async_task=1,
-                jailbreak=True,
-            )
-        )
-        assert len(outputs) == 1
-
-    @pytest.mark.usefixtures("vcr_recording")
-    def test_adv_rewrite_sim_responds_with_responses(self, azure_cred, project_scope):
-        os.environ.pop("RAI_SVC_URL", None)
-        from promptflow.evals.synthetic import AdversarialScenario, AdversarialSimulator
-
-        azure_ai_project = {
-            "subscription_id": project_scope["subscription_id"],
-            "resource_group_name": project_scope["resource_group_name"],
-            "project_name": project_scope["project_name"],
-        }
-
-        async def callback(
-            messages: List[Dict], stream: bool = False, session_state: Any = None, context: Dict[str, Any] = None
-        ) -> dict:
-            question = messages["messages"][0]["content"]
-
-            formatted_response = {"content": question, "role": "assistant"}
-            messages["messages"].append(formatted_response)
-            return {
-                "messages": messages["messages"],
-                "stream": stream,
-                "session_state": session_state,
-                "context": context,
-            }
-
-        simulator = AdversarialSimulator(azure_ai_project=azure_ai_project, credential=azure_cred)
-
-        outputs = asyncio.run(
-            simulator(
-                scenario=AdversarialScenario.ADVERSARIAL_REWRITE,
-                max_conversation_turns=1,
-                max_simulation_results=1,
-                target=callback,
-                api_call_retry_limit=3,
-                api_call_retry_sleep_sec=1,
-                api_call_delay_sec=30,
-                concurrent_async_task=1,
-                jailbreak=True,
-            )
-        )
-        assert len(outputs) == 1
-
-    @pytest.mark.skipif(
-        not is_replay(), reason="API not fully released yet. Don't run in live mode unless connected to INT."
-    )
-    @pytest.mark.usefixtures("vcr_recording")
-    def test_adv_protected_matierial_sim_responds_with_responses(self, azure_cred, project_scope):
-        os.environ.pop("RAI_SVC_URL", None)
-        from promptflow.evals.synthetic import AdversarialScenario, AdversarialSimulator
-
-        azure_ai_project = {
-            "subscription_id": project_scope["subscription_id"],
-            "resource_group_name": project_scope["resource_group_name"],
-            "project_name": project_scope["project_name"],
-        }
-
-        async def callback(
-            messages: List[Dict], stream: bool = False, session_state: Any = None, context: Dict[str, Any] = None
-        ) -> dict:
-            question = messages["messages"][0]["content"]
-
-            formatted_response = {"content": question, "role": "assistant"}
-            messages["messages"].append(formatted_response)
-            return {
-                "messages": messages["messages"],
-                "stream": stream,
-                "session_state": session_state,
-                "context": context,
-            }
-
-        simulator = AdversarialSimulator(azure_ai_project=azure_ai_project, credential=azure_cred)
-
-        outputs = asyncio.run(
-            simulator(
-                scenario=AdversarialScenario.ADVERSARIAL_CONTENT_PROTECTED_MATERIAL,
-                max_conversation_turns=1,
-                max_simulation_results=1,
-                target=callback,
-                api_call_retry_limit=3,
-                api_call_retry_sleep_sec=1,
-                api_call_delay_sec=30,
-                concurrent_async_task=1,
-                jailbreak=False,
-            )
-        )
-        assert len(outputs) == 1
-
-    @pytest.mark.skipif(
-        not is_replay(), reason="API not fully released yet. Don't run in live mode unless connected to INT."
-    )
-    @pytest.mark.usefixtures("vcr_recording")
-    def test_adv_eci_sim_responds_with_responses(self, azure_cred, project_scope):
-        os.environ.pop("RAI_SVC_URL", None)
-        from promptflow.evals.synthetic import AdversarialSimulator
-        from promptflow.evals.synthetic.adversarial_scenario import _UnstableAdverarialScenario
-
-        azure_ai_project = {
-            "subscription_id": project_scope["subscription_id"],
-            "resource_group_name": project_scope["resource_group_name"],
-            "project_name": project_scope["project_name"],
-        }
-
-        async def callback(
-            messages: List[Dict], stream: bool = False, session_state: Any = None, context: Dict[str, Any] = None
-        ) -> dict:
-            question = messages["messages"][0]["content"]
-
-            formatted_response = {"content": question, "role": "assistant"}
-            messages["messages"].append(formatted_response)
-            return {
-                "messages": messages["messages"],
-                "stream": stream,
-                "session_state": session_state,
-                "context": context,
-            }
-
-        simulator = AdversarialSimulator(azure_ai_project=azure_ai_project, credential=azure_cred)
-
-        outputs = asyncio.run(
-            simulator(
-                scenario=_UnstableAdverarialScenario.ADVERSARIAL_CONTENT_ECI,
-                max_conversation_turns=1,
-                max_simulation_results=1,
-                target=callback,
-                api_call_retry_limit=3,
-                api_call_retry_sleep_sec=1,
-                api_call_delay_sec=30,
-                concurrent_async_task=1,
-                jailbreak=False,
-            )
-        )
-<<<<<<< HEAD
-        assert len(outputs) == 1
-
-=======
-        assert len(outputs) == 1
-
-    @pytest.mark.usefixtures("vcr_recording")
-    def test_adv_sim_order_randomness_with_jailbreak(self, azure_cred, project_scope):
-        os.environ.pop("RAI_SVC_URL", None)
-        from promptflow.evals.synthetic import AdversarialScenario, AdversarialSimulator
-
-        azure_ai_project = {
-            "subscription_id": project_scope["subscription_id"],
-            "resource_group_name": project_scope["resource_group_name"],
-            "project_name": project_scope["project_name"],
-        }
-
-        async def callback(
-            messages: List[Dict], stream: bool = False, session_state: Any = None, context: Dict[str, Any] = None
-        ) -> dict:
-            question = messages["messages"][0]["content"]
-
-            formatted_response = {"content": question, "role": "assistant"}
-            messages["messages"].append(formatted_response)
-            return {
-                "messages": messages["messages"],
-                "stream": stream,
-                "session_state": session_state,
-                "context": context,
-            }
-
-        simulator = AdversarialSimulator(azure_ai_project=azure_ai_project, credential=azure_cred)
-
-        outputs1 = asyncio.run(
-            simulator(
-                scenario=AdversarialScenario.ADVERSARIAL_REWRITE,
-                max_conversation_turns=1,
-                max_simulation_results=1,
-                target=callback,
-                api_call_retry_limit=3,
-                api_call_retry_sleep_sec=1,
-                api_call_delay_sec=30,
-                concurrent_async_task=1,
-                jailbreak=True,
-                randomization_seed=1,
-            )
-        )
-
-        outputs2 = asyncio.run(
-            simulator(
-                scenario=AdversarialScenario.ADVERSARIAL_REWRITE,
-                max_conversation_turns=1,
-                max_simulation_results=1,
-                target=callback,
-                api_call_retry_limit=3,
-                api_call_retry_sleep_sec=1,
-                api_call_delay_sec=30,
-                concurrent_async_task=1,
-                jailbreak=True,
-                randomization_seed=1,
-            )
-        )
-
-        outputs3 = asyncio.run(
-            simulator(
-                scenario=AdversarialScenario.ADVERSARIAL_REWRITE,
-                max_conversation_turns=1,
-                max_simulation_results=1,
-                target=callback,
-                api_call_retry_limit=3,
-                api_call_retry_sleep_sec=1,
-                api_call_delay_sec=30,
-                concurrent_async_task=1,
-                jailbreak=True,
-                randomization_seed=2,
-            )
-        )
-        # Make sure that outputs 1 and 2 are identical, but not identical to 3
-        assert outputs1[0]["messages"][0] == outputs2[0]["messages"][0]
-        assert outputs1[0]["messages"][0] != outputs3[0]["messages"][0]
-
-    @pytest.mark.usefixtures("vcr_recording")
-    def test_adv_sim_order_randomness(self, azure_cred, project_scope):
-        os.environ.pop("RAI_SVC_URL", None)
-        from promptflow.evals.synthetic import AdversarialScenario, AdversarialSimulator
-
-        azure_ai_project = {
-            "subscription_id": project_scope["subscription_id"],
-            "resource_group_name": project_scope["resource_group_name"],
-            "project_name": project_scope["project_name"],
-        }
-
-        async def callback(
-            messages: List[Dict], stream: bool = False, session_state: Any = None, context: Dict[str, Any] = None
-        ) -> dict:
-            question = messages["messages"][0]["content"]
-
-            formatted_response = {"content": question, "role": "assistant"}
-            messages["messages"].append(formatted_response)
-            return {
-                "messages": messages["messages"],
-                "stream": stream,
-                "session_state": session_state,
-                "context": context,
-            }
-
-        simulator = AdversarialSimulator(azure_ai_project=azure_ai_project, credential=azure_cred)
-
-        outputs1 = asyncio.run(
-            simulator(
-                scenario=AdversarialScenario.ADVERSARIAL_REWRITE,
-                max_conversation_turns=1,
-                max_simulation_results=1,
-                target=callback,
-                api_call_retry_limit=3,
-                api_call_retry_sleep_sec=1,
-                api_call_delay_sec=30,
-                concurrent_async_task=1,
-                jailbreak=False,
-                randomization_seed=1,
-            )
-        )
-
-        outputs2 = asyncio.run(
-            simulator(
-                scenario=AdversarialScenario.ADVERSARIAL_REWRITE,
-                max_conversation_turns=1,
-                max_simulation_results=1,
-                target=callback,
-                api_call_retry_limit=3,
-                api_call_retry_sleep_sec=1,
-                api_call_delay_sec=30,
-                concurrent_async_task=1,
-                jailbreak=False,
-                randomization_seed=1,
-            )
-        )
-
-        outputs3 = asyncio.run(
-            simulator(
-                scenario=AdversarialScenario.ADVERSARIAL_REWRITE,
-                max_conversation_turns=1,
-                max_simulation_results=1,
-                target=callback,
-                api_call_retry_limit=3,
-                api_call_retry_sleep_sec=1,
-                api_call_delay_sec=30,
-                concurrent_async_task=1,
-                jailbreak=False,
-                randomization_seed=2,
-            )
-        )
-        # Make sure that outputs 1 and 2 are identical, but not identical to 3
-        assert outputs1[0]["messages"][0] == outputs2[0]["messages"][0]
-        assert outputs1[0]["messages"][0] != outputs3[0]["messages"][0]
-
-    @pytest.mark.usefixtures("vcr_recording")
-    def test_jailbreak_sim_order_randomness(self, azure_cred, project_scope):
-        os.environ.pop("RAI_SVC_URL", None)
-        from promptflow.evals.synthetic import AdversarialScenario, DirectAttackSimulator
-
-        azure_ai_project = {
-            "subscription_id": project_scope["subscription_id"],
-            "resource_group_name": project_scope["resource_group_name"],
-            "project_name": project_scope["project_name"],
-        }
-
-        async def callback(
-            messages: List[Dict], stream: bool = False, session_state: Any = None, context: Dict[str, Any] = None
-        ) -> dict:
-            question = messages["messages"][0]["content"]
-
-            formatted_response = {"content": question, "role": "assistant"}
-            messages["messages"].append(formatted_response)
-            return {
-                "messages": messages["messages"],
-                "stream": stream,
-                "session_state": session_state,
-                "context": context,
-            }
-
-        simulator = DirectAttackSimulator(azure_ai_project=azure_ai_project, credential=azure_cred)
-
-        outputs1 = asyncio.run(
-            simulator(
-                scenario=AdversarialScenario.ADVERSARIAL_REWRITE,
-                max_conversation_turns=1,
-                max_simulation_results=1,
-                target=callback,
-                api_call_retry_limit=3,
-                api_call_retry_sleep_sec=1,
-                api_call_delay_sec=30,
-                concurrent_async_task=1,
-                randomization_seed=1,
-            )
-        )
-
-        outputs2 = asyncio.run(
-            simulator(
-                scenario=AdversarialScenario.ADVERSARIAL_REWRITE,
-                max_conversation_turns=1,
-                max_simulation_results=1,
-                target=callback,
-                api_call_retry_limit=3,
-                api_call_retry_sleep_sec=1,
-                api_call_delay_sec=30,
-                concurrent_async_task=1,
-                randomization_seed=1,
-            )
-        )
-
-        outputs3 = asyncio.run(
-            simulator(
-                scenario=AdversarialScenario.ADVERSARIAL_REWRITE,
-                max_conversation_turns=1,
-                max_simulation_results=1,
-                target=callback,
-                api_call_retry_limit=3,
-                api_call_retry_sleep_sec=1,
-                api_call_delay_sec=30,
-                concurrent_async_task=1,
-                randomization_seed=2,
-            )
-        )
-        # Make sure the regular prompt exists within the jailbroken equivalent, but also that they aren't identical.
-        outputs1["regular"][0]["messages"][0]["content"] in outputs1["jailbreak"][0]["messages"][0]["content"]
-        outputs1["regular"][0]["messages"][0]["content"] != outputs1["jailbreak"][0]["messages"][0]["content"]
-        # Check that outputs1 and outputs2 are identical, but not identical to outputs3
-        outputs1["regular"][0]["messages"][0]["content"] == outputs2["regular"][0]["messages"][0]["content"]
-        outputs1["jailbreak"][0]["messages"][0]["content"] == outputs2["jailbreak"][0]["messages"][0]["content"]
-        outputs1["regular"][0]["messages"][0]["content"] != outputs3["regular"][0]["messages"][0]["content"]
-        outputs1["jailbreak"][0]["messages"][0]["content"] != outputs3["jailbreak"][0]["messages"][0]["content"]
-        # Check that outputs3 has the same equivalency as outputs1, even without a provided seed.
-        outputs3["regular"][0]["messages"][0]["content"] in outputs3["jailbreak"][0]["messages"][0]["content"]
-        outputs3["regular"][0]["messages"][0]["content"] != outputs3["jailbreak"][0]["messages"][0]["content"]
-
->>>>>>> 8bb476d9
+import asyncio
+import os
+from typing import Any, Dict, List
+
+import pytest
+
+from promptflow.recording.record_mode import is_replay
+
+
+@pytest.mark.usefixtures("recording_injection")
+@pytest.mark.azuretest
+class TestAdvSimulator:
+    @pytest.mark.usefixtures("vcr_recording")
+    def test_adv_sim_init_with_prod_url(self, azure_cred, project_scope):
+        os.environ.pop("RAI_SVC_URL", None)
+        from promptflow.evals.synthetic import AdversarialSimulator
+
+        azure_ai_project = {
+            "subscription_id": project_scope["subscription_id"],
+            "resource_group_name": project_scope["resource_group_name"],
+            "project_name": project_scope["project_name"],
+            "credential": azure_cred,
+        }
+        simulator = AdversarialSimulator(azure_ai_project=azure_ai_project)
+        assert callable(simulator)
+
+    @pytest.mark.usefixtures("vcr_recording")
+    def test_incorrect_scenario_raises_error(self, azure_cred, project_scope):
+        os.environ.pop("RAI_SVC_URL", None)
+        from promptflow.evals.synthetic import AdversarialSimulator
+
+        azure_ai_project = {
+            "subscription_id": project_scope["subscription_id"],
+            "resource_group_name": project_scope["resource_group_name"],
+            "project_name": project_scope["project_name"],
+            "credential": azure_cred,
+        }
+
+        async def callback(x):
+            return x
+
+        simulator = AdversarialSimulator(azure_ai_project=azure_ai_project)
+        with pytest.raises(ValueError):
+            asyncio.run(
+                simulator(
+                    max_conversation_turns=1,
+                    max_simulation_results=1,
+                    target=callback,
+                    scenario="adv_conversation_wrong",
+                )
+            )
+
+    @pytest.mark.usefixtures("vcr_recording")
+    def test_adv_qa_sim_responds_with_one_response(self, azure_cred, project_scope):
+        os.environ.pop("RAI_SVC_URL", None)
+        from promptflow.evals.synthetic import AdversarialScenario, AdversarialSimulator
+
+        azure_ai_project = {
+            "subscription_id": project_scope["subscription_id"],
+            "resource_group_name": project_scope["resource_group_name"],
+            "project_name": project_scope["project_name"],
+            "credential": azure_cred,
+        }
+
+        async def callback(
+            messages: List[Dict], stream: bool = False, session_state: Any = None, context: Dict[str, Any] = None
+        ) -> dict:
+            question = messages["messages"][0]["content"]
+            response_from_acs, temperature = question, 0.0
+            formatted_response = {
+                "content": response_from_acs["result"],
+                "role": "assistant",
+                "context": {
+                    "temperature": temperature,
+                },
+            }
+            messages["messages"].append(formatted_response)
+            return {
+                "messages": messages["messages"],
+                "stream": stream,
+                "session_state": session_state,
+                "context": context,
+            }
+
+        simulator = AdversarialSimulator(azure_ai_project=azure_ai_project)
+
+        outputs = asyncio.run(
+            simulator(
+                scenario=AdversarialScenario.ADVERSARIAL_QA,
+                max_conversation_turns=1,
+                max_simulation_results=1,
+                target=callback,
+                api_call_retry_limit=3,
+                api_call_retry_sleep_sec=1,
+                api_call_delay_sec=30,
+                concurrent_async_task=1,
+            )
+        )
+        assert len(outputs) == 1
+        # assert topic and target_population is not present in outpts[0]["scenario_parameters"]
+        assert "topic" not in outputs[0]["template_parameters"]
+        assert "target_population" not in outputs[0]["template_parameters"]
+
+    def test_adv_conversation_sim_responds_with_responses(self, azure_cred, project_scope):
+        os.environ.pop("RAI_SVC_URL", None)
+        from promptflow.evals.synthetic import AdversarialScenario, AdversarialSimulator
+
+        azure_ai_project = {
+            "subscription_id": project_scope["subscription_id"],
+            "resource_group_name": project_scope["resource_group_name"],
+            "project_name": project_scope["project_name"],
+            "credential": azure_cred,
+        }
+
+        async def callback(
+            messages: List[Dict], stream: bool = False, session_state: Any = None, context: Dict[str, Any] = None
+        ) -> dict:
+            question = messages["messages"][0]["content"]
+
+            formatted_response = {"content": question, "role": "assistant"}
+            messages["messages"].append(formatted_response)
+            return {
+                "messages": messages["messages"],
+                "stream": stream,
+                "session_state": session_state,
+                "context": context,
+            }
+
+        simulator = AdversarialSimulator(azure_ai_project=azure_ai_project)
+
+        outputs = asyncio.run(
+            simulator(
+                scenario=AdversarialScenario.ADVERSARIAL_CONVERSATION,
+                max_conversation_turns=2,
+                max_simulation_results=1,
+                target=callback,
+                api_call_retry_limit=3,
+                api_call_retry_sleep_sec=1,
+                api_call_delay_sec=30,
+                concurrent_async_task=1,
+            )
+        )
+        assert len(outputs) == 1
+        assert len(outputs[0]["messages"]) == 4
+
+    @pytest.mark.usefixtures("vcr_recording")
+    def test_adv_summarization_sim_responds_with_responses(self, azure_cred, project_scope):
+        os.environ.pop("RAI_SVC_URL", None)
+        from promptflow.evals.synthetic import AdversarialScenario, AdversarialSimulator
+
+        azure_ai_project = {
+            "subscription_id": project_scope["subscription_id"],
+            "resource_group_name": project_scope["resource_group_name"],
+            "project_name": project_scope["project_name"],
+            "credential": azure_cred,
+        }
+
+        async def callback(
+            messages: List[Dict], stream: bool = False, session_state: Any = None, context: Dict[str, Any] = None
+        ) -> dict:
+            question = messages["messages"][0]["content"]
+
+            formatted_response = {"content": question, "role": "assistant"}
+            messages["messages"].append(formatted_response)
+            return {
+                "messages": messages["messages"],
+                "stream": stream,
+                "session_state": session_state,
+                "context": context,
+            }
+
+        simulator = AdversarialSimulator(azure_ai_project=azure_ai_project)
+
+        outputs = asyncio.run(
+            simulator(
+                scenario=AdversarialScenario.ADVERSARIAL_SUMMARIZATION,
+                max_conversation_turns=1,
+                max_simulation_results=1,
+                target=callback,
+                api_call_retry_limit=3,
+                api_call_retry_sleep_sec=1,
+                api_call_delay_sec=30,
+                concurrent_async_task=1,
+            )
+        )
+        assert len(outputs) == 1
+
+    @pytest.mark.usefixtures("vcr_recording")
+    def test_adv_summarization_jailbreak_sim_responds_with_responses(self, azure_cred, project_scope):
+        os.environ.pop("RAI_SVC_URL", None)
+        from promptflow.evals.synthetic import AdversarialScenario, AdversarialSimulator
+
+        azure_ai_project = {
+            "subscription_id": project_scope["subscription_id"],
+            "resource_group_name": project_scope["resource_group_name"],
+            "project_name": project_scope["project_name"],
+            "credential": azure_cred,
+        }
+
+        async def callback(
+            messages: List[Dict], stream: bool = False, session_state: Any = None, context: Dict[str, Any] = None
+        ) -> dict:
+            question = messages["messages"][0]["content"]
+
+            formatted_response = {"content": question, "role": "assistant"}
+            messages["messages"].append(formatted_response)
+            return {
+                "messages": messages["messages"],
+                "stream": stream,
+                "session_state": session_state,
+                "context": context,
+            }
+
+        simulator = AdversarialSimulator(azure_ai_project=azure_ai_project)
+
+        outputs = asyncio.run(
+            simulator(
+                scenario=AdversarialScenario.ADVERSARIAL_SUMMARIZATION,
+                max_conversation_turns=1,
+                max_simulation_results=1,
+                target=callback,
+                api_call_retry_limit=3,
+                api_call_retry_sleep_sec=1,
+                api_call_delay_sec=30,
+                concurrent_async_task=1,
+                jailbreak=True,
+            )
+        )
+        assert len(outputs) == 1
+
+    @pytest.mark.usefixtures("vcr_recording")
+    def test_adv_rewrite_sim_responds_with_responses(self, azure_cred, project_scope):
+        os.environ.pop("RAI_SVC_URL", None)
+        from promptflow.evals.synthetic import AdversarialScenario, AdversarialSimulator
+
+        azure_ai_project = {
+            "subscription_id": project_scope["subscription_id"],
+            "resource_group_name": project_scope["resource_group_name"],
+            "project_name": project_scope["project_name"],
+        }
+
+        async def callback(
+            messages: List[Dict], stream: bool = False, session_state: Any = None, context: Dict[str, Any] = None
+        ) -> dict:
+            question = messages["messages"][0]["content"]
+
+            formatted_response = {"content": question, "role": "assistant"}
+            messages["messages"].append(formatted_response)
+            return {
+                "messages": messages["messages"],
+                "stream": stream,
+                "session_state": session_state,
+                "context": context,
+            }
+
+        simulator = AdversarialSimulator(azure_ai_project=azure_ai_project, credential=azure_cred)
+
+        outputs = asyncio.run(
+            simulator(
+                scenario=AdversarialScenario.ADVERSARIAL_REWRITE,
+                max_conversation_turns=1,
+                max_simulation_results=1,
+                target=callback,
+                api_call_retry_limit=3,
+                api_call_retry_sleep_sec=1,
+                api_call_delay_sec=30,
+                concurrent_async_task=1,
+                jailbreak=True,
+            )
+        )
+        assert len(outputs) == 1
+
+    @pytest.mark.skipif(
+        not is_replay(), reason="API not fully released yet. Don't run in live mode unless connected to INT."
+    )
+    @pytest.mark.usefixtures("vcr_recording")
+    def test_adv_protected_matierial_sim_responds_with_responses(self, azure_cred, project_scope):
+        os.environ.pop("RAI_SVC_URL", None)
+        from promptflow.evals.synthetic import AdversarialScenario, AdversarialSimulator
+
+        azure_ai_project = {
+            "subscription_id": project_scope["subscription_id"],
+            "resource_group_name": project_scope["resource_group_name"],
+            "project_name": project_scope["project_name"],
+        }
+
+        async def callback(
+            messages: List[Dict], stream: bool = False, session_state: Any = None, context: Dict[str, Any] = None
+        ) -> dict:
+            question = messages["messages"][0]["content"]
+
+            formatted_response = {"content": question, "role": "assistant"}
+            messages["messages"].append(formatted_response)
+            return {
+                "messages": messages["messages"],
+                "stream": stream,
+                "session_state": session_state,
+                "context": context,
+            }
+
+        simulator = AdversarialSimulator(azure_ai_project=azure_ai_project, credential=azure_cred)
+
+        outputs = asyncio.run(
+            simulator(
+                scenario=AdversarialScenario.ADVERSARIAL_CONTENT_PROTECTED_MATERIAL,
+                max_conversation_turns=1,
+                max_simulation_results=1,
+                target=callback,
+                api_call_retry_limit=3,
+                api_call_retry_sleep_sec=1,
+                api_call_delay_sec=30,
+                concurrent_async_task=1,
+                jailbreak=False,
+            )
+        )
+        assert len(outputs) == 1
+
+    @pytest.mark.skipif(
+        not is_replay(), reason="API not fully released yet. Don't run in live mode unless connected to INT."
+    )
+    @pytest.mark.usefixtures("vcr_recording")
+    def test_adv_eci_sim_responds_with_responses(self, azure_cred, project_scope):
+        os.environ.pop("RAI_SVC_URL", None)
+        from promptflow.evals.synthetic import AdversarialSimulator
+        from promptflow.evals.synthetic.adversarial_scenario import _UnstableAdverarialScenario
+
+        azure_ai_project = {
+            "subscription_id": project_scope["subscription_id"],
+            "resource_group_name": project_scope["resource_group_name"],
+            "project_name": project_scope["project_name"],
+        }
+
+        async def callback(
+            messages: List[Dict], stream: bool = False, session_state: Any = None, context: Dict[str, Any] = None
+        ) -> dict:
+            question = messages["messages"][0]["content"]
+
+            formatted_response = {"content": question, "role": "assistant"}
+            messages["messages"].append(formatted_response)
+            return {
+                "messages": messages["messages"],
+                "stream": stream,
+                "session_state": session_state,
+                "context": context,
+            }
+
+        simulator = AdversarialSimulator(azure_ai_project=azure_ai_project, credential=azure_cred)
+
+        outputs = asyncio.run(
+            simulator(
+                scenario=_UnstableAdverarialScenario.ADVERSARIAL_CONTENT_ECI,
+                max_conversation_turns=1,
+                max_simulation_results=1,
+                target=callback,
+                api_call_retry_limit=3,
+                api_call_retry_sleep_sec=1,
+                api_call_delay_sec=30,
+                concurrent_async_task=1,
+                jailbreak=False,
+            )
+        )
+        assert len(outputs) == 1
+
+    @pytest.mark.usefixtures("vcr_recording")
+    def test_adv_sim_order_randomness_with_jailbreak(self, azure_cred, project_scope):
+        os.environ.pop("RAI_SVC_URL", None)
+        from promptflow.evals.synthetic import AdversarialScenario, AdversarialSimulator
+
+        azure_ai_project = {
+            "subscription_id": project_scope["subscription_id"],
+            "resource_group_name": project_scope["resource_group_name"],
+            "project_name": project_scope["project_name"],
+        }
+
+        async def callback(
+            messages: List[Dict], stream: bool = False, session_state: Any = None, context: Dict[str, Any] = None
+        ) -> dict:
+            question = messages["messages"][0]["content"]
+
+            formatted_response = {"content": question, "role": "assistant"}
+            messages["messages"].append(formatted_response)
+            return {
+                "messages": messages["messages"],
+                "stream": stream,
+                "session_state": session_state,
+                "context": context,
+            }
+
+        simulator = AdversarialSimulator(azure_ai_project=azure_ai_project, credential=azure_cred)
+
+        outputs1 = asyncio.run(
+            simulator(
+                scenario=AdversarialScenario.ADVERSARIAL_REWRITE,
+                max_conversation_turns=1,
+                max_simulation_results=1,
+                target=callback,
+                api_call_retry_limit=3,
+                api_call_retry_sleep_sec=1,
+                api_call_delay_sec=30,
+                concurrent_async_task=1,
+                jailbreak=True,
+                randomization_seed=1,
+            )
+        )
+
+        outputs2 = asyncio.run(
+            simulator(
+                scenario=AdversarialScenario.ADVERSARIAL_REWRITE,
+                max_conversation_turns=1,
+                max_simulation_results=1,
+                target=callback,
+                api_call_retry_limit=3,
+                api_call_retry_sleep_sec=1,
+                api_call_delay_sec=30,
+                concurrent_async_task=1,
+                jailbreak=True,
+                randomization_seed=1,
+            )
+        )
+
+        outputs3 = asyncio.run(
+            simulator(
+                scenario=AdversarialScenario.ADVERSARIAL_REWRITE,
+                max_conversation_turns=1,
+                max_simulation_results=1,
+                target=callback,
+                api_call_retry_limit=3,
+                api_call_retry_sleep_sec=1,
+                api_call_delay_sec=30,
+                concurrent_async_task=1,
+                jailbreak=True,
+                randomization_seed=2,
+            )
+        )
+        # Make sure that outputs 1 and 2 are identical, but not identical to 3
+        assert outputs1[0]["messages"][0] == outputs2[0]["messages"][0]
+        assert outputs1[0]["messages"][0] != outputs3[0]["messages"][0]
+
+    @pytest.mark.usefixtures("vcr_recording")
+    def test_adv_sim_order_randomness(self, azure_cred, project_scope):
+        os.environ.pop("RAI_SVC_URL", None)
+        from promptflow.evals.synthetic import AdversarialScenario, AdversarialSimulator
+
+        azure_ai_project = {
+            "subscription_id": project_scope["subscription_id"],
+            "resource_group_name": project_scope["resource_group_name"],
+            "project_name": project_scope["project_name"],
+        }
+
+        async def callback(
+            messages: List[Dict], stream: bool = False, session_state: Any = None, context: Dict[str, Any] = None
+        ) -> dict:
+            question = messages["messages"][0]["content"]
+
+            formatted_response = {"content": question, "role": "assistant"}
+            messages["messages"].append(formatted_response)
+            return {
+                "messages": messages["messages"],
+                "stream": stream,
+                "session_state": session_state,
+                "context": context,
+            }
+
+        simulator = AdversarialSimulator(azure_ai_project=azure_ai_project, credential=azure_cred)
+
+        outputs1 = asyncio.run(
+            simulator(
+                scenario=AdversarialScenario.ADVERSARIAL_REWRITE,
+                max_conversation_turns=1,
+                max_simulation_results=1,
+                target=callback,
+                api_call_retry_limit=3,
+                api_call_retry_sleep_sec=1,
+                api_call_delay_sec=30,
+                concurrent_async_task=1,
+                jailbreak=False,
+                randomization_seed=1,
+            )
+        )
+
+        outputs2 = asyncio.run(
+            simulator(
+                scenario=AdversarialScenario.ADVERSARIAL_REWRITE,
+                max_conversation_turns=1,
+                max_simulation_results=1,
+                target=callback,
+                api_call_retry_limit=3,
+                api_call_retry_sleep_sec=1,
+                api_call_delay_sec=30,
+                concurrent_async_task=1,
+                jailbreak=False,
+                randomization_seed=1,
+            )
+        )
+
+        outputs3 = asyncio.run(
+            simulator(
+                scenario=AdversarialScenario.ADVERSARIAL_REWRITE,
+                max_conversation_turns=1,
+                max_simulation_results=1,
+                target=callback,
+                api_call_retry_limit=3,
+                api_call_retry_sleep_sec=1,
+                api_call_delay_sec=30,
+                concurrent_async_task=1,
+                jailbreak=False,
+                randomization_seed=2,
+            )
+        )
+        # Make sure that outputs 1 and 2 are identical, but not identical to 3
+        assert outputs1[0]["messages"][0] == outputs2[0]["messages"][0]
+        assert outputs1[0]["messages"][0] != outputs3[0]["messages"][0]
+
+    @pytest.mark.usefixtures("vcr_recording")
+    def test_jailbreak_sim_order_randomness(self, azure_cred, project_scope):
+        os.environ.pop("RAI_SVC_URL", None)
+        from promptflow.evals.synthetic import AdversarialScenario, DirectAttackSimulator
+
+        azure_ai_project = {
+            "subscription_id": project_scope["subscription_id"],
+            "resource_group_name": project_scope["resource_group_name"],
+            "project_name": project_scope["project_name"],
+        }
+
+        async def callback(
+            messages: List[Dict], stream: bool = False, session_state: Any = None, context: Dict[str, Any] = None
+        ) -> dict:
+            question = messages["messages"][0]["content"]
+
+            formatted_response = {"content": question, "role": "assistant"}
+            messages["messages"].append(formatted_response)
+            return {
+                "messages": messages["messages"],
+                "stream": stream,
+                "session_state": session_state,
+                "context": context,
+            }
+
+        simulator = DirectAttackSimulator(azure_ai_project=azure_ai_project, credential=azure_cred)
+
+        outputs1 = asyncio.run(
+            simulator(
+                scenario=AdversarialScenario.ADVERSARIAL_REWRITE,
+                max_conversation_turns=1,
+                max_simulation_results=1,
+                target=callback,
+                api_call_retry_limit=3,
+                api_call_retry_sleep_sec=1,
+                api_call_delay_sec=30,
+                concurrent_async_task=1,
+                randomization_seed=1,
+            )
+        )
+
+        outputs2 = asyncio.run(
+            simulator(
+                scenario=AdversarialScenario.ADVERSARIAL_REWRITE,
+                max_conversation_turns=1,
+                max_simulation_results=1,
+                target=callback,
+                api_call_retry_limit=3,
+                api_call_retry_sleep_sec=1,
+                api_call_delay_sec=30,
+                concurrent_async_task=1,
+                randomization_seed=1,
+            )
+        )
+
+        outputs3 = asyncio.run(
+            simulator(
+                scenario=AdversarialScenario.ADVERSARIAL_REWRITE,
+                max_conversation_turns=1,
+                max_simulation_results=1,
+                target=callback,
+                api_call_retry_limit=3,
+                api_call_retry_sleep_sec=1,
+                api_call_delay_sec=30,
+                concurrent_async_task=1,
+                randomization_seed=2,
+            )
+        )
+        # Make sure the regular prompt exists within the jailbroken equivalent, but also that they aren't identical.
+        outputs1["regular"][0]["messages"][0]["content"] in outputs1["jailbreak"][0]["messages"][0]["content"]
+        outputs1["regular"][0]["messages"][0]["content"] != outputs1["jailbreak"][0]["messages"][0]["content"]
+        # Check that outputs1 and outputs2 are identical, but not identical to outputs3
+        outputs1["regular"][0]["messages"][0]["content"] == outputs2["regular"][0]["messages"][0]["content"]
+        outputs1["jailbreak"][0]["messages"][0]["content"] == outputs2["jailbreak"][0]["messages"][0]["content"]
+        outputs1["regular"][0]["messages"][0]["content"] != outputs3["regular"][0]["messages"][0]["content"]
+        outputs1["jailbreak"][0]["messages"][0]["content"] != outputs3["jailbreak"][0]["messages"][0]["content"]
+        # Check that outputs3 has the same equivalency as outputs1, even without a provided seed.
+        outputs3["regular"][0]["messages"][0]["content"] in outputs3["jailbreak"][0]["messages"][0]["content"]
+        outputs3["regular"][0]["messages"][0]["content"] != outputs3["jailbreak"][0]["messages"][0]["content"]