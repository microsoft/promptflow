import json
import logging
import os
import pathlib
from unittest.mock import MagicMock, patch

import pytest

from promptflow.evals.evaluate import _utils as ev_utils
from promptflow.evals.evaluate._eval_run import EvalRun
from promptflow.evals.evaluate._evaluate import evaluate
from promptflow.evals.evaluators._f1_score._f1_score import F1ScoreEvaluator
from promptflow.recording.record_mode import is_live
from promptflow.tracing import _start_trace


@pytest.fixture
def data_file():
    data_path = os.path.join(pathlib.Path(__file__).parent.resolve(), "data")
    return os.path.join(data_path, "evaluate_test_data.jsonl")


@pytest.fixture
def questions_answers_file():
    data_path = os.path.join(pathlib.Path(__file__).parent.resolve(), "data")
    return os.path.join(data_path, "questions_answers.jsonl")


@pytest.fixture
def questions_file():
    data_path = os.path.join(pathlib.Path(__file__).parent.resolve(), "data")
    return os.path.join(data_path, "questions.jsonl")


@pytest.fixture
def setup_data(azure_ml_client, project_scope):
    tracking_uri = azure_ml_client.workspaces.get(project_scope["project_name"]).mlflow_tracking_uri
    run = EvalRun(
        run_name='test',
        tracking_uri=tracking_uri,
        subscription_id=project_scope["subscription_id"],
        group_name=project_scope["resource_group_name"],
        workspace_name=project_scope["project_name"],
        ml_client=azure_ml_client
    )
    yield
    run.end_run("FINISHED")


@pytest.mark.usefixtures("model_config", "recording_injection", "project_scope")
@pytest.mark.e2etest
class TestMetricsUpload(object):
    """End to end tests to check how the metrics were uploaded to cloud."""

    def _assert_no_errors_for_module(self, records, module_names):
        """Check there are no errors in the log."""
        error_messages = []
        if records:
            error_messages = [
                lg_rec.message
                for lg_rec in records
                if lg_rec.levelno == logging.WARNING and (lg_rec.name in module_names)
            ]
            assert not error_messages, "\n".join(error_messages)

    @pytest.mark.usefixtures("vcr_recording")
    def test_writing_to_run_history(self, setup_data, caplog):
        """Test logging data to RunHistory service."""
        logger = logging.getLogger(ev_utils.__name__)
        # All loggers, having promptflow. prefix will have "promptflow" logger
        # as a parent. This logger does not propagate the logs and cannot be
        # captured by caplog. Here we will skip this logger to capture logs.
        logger.parent = logging.root
        # Just for sanity check let us make sure that the logging actually works
        mock_response = MagicMock()
        mock_response.status_code = 418
        with patch("promptflow.evals.evaluate._eval_run.EvalRun.request_with_retry", return_value=mock_response):
            ev_utils._write_properties_to_run_history({"test": 42})
            assert any(lg_rec.levelno == logging.ERROR for lg_rec in caplog.records), "The error log was not captured!"
        caplog.clear()
        ev_utils._write_properties_to_run_history({"test": 42})
        self._assert_no_errors_for_module(caplog.records, [ev_utils.__name__])

    @pytest.mark.usefixtures("vcr_recording")
    def test_logging_metrics(self, setup_data, caplog):
        """Test logging metrics."""
        logger = logging.getLogger(EvalRun.__module__)
        # All loggers, having promptflow. prefix will have "promptflow" logger
        # as a parent. This logger does not propagate the logs and cannot be
        # captured by caplog. Here we will skip this logger to capture logs.
        logger.parent = logging.root
        ev_run = EvalRun.get_instance()
        mock_response = MagicMock()
        mock_response.status_code = 418
        with patch("promptflow.evals.evaluate._eval_run.EvalRun.request_with_retry", return_value=mock_response):
            ev_run.log_metric("f1", 0.54)
            assert any(
                lg_rec.levelno == logging.WARNING for lg_rec in caplog.records), "The error log was not captured!"
        caplog.clear()
        ev_run.log_metric("f1", 0.54)
        self._assert_no_errors_for_module(caplog.records, EvalRun.__module__)

    @pytest.mark.usefixtures("vcr_recording")
    def test_log_artifact(self, setup_data, caplog, tmp_path):
        """Test uploading artifact to the service."""
        logger = logging.getLogger(EvalRun.__module__)
        # All loggers, having promptflow. prefix will have "promptflow" logger
        # as a parent. This logger does not propagate the logs and cannot be
        # captured by caplog. Here we will skip this logger to capture logs.
        logger.parent = logging.root
        ev_run = EvalRun.get_instance()
        mock_response = MagicMock()
        mock_response.status_code = 418
        with open(os.path.join(tmp_path, EvalRun.EVALUATION_ARTIFACT), 'w') as fp:
            json.dump({'f1': 0.5}, fp)
        os.makedirs(os.path.join(tmp_path, 'internal_dir'), exist_ok=True)
        with open(os.path.join(tmp_path, 'internal_dir', 'test.json'), 'w') as fp:
            json.dump({'internal_f1': 0.6}, fp)
        with patch('promptflow.evals.evaluate._eval_run.EvalRun.request_with_retry', return_value=mock_response):
            ev_run.log_artifact(tmp_path)
            assert any(
                lg_rec.levelno == logging.WARNING for lg_rec in caplog.records), "The error log was not captured!"
        caplog.clear()
        ev_run.log_artifact(tmp_path)
        self._assert_no_errors_for_module(caplog.records, EvalRun.__module__)

<<<<<<< HEAD
    @pytest.mark.performance_target_test
    @pytest.mark.skipif(
        condition=not is_live(),
        reason="promptflow run create files with random names, which cannot be recorded. See work item 3305909."
    )
=======
>>>>>>> c62f31fd
    @pytest.mark.usefixtures("vcr_recording")
    def test_e2e_run_target_fn(self, caplog, project_scope, questions_answers_file, monkeypatch):
        """Test evaluation run logging."""
        # Afer re-recording this test, please make sure, that the cassette contains the POST
        # request ending by 00000/rundata and it has status 200.
        # Also make sure that the cosmos request ending by workspaces/00000/TraceSessions
        # and log metric call anding on /mlflow/runs/log-metric are also present.
        # pytest-cov generates coverage files, which are being uploaded. When recording tests,
        # make sure to enable coverage, check that .coverage.sanitized-suffix is present
        # in the cassette.

        # We cannot define target in this file as pytest will load
        # all modules in test folder and target_fn will be imported from the first
        # module named test_evaluate and it will be a different module in unit test
        # folder. By keeping function in separate file we guarantee, it will be loaded
        # from there.
        logger = logging.getLogger(EvalRun.__module__)
        # Switch off tracing as it is running in the second thread, wile
        # thread pool executor is not compatible with VCR.py.
        if not is_live():
            monkeypatch.setattr(_start_trace, '_is_devkit_installed', lambda: False)
        # All loggers, having promptflow. prefix will have "promptflow" logger
        # as a parent. This logger does not propagate the logs and cannot be
        # captured by caplog. Here we will skip this logger to capture logs.
        logger.parent = logging.root
        from .target_fn import target_fn

        f1_score_eval = F1ScoreEvaluator()
        evaluate(
            data=questions_answers_file,
            target=target_fn,
            evaluators={"f1": f1_score_eval},
            azure_ai_project=project_scope,
        )
        self._assert_no_errors_for_module(caplog.records, (ev_utils.__name__, EvalRun.__module__))

<<<<<<< HEAD
    @pytest.mark.performance_evaluator_test
    @pytest.mark.skipif(
        condition=not is_live(),
        reason="promptflow run create files with random names, which cannot be recorded. See work item 3305909."
    )
=======
>>>>>>> c62f31fd
    @pytest.mark.usefixtures("vcr_recording")
    def test_e2e_run(self, caplog, project_scope, questions_answers_file, monkeypatch):
        """Test evaluation run logging."""
        # Afer re-recording this test, please make sure, that the cassette contains the POST
        # request ending by /BulkRuns/create.
        # Also make sure that the cosmos request ending by workspaces/00000/TraceSessions
        # is also present.
        # pytest-cov generates coverage files, which are being uploaded. When recording tests,
        # make sure to enable coverage, check that .coverage.sanitized-suffix is present
        # in the cassette.
        logger = logging.getLogger(EvalRun.__module__)
        # All loggers, having promptflow. prefix will have "promptflow" logger
        # as a parent. This logger does not propagate the logs and cannot be
        # captured by caplog. Here we will skip this logger to capture logs.
        logger.parent = logging.root
        # Switch off tracing as it is running in the second thread, wile
        # thread pool executor is not compatible with VCR.py.
        if not is_live():
            monkeypatch.setattr(_start_trace, '_is_devkit_installed', lambda: False)
        f1_score_eval = F1ScoreEvaluator()
        evaluate(data=questions_answers_file, evaluators={"f1": f1_score_eval}, azure_ai_project=project_scope,)
        self._assert_no_errors_for_module(caplog.records, (ev_utils.__name__, EvalRun.__module__))
<|MERGE_RESOLUTION|>--- conflicted
+++ resolved
@@ -1,200 +1,186 @@
-import json
-import logging
-import os
-import pathlib
-from unittest.mock import MagicMock, patch
-
-import pytest
-
-from promptflow.evals.evaluate import _utils as ev_utils
-from promptflow.evals.evaluate._eval_run import EvalRun
-from promptflow.evals.evaluate._evaluate import evaluate
-from promptflow.evals.evaluators._f1_score._f1_score import F1ScoreEvaluator
-from promptflow.recording.record_mode import is_live
-from promptflow.tracing import _start_trace
-
-
-@pytest.fixture
-def data_file():
-    data_path = os.path.join(pathlib.Path(__file__).parent.resolve(), "data")
-    return os.path.join(data_path, "evaluate_test_data.jsonl")
-
-
-@pytest.fixture
-def questions_answers_file():
-    data_path = os.path.join(pathlib.Path(__file__).parent.resolve(), "data")
-    return os.path.join(data_path, "questions_answers.jsonl")
-
-
-@pytest.fixture
-def questions_file():
-    data_path = os.path.join(pathlib.Path(__file__).parent.resolve(), "data")
-    return os.path.join(data_path, "questions.jsonl")
-
-
-@pytest.fixture
-def setup_data(azure_ml_client, project_scope):
-    tracking_uri = azure_ml_client.workspaces.get(project_scope["project_name"]).mlflow_tracking_uri
-    run = EvalRun(
-        run_name='test',
-        tracking_uri=tracking_uri,
-        subscription_id=project_scope["subscription_id"],
-        group_name=project_scope["resource_group_name"],
-        workspace_name=project_scope["project_name"],
-        ml_client=azure_ml_client
-    )
-    yield
-    run.end_run("FINISHED")
-
-
-@pytest.mark.usefixtures("model_config", "recording_injection", "project_scope")
-@pytest.mark.e2etest
-class TestMetricsUpload(object):
-    """End to end tests to check how the metrics were uploaded to cloud."""
-
-    def _assert_no_errors_for_module(self, records, module_names):
-        """Check there are no errors in the log."""
-        error_messages = []
-        if records:
-            error_messages = [
-                lg_rec.message
-                for lg_rec in records
-                if lg_rec.levelno == logging.WARNING and (lg_rec.name in module_names)
-            ]
-            assert not error_messages, "\n".join(error_messages)
-
-    @pytest.mark.usefixtures("vcr_recording")
-    def test_writing_to_run_history(self, setup_data, caplog):
-        """Test logging data to RunHistory service."""
-        logger = logging.getLogger(ev_utils.__name__)
-        # All loggers, having promptflow. prefix will have "promptflow" logger
-        # as a parent. This logger does not propagate the logs and cannot be
-        # captured by caplog. Here we will skip this logger to capture logs.
-        logger.parent = logging.root
-        # Just for sanity check let us make sure that the logging actually works
-        mock_response = MagicMock()
-        mock_response.status_code = 418
-        with patch("promptflow.evals.evaluate._eval_run.EvalRun.request_with_retry", return_value=mock_response):
-            ev_utils._write_properties_to_run_history({"test": 42})
-            assert any(lg_rec.levelno == logging.ERROR for lg_rec in caplog.records), "The error log was not captured!"
-        caplog.clear()
-        ev_utils._write_properties_to_run_history({"test": 42})
-        self._assert_no_errors_for_module(caplog.records, [ev_utils.__name__])
-
-    @pytest.mark.usefixtures("vcr_recording")
-    def test_logging_metrics(self, setup_data, caplog):
-        """Test logging metrics."""
-        logger = logging.getLogger(EvalRun.__module__)
-        # All loggers, having promptflow. prefix will have "promptflow" logger
-        # as a parent. This logger does not propagate the logs and cannot be
-        # captured by caplog. Here we will skip this logger to capture logs.
-        logger.parent = logging.root
-        ev_run = EvalRun.get_instance()
-        mock_response = MagicMock()
-        mock_response.status_code = 418
-        with patch("promptflow.evals.evaluate._eval_run.EvalRun.request_with_retry", return_value=mock_response):
-            ev_run.log_metric("f1", 0.54)
-            assert any(
-                lg_rec.levelno == logging.WARNING for lg_rec in caplog.records), "The error log was not captured!"
-        caplog.clear()
-        ev_run.log_metric("f1", 0.54)
-        self._assert_no_errors_for_module(caplog.records, EvalRun.__module__)
-
-    @pytest.mark.usefixtures("vcr_recording")
-    def test_log_artifact(self, setup_data, caplog, tmp_path):
-        """Test uploading artifact to the service."""
-        logger = logging.getLogger(EvalRun.__module__)
-        # All loggers, having promptflow. prefix will have "promptflow" logger
-        # as a parent. This logger does not propagate the logs and cannot be
-        # captured by caplog. Here we will skip this logger to capture logs.
-        logger.parent = logging.root
-        ev_run = EvalRun.get_instance()
-        mock_response = MagicMock()
-        mock_response.status_code = 418
-        with open(os.path.join(tmp_path, EvalRun.EVALUATION_ARTIFACT), 'w') as fp:
-            json.dump({'f1': 0.5}, fp)
-        os.makedirs(os.path.join(tmp_path, 'internal_dir'), exist_ok=True)
-        with open(os.path.join(tmp_path, 'internal_dir', 'test.json'), 'w') as fp:
-            json.dump({'internal_f1': 0.6}, fp)
-        with patch('promptflow.evals.evaluate._eval_run.EvalRun.request_with_retry', return_value=mock_response):
-            ev_run.log_artifact(tmp_path)
-            assert any(
-                lg_rec.levelno == logging.WARNING for lg_rec in caplog.records), "The error log was not captured!"
-        caplog.clear()
-        ev_run.log_artifact(tmp_path)
-        self._assert_no_errors_for_module(caplog.records, EvalRun.__module__)
-
-<<<<<<< HEAD
-    @pytest.mark.performance_target_test
-    @pytest.mark.skipif(
-        condition=not is_live(),
-        reason="promptflow run create files with random names, which cannot be recorded. See work item 3305909."
-    )
-=======
->>>>>>> c62f31fd
-    @pytest.mark.usefixtures("vcr_recording")
-    def test_e2e_run_target_fn(self, caplog, project_scope, questions_answers_file, monkeypatch):
-        """Test evaluation run logging."""
-        # Afer re-recording this test, please make sure, that the cassette contains the POST
-        # request ending by 00000/rundata and it has status 200.
-        # Also make sure that the cosmos request ending by workspaces/00000/TraceSessions
-        # and log metric call anding on /mlflow/runs/log-metric are also present.
-        # pytest-cov generates coverage files, which are being uploaded. When recording tests,
-        # make sure to enable coverage, check that .coverage.sanitized-suffix is present
-        # in the cassette.
-
-        # We cannot define target in this file as pytest will load
-        # all modules in test folder and target_fn will be imported from the first
-        # module named test_evaluate and it will be a different module in unit test
-        # folder. By keeping function in separate file we guarantee, it will be loaded
-        # from there.
-        logger = logging.getLogger(EvalRun.__module__)
-        # Switch off tracing as it is running in the second thread, wile
-        # thread pool executor is not compatible with VCR.py.
-        if not is_live():
-            monkeypatch.setattr(_start_trace, '_is_devkit_installed', lambda: False)
-        # All loggers, having promptflow. prefix will have "promptflow" logger
-        # as a parent. This logger does not propagate the logs and cannot be
-        # captured by caplog. Here we will skip this logger to capture logs.
-        logger.parent = logging.root
-        from .target_fn import target_fn
-
-        f1_score_eval = F1ScoreEvaluator()
-        evaluate(
-            data=questions_answers_file,
-            target=target_fn,
-            evaluators={"f1": f1_score_eval},
-            azure_ai_project=project_scope,
-        )
-        self._assert_no_errors_for_module(caplog.records, (ev_utils.__name__, EvalRun.__module__))
-
-<<<<<<< HEAD
-    @pytest.mark.performance_evaluator_test
-    @pytest.mark.skipif(
-        condition=not is_live(),
-        reason="promptflow run create files with random names, which cannot be recorded. See work item 3305909."
-    )
-=======
->>>>>>> c62f31fd
-    @pytest.mark.usefixtures("vcr_recording")
-    def test_e2e_run(self, caplog, project_scope, questions_answers_file, monkeypatch):
-        """Test evaluation run logging."""
-        # Afer re-recording this test, please make sure, that the cassette contains the POST
-        # request ending by /BulkRuns/create.
-        # Also make sure that the cosmos request ending by workspaces/00000/TraceSessions
-        # is also present.
-        # pytest-cov generates coverage files, which are being uploaded. When recording tests,
-        # make sure to enable coverage, check that .coverage.sanitized-suffix is present
-        # in the cassette.
-        logger = logging.getLogger(EvalRun.__module__)
-        # All loggers, having promptflow. prefix will have "promptflow" logger
-        # as a parent. This logger does not propagate the logs and cannot be
-        # captured by caplog. Here we will skip this logger to capture logs.
-        logger.parent = logging.root
-        # Switch off tracing as it is running in the second thread, wile
-        # thread pool executor is not compatible with VCR.py.
-        if not is_live():
-            monkeypatch.setattr(_start_trace, '_is_devkit_installed', lambda: False)
-        f1_score_eval = F1ScoreEvaluator()
-        evaluate(data=questions_answers_file, evaluators={"f1": f1_score_eval}, azure_ai_project=project_scope,)
-        self._assert_no_errors_for_module(caplog.records, (ev_utils.__name__, EvalRun.__module__))
+import json
+import logging
+import os
+import pathlib
+from unittest.mock import MagicMock, patch
+
+import pytest
+
+from promptflow.evals.evaluate import _utils as ev_utils
+from promptflow.evals.evaluate._eval_run import EvalRun
+from promptflow.evals.evaluate._evaluate import evaluate
+from promptflow.evals.evaluators._f1_score._f1_score import F1ScoreEvaluator
+from promptflow.recording.record_mode import is_live
+from promptflow.tracing import _start_trace
+
+
+@pytest.fixture
+def data_file():
+    data_path = os.path.join(pathlib.Path(__file__).parent.resolve(), "data")
+    return os.path.join(data_path, "evaluate_test_data.jsonl")
+
+
+@pytest.fixture
+def questions_answers_file():
+    data_path = os.path.join(pathlib.Path(__file__).parent.resolve(), "data")
+    return os.path.join(data_path, "questions_answers.jsonl")
+
+
+@pytest.fixture
+def questions_file():
+    data_path = os.path.join(pathlib.Path(__file__).parent.resolve(), "data")
+    return os.path.join(data_path, "questions.jsonl")
+
+
+@pytest.fixture
+def setup_data(azure_ml_client, project_scope):
+    tracking_uri = azure_ml_client.workspaces.get(project_scope["project_name"]).mlflow_tracking_uri
+    run = EvalRun(
+        run_name='test',
+        tracking_uri=tracking_uri,
+        subscription_id=project_scope["subscription_id"],
+        group_name=project_scope["resource_group_name"],
+        workspace_name=project_scope["project_name"],
+        ml_client=azure_ml_client
+    )
+    yield
+    run.end_run("FINISHED")
+
+
+@pytest.mark.usefixtures("model_config", "recording_injection", "project_scope")
+@pytest.mark.e2etest
+class TestMetricsUpload(object):
+    """End to end tests to check how the metrics were uploaded to cloud."""
+
+    def _assert_no_errors_for_module(self, records, module_names):
+        """Check there are no errors in the log."""
+        error_messages = []
+        if records:
+            error_messages = [
+                lg_rec.message
+                for lg_rec in records
+                if lg_rec.levelno == logging.WARNING and (lg_rec.name in module_names)
+            ]
+            assert not error_messages, "\n".join(error_messages)
+
+    @pytest.mark.usefixtures("vcr_recording")
+    def test_writing_to_run_history(self, setup_data, caplog):
+        """Test logging data to RunHistory service."""
+        logger = logging.getLogger(ev_utils.__name__)
+        # All loggers, having promptflow. prefix will have "promptflow" logger
+        # as a parent. This logger does not propagate the logs and cannot be
+        # captured by caplog. Here we will skip this logger to capture logs.
+        logger.parent = logging.root
+        # Just for sanity check let us make sure that the logging actually works
+        mock_response = MagicMock()
+        mock_response.status_code = 418
+        with patch("promptflow.evals.evaluate._eval_run.EvalRun.request_with_retry", return_value=mock_response):
+            ev_utils._write_properties_to_run_history({"test": 42})
+            assert any(lg_rec.levelno == logging.ERROR for lg_rec in caplog.records), "The error log was not captured!"
+        caplog.clear()
+        ev_utils._write_properties_to_run_history({"test": 42})
+        self._assert_no_errors_for_module(caplog.records, [ev_utils.__name__])
+
+    @pytest.mark.usefixtures("vcr_recording")
+    def test_logging_metrics(self, setup_data, caplog):
+        """Test logging metrics."""
+        logger = logging.getLogger(EvalRun.__module__)
+        # All loggers, having promptflow. prefix will have "promptflow" logger
+        # as a parent. This logger does not propagate the logs and cannot be
+        # captured by caplog. Here we will skip this logger to capture logs.
+        logger.parent = logging.root
+        ev_run = EvalRun.get_instance()
+        mock_response = MagicMock()
+        mock_response.status_code = 418
+        with patch("promptflow.evals.evaluate._eval_run.EvalRun.request_with_retry", return_value=mock_response):
+            ev_run.log_metric("f1", 0.54)
+            assert any(
+                lg_rec.levelno == logging.WARNING for lg_rec in caplog.records), "The error log was not captured!"
+        caplog.clear()
+        ev_run.log_metric("f1", 0.54)
+        self._assert_no_errors_for_module(caplog.records, EvalRun.__module__)
+
+    @pytest.mark.usefixtures("vcr_recording")
+    def test_log_artifact(self, setup_data, caplog, tmp_path):
+        """Test uploading artifact to the service."""
+        logger = logging.getLogger(EvalRun.__module__)
+        # All loggers, having promptflow. prefix will have "promptflow" logger
+        # as a parent. This logger does not propagate the logs and cannot be
+        # captured by caplog. Here we will skip this logger to capture logs.
+        logger.parent = logging.root
+        ev_run = EvalRun.get_instance()
+        mock_response = MagicMock()
+        mock_response.status_code = 418
+        with open(os.path.join(tmp_path, EvalRun.EVALUATION_ARTIFACT), 'w') as fp:
+            json.dump({'f1': 0.5}, fp)
+        os.makedirs(os.path.join(tmp_path, 'internal_dir'), exist_ok=True)
+        with open(os.path.join(tmp_path, 'internal_dir', 'test.json'), 'w') as fp:
+            json.dump({'internal_f1': 0.6}, fp)
+        with patch('promptflow.evals.evaluate._eval_run.EvalRun.request_with_retry', return_value=mock_response):
+            ev_run.log_artifact(tmp_path)
+            assert any(
+                lg_rec.levelno == logging.WARNING for lg_rec in caplog.records), "The error log was not captured!"
+        caplog.clear()
+        ev_run.log_artifact(tmp_path)
+        self._assert_no_errors_for_module(caplog.records, EvalRun.__module__)
+
+    @pytest.mark.performance_target_test
+    @pytest.mark.usefixtures("vcr_recording")
+    def test_e2e_run_target_fn(self, caplog, project_scope, questions_answers_file, monkeypatch):
+        """Test evaluation run logging."""
+        # Afer re-recording this test, please make sure, that the cassette contains the POST
+        # request ending by 00000/rundata and it has status 200.
+        # Also make sure that the cosmos request ending by workspaces/00000/TraceSessions
+        # and log metric call anding on /mlflow/runs/log-metric are also present.
+        # pytest-cov generates coverage files, which are being uploaded. When recording tests,
+        # make sure to enable coverage, check that .coverage.sanitized-suffix is present
+        # in the cassette.
+
+        # We cannot define target in this file as pytest will load
+        # all modules in test folder and target_fn will be imported from the first
+        # module named test_evaluate and it will be a different module in unit test
+        # folder. By keeping function in separate file we guarantee, it will be loaded
+        # from there.
+        logger = logging.getLogger(EvalRun.__module__)
+        # Switch off tracing as it is running in the second thread, wile
+        # thread pool executor is not compatible with VCR.py.
+        if not is_live():
+            monkeypatch.setattr(_start_trace, '_is_devkit_installed', lambda: False)
+        # All loggers, having promptflow. prefix will have "promptflow" logger
+        # as a parent. This logger does not propagate the logs and cannot be
+        # captured by caplog. Here we will skip this logger to capture logs.
+        logger.parent = logging.root
+        from .target_fn import target_fn
+
+        f1_score_eval = F1ScoreEvaluator()
+        evaluate(
+            data=questions_answers_file,
+            target=target_fn,
+            evaluators={"f1": f1_score_eval},
+            azure_ai_project=project_scope,
+        )
+        self._assert_no_errors_for_module(caplog.records, (ev_utils.__name__, EvalRun.__module__))
+
+    @pytest.mark.performance_evaluator_test
+    @pytest.mark.usefixtures("vcr_recording")
+    def test_e2e_run(self, caplog, project_scope, questions_answers_file, monkeypatch):
+        """Test evaluation run logging."""
+        # Afer re-recording this test, please make sure, that the cassette contains the POST
+        # request ending by /BulkRuns/create.
+        # Also make sure that the cosmos request ending by workspaces/00000/TraceSessions
+        # is also present.
+        # pytest-cov generates coverage files, which are being uploaded. When recording tests,
+        # make sure to enable coverage, check that .coverage.sanitized-suffix is present
+        # in the cassette.
+        logger = logging.getLogger(EvalRun.__module__)
+        # All loggers, having promptflow. prefix will have "promptflow" logger
+        # as a parent. This logger does not propagate the logs and cannot be
+        # captured by caplog. Here we will skip this logger to capture logs.
+        logger.parent = logging.root
+        # Switch off tracing as it is running in the second thread, wile
+        # thread pool executor is not compatible with VCR.py.
+        if not is_live():
+            monkeypatch.setattr(_start_trace, '_is_devkit_installed', lambda: False)
+        f1_score_eval = F1ScoreEvaluator()
+        evaluate(data=questions_answers_file, evaluators={"f1": f1_score_eval}, azure_ai_project=project_scope,)
+        self._assert_no_errors_for_module(caplog.records, (ev_utils.__name__, EvalRun.__module__))