import json
import logging
import os
import time
from unittest.mock import MagicMock, patch
from uuid import uuid4

import jwt
import pytest

import promptflow.evals.evaluate._utils as ev_utils
from promptflow.azure._utils._token_cache import ArmTokenCache
from promptflow.evals.evaluate._eval_run import EvalRun, Singleton


@pytest.fixture
def setup_data():
    """Make sure, we will destroy the EvalRun instance as it is singleton."""
    yield
    Singleton._instances.clear()


def generate_mock_token():
    expiration_time = time.time() + 3600  # 1 hour in the future
    return jwt.encode({"exp": expiration_time}, "secret", algorithm="HS256")


@pytest.mark.unittest
@patch.object(ArmTokenCache, "_fetch_token", return_value=generate_mock_token())
class TestEvalRun:
    """Unit tests for the eval-run object."""

    @pytest.mark.parametrize(
        "status,should_raise", [("KILLED", False), ("WRONG_STATUS", True), ("FINISHED", False), ("FAILED", False)]
    )
    def test_end_raises(self, token_mock, setup_data, status, should_raise, caplog):
        """Test that end run raises exception if incorrect status is set."""
        mock_session = MagicMock()
        mock_response = MagicMock()
        mock_response.status_code = 200
        mock_response.json.return_value = {
            "run": {
                "info": {
                    "run_id": str(uuid4()),
                    "experiment_id": str(uuid4()),
                    "run_name": str(uuid4())
                }
            }
        }
        mock_session.request.return_value = mock_response
        with patch("promptflow.evals.evaluate._eval_run.requests.Session", return_value=mock_session):
            run = EvalRun(
                run_name=None,
                tracking_uri="www.microsoft.com",
                subscription_id="mock",
                group_name="mock",
                workspace_name="mock",
                ml_client=MagicMock(),
            )
            if should_raise:
                with pytest.raises(ValueError) as cm:
                    run.end_run(status)
                assert status in cm.value.args[0]
            else:
                run.end_run(status)
                assert len(caplog.records) == 0

    def test_run_logs_if_terminated(self, token_mock, setup_data, caplog):
        """Test that run warn user if we are trying to terminate it twice."""
        mock_session = MagicMock()
        mock_response = MagicMock()
        mock_response.status_code = 200
        mock_response.json.return_value = {
            "run": {
                "info": {
                    "run_id": str(uuid4()),
                    "experiment_id": str(uuid4()),
                    "run_name": str(uuid4())
                }
            }
        }
        mock_session.request.return_value = mock_response
        with patch("promptflow.evals.evaluate._eval_run.requests.Session", return_value=mock_session):
            logger = logging.getLogger(EvalRun.__module__)
            # All loggers, having promptflow. prefix will have "promptflow" logger
            # as a parent. This logger does not propagate the logs and cannot be
            # captured by caplog. Here we will skip this logger to capture logs.
            logger.parent = logging.root
            run = EvalRun(
                run_name=None,
                tracking_uri="www.microsoft.com",
                subscription_id="mock",
                group_name="mock",
                workspace_name="mock",
                ml_client=MagicMock(),
            )
            run.end_run("KILLED")
            run.end_run("KILLED")
            assert len(caplog.records) == 1
            assert "Unable to stop run because it was already terminated." in caplog.records[0].message

    def test_end_logs_if_fails(self, token_mock, setup_data, caplog):
        """Test that if the terminal status setting was failed, it is logged."""
        mock_session = MagicMock()
        mock_response_start = MagicMock()
        mock_response_start.status_code = 200
        mock_response_start.json.return_value = {
            "run": {
                "info": {
                    "run_id": str(uuid4()),
                    "experiment_id": str(uuid4()),
                    "run_name": str(uuid4())
                }
            }
        }
        mock_response_end = MagicMock()
        mock_response_end.status_code = 500
        mock_session.request.side_effect = [mock_response_start, mock_response_end]
        with patch("promptflow.evals.evaluate._eval_run.requests.Session", return_value=mock_session):
            logger = logging.getLogger(EvalRun.__module__)
            # All loggers, having promptflow. prefix will have "promptflow" logger
            # as a parent. This logger does not propagate the logs and cannot be
            # captured by caplog. Here we will skip this logger to capture logs.
            logger.parent = logging.root
            run = EvalRun(
                run_name=None,
                tracking_uri="www.microsoft.com",
                subscription_id="mock",
                group_name="mock",
                workspace_name="mock",
                ml_client=MagicMock(),
            )
            run.end_run("FINISHED")
            assert len(caplog.records) == 1
            assert "Unable to terminate the run." in caplog.records[0].message

    def test_start_run_fails(self, token_mock, setup_data, caplog):
        """Test that there are log messges if run was not started."""
        mock_session = MagicMock()
        mock_response_start = MagicMock()
        mock_response_start.status_code = 500
        mock_response_start.text = "Mock internal service error."
        mock_session.request.return_value = mock_response_start
        with patch("promptflow.evals.evaluate._eval_run.requests.Session", return_value=mock_session):
            logger = logging.getLogger(EvalRun.__module__)
            # All loggers, having promptflow. prefix will have "promptflow" logger
            # as a parent. This logger does not propagate the logs and cannot be
            # captured by caplog. Here we will skip this logger to capture logs.
            logger.parent = logging.root
            run = EvalRun(
                run_name=None,
                tracking_uri="www.microsoft.com",
                subscription_id="mock",
                group_name="mock",
                workspace_name="mock",
                ml_client=MagicMock(),
            )
            assert len(caplog.records) == 1
            assert "500" in caplog.records[0].message
            assert mock_response_start.text in caplog.records[0].message
            assert "The results will be saved locally" in caplog.records[0].message
            caplog.clear()
            # Log artifact
            run.log_artifact("test")
            assert len(caplog.records) == 1
            assert "Unable to log artifact because the run failed to start." in caplog.records[0].message
            caplog.clear()
            # Log metric
            run.log_metric("a", 42)
            assert len(caplog.records) == 1
            assert "Unable to log metric because the run failed to start." in caplog.records[0].message
            caplog.clear()
            # End run
            run.end_run("FINISHED")
            assert len(caplog.records) == 1
            assert "Unable to stop run because the run failed to start." in caplog.records[0].message
            caplog.clear()

    @pytest.mark.parametrize("destroy_run,runs_are_the_same", [(False, True), (True, False)])
    @patch("promptflow.evals.evaluate._eval_run.requests.Session")
    def test_singleton(self, mock_session_cls, token_mock, setup_data, destroy_run, runs_are_the_same):
        """Test that the EvalRun is actually a singleton."""
        mock_response = MagicMock()
        mock_response.status_code = 200
        mock_response.json.side_effect = [
            {
                "run": {
                    "info": {
                        "run_id": str(uuid4()),
                        "experiment_id": str(uuid4()),
                        "run_name": str(uuid4())
                    }
                }
            },
            {
                "run": {
                    "info": {
                        "run_id": str(uuid4()),
                        "experiment_id": str(uuid4()),
                        "run_name": str(uuid4())
                    }
                }
            },
        ]
        mock_session = MagicMock()
        mock_session.request.return_value = mock_response
        mock_session_cls.return_value = mock_session
        run = EvalRun(
            run_name="run",
            tracking_uri="www.microsoft.com",
            subscription_id="mock",
            group_name="mock",
            workspace_name="mock",
            ml_client=MagicMock(),
        )
        id1 = id(run)
        if destroy_run:
            run.end_run("FINISHED")
        id2 = id(
            EvalRun(
                run_name="run",
                tracking_uri="www.microsoft.com",
                subscription_id="mock",
                group_name="mock",
                workspace_name="mock",
                ml_client=MagicMock(),
            )
        )
        assert (id1 == id2) == runs_are_the_same

    @patch("promptflow.evals.evaluate._eval_run.requests.Session")
    def test_run_name(self, mock_session_cls, token_mock, setup_data):
        """Test that the run name is the same as ID if name is not given."""
        mock_response = MagicMock()
        mock_response.status_code = 200
        mock_response.json.return_value = {
            "run": {
                "info": {
                    "run_id": str(uuid4()),
                    "experiment_id": str(uuid4()),
                    "run_name": str(uuid4())
                }
            }
        }
        mock_session = MagicMock()
        mock_session.request.return_value = mock_response
        mock_session_cls.return_value = mock_session
        run = EvalRun(
            run_name=None,
            tracking_uri="www.microsoft.com",
            subscription_id="mock",
            group_name="mock",
            workspace_name="mock",
            ml_client=MagicMock(),
        )
<<<<<<< HEAD
        assert run.info.run_id == mock_response.json.return_value['run']['info']['run_id']
        assert run.info.experiment_id == mock_response.json.return_value[
            'run']['info']['experiment_id']
        assert run.info.run_name == mock_response.json.return_value['run']['info']["run_name"]
=======
        assert run.info.run_id == mock_response.json.return_value["run"]["info"]["run_id"]
        assert run.info.experiment_id == mock_response.json.return_value["run"]["info"]["experiment_id"]
        assert run.name == run.info.run_id
>>>>>>> e0a78153

    @patch("promptflow.evals.evaluate._eval_run.requests.Session")
    def test_run_with_name(self, mock_session_cls, token_mock, setup_data):
        """Test that the run name is not the same as id if it is given."""
        mock_response = MagicMock()
        mock_response.status_code = 200
        mock_response.json.return_value = {
            "run": {
                "info": {
                    "run_id": str(uuid4()),
                    "experiment_id": str(uuid4()),
                    "run_name": 'test'
                }
            }
        }
        mock_session = MagicMock()
        mock_session.request.return_value = mock_response
        mock_session_cls.return_value = mock_session
        run = EvalRun(
            run_name="test",
            tracking_uri="www.microsoft.com",
            subscription_id="mock",
            group_name="mock",
            workspace_name="mock",
            ml_client=MagicMock(),
        )
<<<<<<< HEAD
        assert run.info.run_id == mock_response.json.return_value['run']['info']['run_id']
        assert run.info.experiment_id == mock_response.json.return_value[
            'run']['info']['experiment_id']
        assert run.info.run_name == 'test'
        assert run.info.run_name != run.info.run_id
=======
        assert run.info.run_id == mock_response.json.return_value["run"]["info"]["run_id"]
        assert run.info.experiment_id == mock_response.json.return_value["run"]["info"]["experiment_id"]
        assert run.name == "test"
        assert run.name != run.info.run_id
>>>>>>> e0a78153

    @patch("promptflow.evals.evaluate._eval_run.requests.Session")
    def test_get_urls(self, mock_session_cls, token_mock, setup_data):
        """Test getting url-s from eval run."""
        mock_response = MagicMock()
        mock_response.status_code = 200
        mock_response.json.return_value = {
            "run": {
                "info": {
                    "run_id": str(uuid4()),
                    "experiment_id": str(uuid4()),
                    "run_name": str(uuid4())
                }
            }
        }
        mock_session = MagicMock()
        mock_session.request.return_value = mock_response
        mock_session_cls.return_value = mock_session
        run = EvalRun(
            run_name="test",
            tracking_uri=(
                "https://region.api.azureml.ms/mlflow/v2.0/subscriptions"
                "/000000-0000-0000-0000-0000000/resourceGroups/mock-rg-region"
                "/providers/Microsoft.MachineLearningServices"
                "/workspaces/mock-ws-region"
            ),
            subscription_id="000000-0000-0000-0000-0000000",
            group_name="mock-rg-region",
            workspace_name="mock-ws-region",
            ml_client=MagicMock(),
        )
        assert run.get_run_history_uri() == (
            "https://region.api.azureml.ms/history/v1.0/subscriptions"
            "/000000-0000-0000-0000-0000000/resourceGroups/mock-rg-region"
            "/providers/Microsoft.MachineLearningServices"
            "/workspaces/mock-ws-region/experimentids/"
            f"{run.info.experiment_id}/runs/{run.info.run_id}"
        ), "Wrong RunHistory URL"
        assert run.get_artifacts_uri() == (
            "https://region.api.azureml.ms/history/v1.0/subscriptions"
            "/000000-0000-0000-0000-0000000/resourceGroups/mock-rg-region"
            "/providers/Microsoft.MachineLearningServices"
            "/workspaces/mock-ws-region/experimentids/"
            f"{run.info.experiment_id}/runs/{run.info.run_id}"
            "/artifacts/batch/metadata"
        ), "Wrong Artifacts URL"
        assert run.get_metrics_url() == (
            "https://region.api.azureml.ms/mlflow/v2.0/subscriptions"
            "/000000-0000-0000-0000-0000000/resourceGroups/mock-rg-region"
            "/providers/Microsoft.MachineLearningServices"
            "/workspaces/mock-ws-region/api/2.0/mlflow/runs/log-metric"
        ), "Wrong Metrics URL"

    @pytest.mark.parametrize(
<<<<<<< HEAD
        'log_function,expected_str',
        [
            ('log_artifact', 'register artifact'),
            ('log_metric', 'save metrics')
        ]
=======
        "log_function,expected_str",
        [("log_artifact", "allocate Blob for the artifact"), ("log_metric", "save metrics")],
>>>>>>> e0a78153
    )
    def test_log_artifacts_logs_error(self, token_mock, setup_data, tmp_path, caplog, log_function, expected_str):
        """Test that the error is logged."""
        mock_session = MagicMock()
        mock_create_response = MagicMock()
        mock_create_response.status_code = 200
        mock_create_response.json.return_value = {
            "run": {
                "info": {
                    "run_id": str(uuid4()),
                    "experiment_id": str(uuid4()),
                    "run_name": str(uuid4())
                }
            }
        }
        mock_response = MagicMock()
        mock_response.status_code = 404
        mock_response.text = "Mock not found error."

        if log_function == "log_artifact":
            with open(os.path.join(tmp_path, "test.json"), "w") as fp:
                json.dump({"f1": 0.5}, fp)
        mock_session.request.side_effect = [mock_create_response, mock_response]
        with patch("promptflow.evals.evaluate._eval_run.requests.Session", return_value=mock_session):
            run = EvalRun(
                run_name="test",
                tracking_uri=(
                    "https://region.api.azureml.ms/mlflow/v2.0/subscriptions"
                    "/000000-0000-0000-0000-0000000/resourceGroups/mock-rg-region"
                    "/providers/Microsoft.MachineLearningServices"
                    "/workspaces/mock-ws-region"
                ),
                subscription_id="000000-0000-0000-0000-0000000",
                group_name="mock-rg-region",
                workspace_name="mock-ws-region",
                ml_client=MagicMock(),
            )

            logger = logging.getLogger(EvalRun.__module__)
            # All loggers, having promptflow. prefix will have "promptflow" logger
            # as a parent. This logger does not propagate the logs and cannot be
            # captured by caplog. Here we will skip this logger to capture logs.
            logger.parent = logging.root
            fn = getattr(run, log_function)
<<<<<<< HEAD
            if log_function == 'log_artifact':
                with open(os.path.join(tmp_path, EvalRun.EVALUATION_ARTIFACT), 'w') as fp:
                    fp.write('42')
                kwargs = {'artifact_folder': tmp_path}
            else:
                kwargs = {'key': 'f1', 'value': 0.5}
            with patch('promptflow.evals.evaluate._eval_run.BlobServiceClient', return_value=MagicMock()):
                fn(**kwargs)
=======
            if log_function == "log_artifact":
                kwargs = {"artifact_folder": tmp_path}
            else:
                kwargs = {"key": "f1", "value": 0.5}
            fn(**kwargs)
>>>>>>> e0a78153
        assert len(caplog.records) == 1
        assert mock_response.text in caplog.records[0].message
        assert "404" in caplog.records[0].message
        assert expected_str in caplog.records[0].message

    @pytest.mark.parametrize(
<<<<<<< HEAD
        'dir_exists,dir_empty,expected_error', [
            (True, True, "The path to the artifact is empty."),
            (False, True, "The path to the artifact is either not a directory or does not exist."),
            (True, False, "The run results file was not found, skipping artifacts upload.")
        ]
    )
    def test_wrong_artifact_path(self, tmp_path, caplog, dir_exists, dir_empty, expected_error, setup_data):
=======
        "dir_exists,expected_error",
        [
            (True, "The path to the artifact is empty."),
            (False, "The path to the artifact is either not a directory or does not exist."),
        ],
    )
    def test_wrong_artifact_path(self, token_mock, setup_data, tmp_path, caplog, dir_exists, expected_error):
>>>>>>> e0a78153
        """Test that if artifact path is empty, or dies not exist we are logging the error."""
        mock_response = MagicMock()
        mock_response.status_code = 200
        mock_response.json.return_value = {
            "run": {
                "info": {
                    "run_id": str(uuid4()),
                    "experiment_id": str(uuid4()),
                    "run_name": str(uuid4())
                }
            }
        }
        mock_session = MagicMock()
        mock_session.request.return_value = mock_response
        with patch("promptflow.evals.evaluate._eval_run.requests.Session", return_value=mock_session):
            run = EvalRun(
                run_name="test",
                tracking_uri=(
                    "https://region.api.azureml.ms/mlflow/v2.0/subscriptions"
                    "/000000-0000-0000-0000-0000000/resourceGroups/mock-rg-region"
                    "/providers/Microsoft.MachineLearningServices"
                    "/workspaces/mock-ws-region"
                ),
                subscription_id="000000-0000-0000-0000-0000000",
                group_name="mock-rg-region",
                workspace_name="mock-ws-region",
                ml_client=MagicMock(),
            )
            logger = logging.getLogger(EvalRun.__module__)
            # All loggers, having promptflow. prefix will have "promptflow" logger
            # as a parent. This logger does not propagate the logs and cannot be
            # captured by caplog. Here we will skip this logger to capture logs.
            logger.parent = logging.root
            artifact_folder = tmp_path if dir_exists else "wrong_path_567"
            if not dir_empty:
                with open(os.path.join(tmp_path, "test,txt"), 'w') as fp:
                    fp.write("42")
            run.log_artifact(artifact_folder)
            assert len(caplog.records) == 1
            assert expected_error in caplog.records[0].message

<<<<<<< HEAD
    def test_log_metrics_and_instance_results_logs_error(self, caplog, setup_data):
=======
    def test_log_metrics_and_instance_results_logs_error(self, token_mock, setup_data, caplog):
>>>>>>> e0a78153
        """Test that we are logging the error when there is no trace destination."""
        logger = logging.getLogger(ev_utils.__name__)
        # All loggers, having promptflow. prefix will have "promptflow" logger
        # as a parent. This logger does not propagate the logs and cannot be
        # captured by caplog. Here we will skip this logger to capture logs.
        logger.parent = logging.root
        ev_utils._log_metrics_and_instance_results(
<<<<<<< HEAD
            metrics=None,
            instance_results=None,
            trace_destination=None,
            run=None,
            evaluation_name=None,
            )
        assert len(caplog.records) == 1
        assert "Unable to log traces as trace destination was not defined." in caplog.records[0].message

    def test_run_broken_if_no_tracking_uri(self, setup_data, caplog):
        """Test that if no tracking URI is provirded, the run is being marked as broken."""
        logger = logging.getLogger(ev_utils.__name__)
        # All loggers, having promptflow. prefix will have "promptflow" logger
        # as a parent. This logger does not propagate the logs and cannot be
        # captured by caplog. Here we will skip this logger to capture logs.
        logger.parent = logging.root
        run = EvalRun(
            run_name=None,
            tracking_uri=None,
            subscription_id='mock',
            group_name='mock',
            workspace_name='mock',
            ml_client=MagicMock()
=======
            metrics=None, instance_results=None, trace_destination=None, run=None
>>>>>>> e0a78153
        )
        assert len(caplog.records) == 1
        assert "The results will be saved locally, but will not be logged to Azure." in caplog.records[0].message
        with patch('promptflow.evals.evaluate._eval_run.EvalRun.request_with_retry') as mock_request:
            run.log_artifact('mock_dir')
            run.log_metric('foo', 42)
        mock_request.assert_not_called()
<|MERGE_RESOLUTION|>--- conflicted
+++ resolved
@@ -1,537 +1,493 @@
-import json
-import logging
-import os
-import time
-from unittest.mock import MagicMock, patch
-from uuid import uuid4
-
-import jwt
-import pytest
-
-import promptflow.evals.evaluate._utils as ev_utils
-from promptflow.azure._utils._token_cache import ArmTokenCache
-from promptflow.evals.evaluate._eval_run import EvalRun, Singleton
-
-
-@pytest.fixture
-def setup_data():
-    """Make sure, we will destroy the EvalRun instance as it is singleton."""
-    yield
-    Singleton._instances.clear()
-
-
-def generate_mock_token():
-    expiration_time = time.time() + 3600  # 1 hour in the future
-    return jwt.encode({"exp": expiration_time}, "secret", algorithm="HS256")
-
-
-@pytest.mark.unittest
-@patch.object(ArmTokenCache, "_fetch_token", return_value=generate_mock_token())
-class TestEvalRun:
-    """Unit tests for the eval-run object."""
-
-    @pytest.mark.parametrize(
-        "status,should_raise", [("KILLED", False), ("WRONG_STATUS", True), ("FINISHED", False), ("FAILED", False)]
-    )
-    def test_end_raises(self, token_mock, setup_data, status, should_raise, caplog):
-        """Test that end run raises exception if incorrect status is set."""
-        mock_session = MagicMock()
-        mock_response = MagicMock()
-        mock_response.status_code = 200
-        mock_response.json.return_value = {
-            "run": {
-                "info": {
-                    "run_id": str(uuid4()),
-                    "experiment_id": str(uuid4()),
-                    "run_name": str(uuid4())
-                }
-            }
-        }
-        mock_session.request.return_value = mock_response
-        with patch("promptflow.evals.evaluate._eval_run.requests.Session", return_value=mock_session):
-            run = EvalRun(
-                run_name=None,
-                tracking_uri="www.microsoft.com",
-                subscription_id="mock",
-                group_name="mock",
-                workspace_name="mock",
-                ml_client=MagicMock(),
-            )
-            if should_raise:
-                with pytest.raises(ValueError) as cm:
-                    run.end_run(status)
-                assert status in cm.value.args[0]
-            else:
-                run.end_run(status)
-                assert len(caplog.records) == 0
-
-    def test_run_logs_if_terminated(self, token_mock, setup_data, caplog):
-        """Test that run warn user if we are trying to terminate it twice."""
-        mock_session = MagicMock()
-        mock_response = MagicMock()
-        mock_response.status_code = 200
-        mock_response.json.return_value = {
-            "run": {
-                "info": {
-                    "run_id": str(uuid4()),
-                    "experiment_id": str(uuid4()),
-                    "run_name": str(uuid4())
-                }
-            }
-        }
-        mock_session.request.return_value = mock_response
-        with patch("promptflow.evals.evaluate._eval_run.requests.Session", return_value=mock_session):
-            logger = logging.getLogger(EvalRun.__module__)
-            # All loggers, having promptflow. prefix will have "promptflow" logger
-            # as a parent. This logger does not propagate the logs and cannot be
-            # captured by caplog. Here we will skip this logger to capture logs.
-            logger.parent = logging.root
-            run = EvalRun(
-                run_name=None,
-                tracking_uri="www.microsoft.com",
-                subscription_id="mock",
-                group_name="mock",
-                workspace_name="mock",
-                ml_client=MagicMock(),
-            )
-            run.end_run("KILLED")
-            run.end_run("KILLED")
-            assert len(caplog.records) == 1
-            assert "Unable to stop run because it was already terminated." in caplog.records[0].message
-
-    def test_end_logs_if_fails(self, token_mock, setup_data, caplog):
-        """Test that if the terminal status setting was failed, it is logged."""
-        mock_session = MagicMock()
-        mock_response_start = MagicMock()
-        mock_response_start.status_code = 200
-        mock_response_start.json.return_value = {
-            "run": {
-                "info": {
-                    "run_id": str(uuid4()),
-                    "experiment_id": str(uuid4()),
-                    "run_name": str(uuid4())
-                }
-            }
-        }
-        mock_response_end = MagicMock()
-        mock_response_end.status_code = 500
-        mock_session.request.side_effect = [mock_response_start, mock_response_end]
-        with patch("promptflow.evals.evaluate._eval_run.requests.Session", return_value=mock_session):
-            logger = logging.getLogger(EvalRun.__module__)
-            # All loggers, having promptflow. prefix will have "promptflow" logger
-            # as a parent. This logger does not propagate the logs and cannot be
-            # captured by caplog. Here we will skip this logger to capture logs.
-            logger.parent = logging.root
-            run = EvalRun(
-                run_name=None,
-                tracking_uri="www.microsoft.com",
-                subscription_id="mock",
-                group_name="mock",
-                workspace_name="mock",
-                ml_client=MagicMock(),
-            )
-            run.end_run("FINISHED")
-            assert len(caplog.records) == 1
-            assert "Unable to terminate the run." in caplog.records[0].message
-
-    def test_start_run_fails(self, token_mock, setup_data, caplog):
-        """Test that there are log messges if run was not started."""
-        mock_session = MagicMock()
-        mock_response_start = MagicMock()
-        mock_response_start.status_code = 500
-        mock_response_start.text = "Mock internal service error."
-        mock_session.request.return_value = mock_response_start
-        with patch("promptflow.evals.evaluate._eval_run.requests.Session", return_value=mock_session):
-            logger = logging.getLogger(EvalRun.__module__)
-            # All loggers, having promptflow. prefix will have "promptflow" logger
-            # as a parent. This logger does not propagate the logs and cannot be
-            # captured by caplog. Here we will skip this logger to capture logs.
-            logger.parent = logging.root
-            run = EvalRun(
-                run_name=None,
-                tracking_uri="www.microsoft.com",
-                subscription_id="mock",
-                group_name="mock",
-                workspace_name="mock",
-                ml_client=MagicMock(),
-            )
-            assert len(caplog.records) == 1
-            assert "500" in caplog.records[0].message
-            assert mock_response_start.text in caplog.records[0].message
-            assert "The results will be saved locally" in caplog.records[0].message
-            caplog.clear()
-            # Log artifact
-            run.log_artifact("test")
-            assert len(caplog.records) == 1
-            assert "Unable to log artifact because the run failed to start." in caplog.records[0].message
-            caplog.clear()
-            # Log metric
-            run.log_metric("a", 42)
-            assert len(caplog.records) == 1
-            assert "Unable to log metric because the run failed to start." in caplog.records[0].message
-            caplog.clear()
-            # End run
-            run.end_run("FINISHED")
-            assert len(caplog.records) == 1
-            assert "Unable to stop run because the run failed to start." in caplog.records[0].message
-            caplog.clear()
-
-    @pytest.mark.parametrize("destroy_run,runs_are_the_same", [(False, True), (True, False)])
-    @patch("promptflow.evals.evaluate._eval_run.requests.Session")
-    def test_singleton(self, mock_session_cls, token_mock, setup_data, destroy_run, runs_are_the_same):
-        """Test that the EvalRun is actually a singleton."""
-        mock_response = MagicMock()
-        mock_response.status_code = 200
-        mock_response.json.side_effect = [
-            {
-                "run": {
-                    "info": {
-                        "run_id": str(uuid4()),
-                        "experiment_id": str(uuid4()),
-                        "run_name": str(uuid4())
-                    }
-                }
-            },
-            {
-                "run": {
-                    "info": {
-                        "run_id": str(uuid4()),
-                        "experiment_id": str(uuid4()),
-                        "run_name": str(uuid4())
-                    }
-                }
-            },
-        ]
-        mock_session = MagicMock()
-        mock_session.request.return_value = mock_response
-        mock_session_cls.return_value = mock_session
-        run = EvalRun(
-            run_name="run",
-            tracking_uri="www.microsoft.com",
-            subscription_id="mock",
-            group_name="mock",
-            workspace_name="mock",
-            ml_client=MagicMock(),
-        )
-        id1 = id(run)
-        if destroy_run:
-            run.end_run("FINISHED")
-        id2 = id(
-            EvalRun(
-                run_name="run",
-                tracking_uri="www.microsoft.com",
-                subscription_id="mock",
-                group_name="mock",
-                workspace_name="mock",
-                ml_client=MagicMock(),
-            )
-        )
-        assert (id1 == id2) == runs_are_the_same
-
-    @patch("promptflow.evals.evaluate._eval_run.requests.Session")
-    def test_run_name(self, mock_session_cls, token_mock, setup_data):
-        """Test that the run name is the same as ID if name is not given."""
-        mock_response = MagicMock()
-        mock_response.status_code = 200
-        mock_response.json.return_value = {
-            "run": {
-                "info": {
-                    "run_id": str(uuid4()),
-                    "experiment_id": str(uuid4()),
-                    "run_name": str(uuid4())
-                }
-            }
-        }
-        mock_session = MagicMock()
-        mock_session.request.return_value = mock_response
-        mock_session_cls.return_value = mock_session
-        run = EvalRun(
-            run_name=None,
-            tracking_uri="www.microsoft.com",
-            subscription_id="mock",
-            group_name="mock",
-            workspace_name="mock",
-            ml_client=MagicMock(),
-        )
-<<<<<<< HEAD
-        assert run.info.run_id == mock_response.json.return_value['run']['info']['run_id']
-        assert run.info.experiment_id == mock_response.json.return_value[
-            'run']['info']['experiment_id']
-        assert run.info.run_name == mock_response.json.return_value['run']['info']["run_name"]
-=======
-        assert run.info.run_id == mock_response.json.return_value["run"]["info"]["run_id"]
-        assert run.info.experiment_id == mock_response.json.return_value["run"]["info"]["experiment_id"]
-        assert run.name == run.info.run_id
->>>>>>> e0a78153
-
-    @patch("promptflow.evals.evaluate._eval_run.requests.Session")
-    def test_run_with_name(self, mock_session_cls, token_mock, setup_data):
-        """Test that the run name is not the same as id if it is given."""
-        mock_response = MagicMock()
-        mock_response.status_code = 200
-        mock_response.json.return_value = {
-            "run": {
-                "info": {
-                    "run_id": str(uuid4()),
-                    "experiment_id": str(uuid4()),
-                    "run_name": 'test'
-                }
-            }
-        }
-        mock_session = MagicMock()
-        mock_session.request.return_value = mock_response
-        mock_session_cls.return_value = mock_session
-        run = EvalRun(
-            run_name="test",
-            tracking_uri="www.microsoft.com",
-            subscription_id="mock",
-            group_name="mock",
-            workspace_name="mock",
-            ml_client=MagicMock(),
-        )
-<<<<<<< HEAD
-        assert run.info.run_id == mock_response.json.return_value['run']['info']['run_id']
-        assert run.info.experiment_id == mock_response.json.return_value[
-            'run']['info']['experiment_id']
-        assert run.info.run_name == 'test'
-        assert run.info.run_name != run.info.run_id
-=======
-        assert run.info.run_id == mock_response.json.return_value["run"]["info"]["run_id"]
-        assert run.info.experiment_id == mock_response.json.return_value["run"]["info"]["experiment_id"]
-        assert run.name == "test"
-        assert run.name != run.info.run_id
->>>>>>> e0a78153
-
-    @patch("promptflow.evals.evaluate._eval_run.requests.Session")
-    def test_get_urls(self, mock_session_cls, token_mock, setup_data):
-        """Test getting url-s from eval run."""
-        mock_response = MagicMock()
-        mock_response.status_code = 200
-        mock_response.json.return_value = {
-            "run": {
-                "info": {
-                    "run_id": str(uuid4()),
-                    "experiment_id": str(uuid4()),
-                    "run_name": str(uuid4())
-                }
-            }
-        }
-        mock_session = MagicMock()
-        mock_session.request.return_value = mock_response
-        mock_session_cls.return_value = mock_session
-        run = EvalRun(
-            run_name="test",
-            tracking_uri=(
-                "https://region.api.azureml.ms/mlflow/v2.0/subscriptions"
-                "/000000-0000-0000-0000-0000000/resourceGroups/mock-rg-region"
-                "/providers/Microsoft.MachineLearningServices"
-                "/workspaces/mock-ws-region"
-            ),
-            subscription_id="000000-0000-0000-0000-0000000",
-            group_name="mock-rg-region",
-            workspace_name="mock-ws-region",
-            ml_client=MagicMock(),
-        )
-        assert run.get_run_history_uri() == (
-            "https://region.api.azureml.ms/history/v1.0/subscriptions"
-            "/000000-0000-0000-0000-0000000/resourceGroups/mock-rg-region"
-            "/providers/Microsoft.MachineLearningServices"
-            "/workspaces/mock-ws-region/experimentids/"
-            f"{run.info.experiment_id}/runs/{run.info.run_id}"
-        ), "Wrong RunHistory URL"
-        assert run.get_artifacts_uri() == (
-            "https://region.api.azureml.ms/history/v1.0/subscriptions"
-            "/000000-0000-0000-0000-0000000/resourceGroups/mock-rg-region"
-            "/providers/Microsoft.MachineLearningServices"
-            "/workspaces/mock-ws-region/experimentids/"
-            f"{run.info.experiment_id}/runs/{run.info.run_id}"
-            "/artifacts/batch/metadata"
-        ), "Wrong Artifacts URL"
-        assert run.get_metrics_url() == (
-            "https://region.api.azureml.ms/mlflow/v2.0/subscriptions"
-            "/000000-0000-0000-0000-0000000/resourceGroups/mock-rg-region"
-            "/providers/Microsoft.MachineLearningServices"
-            "/workspaces/mock-ws-region/api/2.0/mlflow/runs/log-metric"
-        ), "Wrong Metrics URL"
-
-    @pytest.mark.parametrize(
-<<<<<<< HEAD
-        'log_function,expected_str',
-        [
-            ('log_artifact', 'register artifact'),
-            ('log_metric', 'save metrics')
-        ]
-=======
-        "log_function,expected_str",
-        [("log_artifact", "allocate Blob for the artifact"), ("log_metric", "save metrics")],
->>>>>>> e0a78153
-    )
-    def test_log_artifacts_logs_error(self, token_mock, setup_data, tmp_path, caplog, log_function, expected_str):
-        """Test that the error is logged."""
-        mock_session = MagicMock()
-        mock_create_response = MagicMock()
-        mock_create_response.status_code = 200
-        mock_create_response.json.return_value = {
-            "run": {
-                "info": {
-                    "run_id": str(uuid4()),
-                    "experiment_id": str(uuid4()),
-                    "run_name": str(uuid4())
-                }
-            }
-        }
-        mock_response = MagicMock()
-        mock_response.status_code = 404
-        mock_response.text = "Mock not found error."
-
-        if log_function == "log_artifact":
-            with open(os.path.join(tmp_path, "test.json"), "w") as fp:
-                json.dump({"f1": 0.5}, fp)
-        mock_session.request.side_effect = [mock_create_response, mock_response]
-        with patch("promptflow.evals.evaluate._eval_run.requests.Session", return_value=mock_session):
-            run = EvalRun(
-                run_name="test",
-                tracking_uri=(
-                    "https://region.api.azureml.ms/mlflow/v2.0/subscriptions"
-                    "/000000-0000-0000-0000-0000000/resourceGroups/mock-rg-region"
-                    "/providers/Microsoft.MachineLearningServices"
-                    "/workspaces/mock-ws-region"
-                ),
-                subscription_id="000000-0000-0000-0000-0000000",
-                group_name="mock-rg-region",
-                workspace_name="mock-ws-region",
-                ml_client=MagicMock(),
-            )
-
-            logger = logging.getLogger(EvalRun.__module__)
-            # All loggers, having promptflow. prefix will have "promptflow" logger
-            # as a parent. This logger does not propagate the logs and cannot be
-            # captured by caplog. Here we will skip this logger to capture logs.
-            logger.parent = logging.root
-            fn = getattr(run, log_function)
-<<<<<<< HEAD
-            if log_function == 'log_artifact':
-                with open(os.path.join(tmp_path, EvalRun.EVALUATION_ARTIFACT), 'w') as fp:
-                    fp.write('42')
-                kwargs = {'artifact_folder': tmp_path}
-            else:
-                kwargs = {'key': 'f1', 'value': 0.5}
-            with patch('promptflow.evals.evaluate._eval_run.BlobServiceClient', return_value=MagicMock()):
-                fn(**kwargs)
-=======
-            if log_function == "log_artifact":
-                kwargs = {"artifact_folder": tmp_path}
-            else:
-                kwargs = {"key": "f1", "value": 0.5}
-            fn(**kwargs)
->>>>>>> e0a78153
-        assert len(caplog.records) == 1
-        assert mock_response.text in caplog.records[0].message
-        assert "404" in caplog.records[0].message
-        assert expected_str in caplog.records[0].message
-
-    @pytest.mark.parametrize(
-<<<<<<< HEAD
-        'dir_exists,dir_empty,expected_error', [
-            (True, True, "The path to the artifact is empty."),
-            (False, True, "The path to the artifact is either not a directory or does not exist."),
-            (True, False, "The run results file was not found, skipping artifacts upload.")
-        ]
-    )
-    def test_wrong_artifact_path(self, tmp_path, caplog, dir_exists, dir_empty, expected_error, setup_data):
-=======
-        "dir_exists,expected_error",
-        [
-            (True, "The path to the artifact is empty."),
-            (False, "The path to the artifact is either not a directory or does not exist."),
-        ],
-    )
-    def test_wrong_artifact_path(self, token_mock, setup_data, tmp_path, caplog, dir_exists, expected_error):
->>>>>>> e0a78153
-        """Test that if artifact path is empty, or dies not exist we are logging the error."""
-        mock_response = MagicMock()
-        mock_response.status_code = 200
-        mock_response.json.return_value = {
-            "run": {
-                "info": {
-                    "run_id": str(uuid4()),
-                    "experiment_id": str(uuid4()),
-                    "run_name": str(uuid4())
-                }
-            }
-        }
-        mock_session = MagicMock()
-        mock_session.request.return_value = mock_response
-        with patch("promptflow.evals.evaluate._eval_run.requests.Session", return_value=mock_session):
-            run = EvalRun(
-                run_name="test",
-                tracking_uri=(
-                    "https://region.api.azureml.ms/mlflow/v2.0/subscriptions"
-                    "/000000-0000-0000-0000-0000000/resourceGroups/mock-rg-region"
-                    "/providers/Microsoft.MachineLearningServices"
-                    "/workspaces/mock-ws-region"
-                ),
-                subscription_id="000000-0000-0000-0000-0000000",
-                group_name="mock-rg-region",
-                workspace_name="mock-ws-region",
-                ml_client=MagicMock(),
-            )
-            logger = logging.getLogger(EvalRun.__module__)
-            # All loggers, having promptflow. prefix will have "promptflow" logger
-            # as a parent. This logger does not propagate the logs and cannot be
-            # captured by caplog. Here we will skip this logger to capture logs.
-            logger.parent = logging.root
-            artifact_folder = tmp_path if dir_exists else "wrong_path_567"
-            if not dir_empty:
-                with open(os.path.join(tmp_path, "test,txt"), 'w') as fp:
-                    fp.write("42")
-            run.log_artifact(artifact_folder)
-            assert len(caplog.records) == 1
-            assert expected_error in caplog.records[0].message
-
-<<<<<<< HEAD
-    def test_log_metrics_and_instance_results_logs_error(self, caplog, setup_data):
-=======
-    def test_log_metrics_and_instance_results_logs_error(self, token_mock, setup_data, caplog):
->>>>>>> e0a78153
-        """Test that we are logging the error when there is no trace destination."""
-        logger = logging.getLogger(ev_utils.__name__)
-        # All loggers, having promptflow. prefix will have "promptflow" logger
-        # as a parent. This logger does not propagate the logs and cannot be
-        # captured by caplog. Here we will skip this logger to capture logs.
-        logger.parent = logging.root
-        ev_utils._log_metrics_and_instance_results(
-<<<<<<< HEAD
-            metrics=None,
-            instance_results=None,
-            trace_destination=None,
-            run=None,
-            evaluation_name=None,
-            )
-        assert len(caplog.records) == 1
-        assert "Unable to log traces as trace destination was not defined." in caplog.records[0].message
-
-    def test_run_broken_if_no_tracking_uri(self, setup_data, caplog):
-        """Test that if no tracking URI is provirded, the run is being marked as broken."""
-        logger = logging.getLogger(ev_utils.__name__)
-        # All loggers, having promptflow. prefix will have "promptflow" logger
-        # as a parent. This logger does not propagate the logs and cannot be
-        # captured by caplog. Here we will skip this logger to capture logs.
-        logger.parent = logging.root
-        run = EvalRun(
-            run_name=None,
-            tracking_uri=None,
-            subscription_id='mock',
-            group_name='mock',
-            workspace_name='mock',
-            ml_client=MagicMock()
-=======
-            metrics=None, instance_results=None, trace_destination=None, run=None
->>>>>>> e0a78153
-        )
-        assert len(caplog.records) == 1
-        assert "The results will be saved locally, but will not be logged to Azure." in caplog.records[0].message
-        with patch('promptflow.evals.evaluate._eval_run.EvalRun.request_with_retry') as mock_request:
-            run.log_artifact('mock_dir')
-            run.log_metric('foo', 42)
-        mock_request.assert_not_called()
+import json
+import logging
+import os
+import time
+from unittest.mock import MagicMock, patch
+from uuid import uuid4
+
+import jwt
+import pytest
+
+import promptflow.evals.evaluate._utils as ev_utils
+from promptflow.azure._utils._token_cache import ArmTokenCache
+from promptflow.evals.evaluate._eval_run import EvalRun, Singleton
+
+
+@pytest.fixture
+def setup_data():
+    """Make sure, we will destroy the EvalRun instance as it is singleton."""
+    yield
+    Singleton._instances.clear()
+
+
+def generate_mock_token():
+    expiration_time = time.time() + 3600  # 1 hour in the future
+    return jwt.encode({"exp": expiration_time}, "secret", algorithm="HS256")
+
+
+@pytest.mark.unittest
+@patch.object(ArmTokenCache, "_fetch_token", return_value=generate_mock_token())
+class TestEvalRun:
+    """Unit tests for the eval-run object."""
+
+    @pytest.mark.parametrize(
+        "status,should_raise", [("KILLED", False), ("WRONG_STATUS", True), ("FINISHED", False), ("FAILED", False)]
+    )
+    def test_end_raises(self, token_mock, setup_data, status, should_raise, caplog):
+        """Test that end run raises exception if incorrect status is set."""
+        mock_session = MagicMock()
+        mock_response = MagicMock()
+        mock_response.status_code = 200
+        mock_response.json.return_value = {
+            "run": {
+                "info": {
+                    "run_id": str(uuid4()),
+                    "experiment_id": str(uuid4()),
+                    "run_name": str(uuid4())
+                }
+            }
+        }
+        mock_session.request.return_value = mock_response
+        with patch("promptflow.evals.evaluate._eval_run.requests.Session", return_value=mock_session):
+            run = EvalRun(
+                run_name=None,
+                tracking_uri="www.microsoft.com",
+                subscription_id="mock",
+                group_name="mock",
+                workspace_name="mock",
+                ml_client=MagicMock(),
+            )
+            if should_raise:
+                with pytest.raises(ValueError) as cm:
+                    run.end_run(status)
+                assert status in cm.value.args[0]
+            else:
+                run.end_run(status)
+                assert len(caplog.records) == 0
+
+    def test_run_logs_if_terminated(self, token_mock, setup_data, caplog):
+        """Test that run warn user if we are trying to terminate it twice."""
+        mock_session = MagicMock()
+        mock_response = MagicMock()
+        mock_response.status_code = 200
+        mock_response.json.return_value = {
+            "run": {
+                "info": {
+                    "run_id": str(uuid4()),
+                    "experiment_id": str(uuid4()),
+                    "run_name": str(uuid4())
+                }
+            }
+        }
+        mock_session.request.return_value = mock_response
+        with patch("promptflow.evals.evaluate._eval_run.requests.Session", return_value=mock_session):
+            logger = logging.getLogger(EvalRun.__module__)
+            # All loggers, having promptflow. prefix will have "promptflow" logger
+            # as a parent. This logger does not propagate the logs and cannot be
+            # captured by caplog. Here we will skip this logger to capture logs.
+            logger.parent = logging.root
+            run = EvalRun(
+                run_name=None,
+                tracking_uri="www.microsoft.com",
+                subscription_id="mock",
+                group_name="mock",
+                workspace_name="mock",
+                ml_client=MagicMock(),
+            )
+            run.end_run("KILLED")
+            run.end_run("KILLED")
+            assert len(caplog.records) == 1
+            assert "Unable to stop run because it was already terminated." in caplog.records[0].message
+
+    def test_end_logs_if_fails(self, token_mock, setup_data, caplog):
+        """Test that if the terminal status setting was failed, it is logged."""
+        mock_session = MagicMock()
+        mock_response_start = MagicMock()
+        mock_response_start.status_code = 200
+        mock_response_start.json.return_value = {
+            "run": {
+                "info": {
+                    "run_id": str(uuid4()),
+                    "experiment_id": str(uuid4()),
+                    "run_name": str(uuid4())
+                }
+            }
+        }
+        mock_response_end = MagicMock()
+        mock_response_end.status_code = 500
+        mock_session.request.side_effect = [mock_response_start, mock_response_end]
+        with patch("promptflow.evals.evaluate._eval_run.requests.Session", return_value=mock_session):
+            logger = logging.getLogger(EvalRun.__module__)
+            # All loggers, having promptflow. prefix will have "promptflow" logger
+            # as a parent. This logger does not propagate the logs and cannot be
+            # captured by caplog. Here we will skip this logger to capture logs.
+            logger.parent = logging.root
+            run = EvalRun(
+                run_name=None,
+                tracking_uri="www.microsoft.com",
+                subscription_id="mock",
+                group_name="mock",
+                workspace_name="mock",
+                ml_client=MagicMock(),
+            )
+            run.end_run("FINISHED")
+            assert len(caplog.records) == 1
+            assert "Unable to terminate the run." in caplog.records[0].message
+
+    def test_start_run_fails(self, token_mock, setup_data, caplog):
+        """Test that there are log messges if run was not started."""
+        mock_session = MagicMock()
+        mock_response_start = MagicMock()
+        mock_response_start.status_code = 500
+        mock_response_start.text = "Mock internal service error."
+        mock_session.request.return_value = mock_response_start
+        with patch("promptflow.evals.evaluate._eval_run.requests.Session", return_value=mock_session):
+            logger = logging.getLogger(EvalRun.__module__)
+            # All loggers, having promptflow. prefix will have "promptflow" logger
+            # as a parent. This logger does not propagate the logs and cannot be
+            # captured by caplog. Here we will skip this logger to capture logs.
+            logger.parent = logging.root
+            run = EvalRun(
+                run_name=None,
+                tracking_uri="www.microsoft.com",
+                subscription_id="mock",
+                group_name="mock",
+                workspace_name="mock",
+                ml_client=MagicMock(),
+            )
+            assert len(caplog.records) == 1
+            assert "500" in caplog.records[0].message
+            assert mock_response_start.text in caplog.records[0].message
+            assert "The results will be saved locally" in caplog.records[0].message
+            caplog.clear()
+            # Log artifact
+            run.log_artifact("test")
+            assert len(caplog.records) == 1
+            assert "Unable to log artifact because the run failed to start." in caplog.records[0].message
+            caplog.clear()
+            # Log metric
+            run.log_metric("a", 42)
+            assert len(caplog.records) == 1
+            assert "Unable to log metric because the run failed to start." in caplog.records[0].message
+            caplog.clear()
+            # End run
+            run.end_run("FINISHED")
+            assert len(caplog.records) == 1
+            assert "Unable to stop run because the run failed to start." in caplog.records[0].message
+            caplog.clear()
+
+    @pytest.mark.parametrize("destroy_run,runs_are_the_same", [(False, True), (True, False)])
+    @patch("promptflow.evals.evaluate._eval_run.requests.Session")
+    def test_singleton(self, mock_session_cls, token_mock, setup_data, destroy_run, runs_are_the_same):
+        """Test that the EvalRun is actually a singleton."""
+        mock_response = MagicMock()
+        mock_response.status_code = 200
+        mock_response.json.side_effect = [
+            {
+                "run": {
+                    "info": {
+                        "run_id": str(uuid4()),
+                        "experiment_id": str(uuid4()),
+                        "run_name": str(uuid4())
+                    }
+                }
+            },
+            {
+                "run": {
+                    "info": {
+                        "run_id": str(uuid4()),
+                        "experiment_id": str(uuid4()),
+                        "run_name": str(uuid4())
+                    }
+                }
+            },
+        ]
+        mock_session = MagicMock()
+        mock_session.request.return_value = mock_response
+        mock_session_cls.return_value = mock_session
+        run = EvalRun(
+            run_name="run",
+            tracking_uri="www.microsoft.com",
+            subscription_id="mock",
+            group_name="mock",
+            workspace_name="mock",
+            ml_client=MagicMock(),
+        )
+        id1 = id(run)
+        if destroy_run:
+            run.end_run("FINISHED")
+        id2 = id(
+            EvalRun(
+                run_name="run",
+                tracking_uri="www.microsoft.com",
+                subscription_id="mock",
+                group_name="mock",
+                workspace_name="mock",
+                ml_client=MagicMock(),
+            )
+        )
+        assert (id1 == id2) == runs_are_the_same
+
+    @patch("promptflow.evals.evaluate._eval_run.requests.Session")
+    def test_run_name(self, mock_session_cls, token_mock, setup_data):
+        """Test that the run name is the same as ID if name is not given."""
+        mock_response = MagicMock()
+        mock_response.status_code = 200
+        mock_response.json.return_value = {
+            "run": {
+                "info": {
+                    "run_id": str(uuid4()),
+                    "experiment_id": str(uuid4()),
+                    "run_name": str(uuid4())
+                }
+            }
+        }
+        mock_session = MagicMock()
+        mock_session.request.return_value = mock_response
+        mock_session_cls.return_value = mock_session
+        run = EvalRun(
+            run_name=None,
+            tracking_uri="www.microsoft.com",
+            subscription_id="mock",
+            group_name="mock",
+            workspace_name="mock",
+            ml_client=MagicMock(),
+        )
+        assert run.info.run_id == mock_response.json.return_value['run']['info']['run_id']
+        assert run.info.experiment_id == mock_response.json.return_value[
+            'run']['info']['experiment_id']
+        assert run.info.run_name == mock_response.json.return_value['run']['info']["run_name"]
+
+    @patch("promptflow.evals.evaluate._eval_run.requests.Session")
+    def test_run_with_name(self, mock_session_cls, token_mock, setup_data):
+        """Test that the run name is not the same as id if it is given."""
+        mock_response = MagicMock()
+        mock_response.status_code = 200
+        mock_response.json.return_value = {
+            "run": {
+                "info": {
+                    "run_id": str(uuid4()),
+                    "experiment_id": str(uuid4()),
+                    "run_name": 'test'
+                }
+            }
+        }
+        mock_session = MagicMock()
+        mock_session.request.return_value = mock_response
+        mock_session_cls.return_value = mock_session
+        run = EvalRun(
+            run_name="test",
+            tracking_uri="www.microsoft.com",
+            subscription_id="mock",
+            group_name="mock",
+            workspace_name="mock",
+            ml_client=MagicMock(),
+        )
+        assert run.info.run_id == mock_response.json.return_value['run']['info']['run_id']
+        assert run.info.experiment_id == mock_response.json.return_value[
+            'run']['info']['experiment_id']
+        assert run.info.run_name == 'test'
+        assert run.info.run_name != run.info.run_id
+
+    @patch("promptflow.evals.evaluate._eval_run.requests.Session")
+    def test_get_urls(self, mock_session_cls, token_mock, setup_data):
+        """Test getting url-s from eval run."""
+        mock_response = MagicMock()
+        mock_response.status_code = 200
+        mock_response.json.return_value = {
+            "run": {
+                "info": {
+                    "run_id": str(uuid4()),
+                    "experiment_id": str(uuid4()),
+                    "run_name": str(uuid4())
+                }
+            }
+        }
+        mock_session = MagicMock()
+        mock_session.request.return_value = mock_response
+        mock_session_cls.return_value = mock_session
+        run = EvalRun(
+            run_name="test",
+            tracking_uri=(
+                "https://region.api.azureml.ms/mlflow/v2.0/subscriptions"
+                "/000000-0000-0000-0000-0000000/resourceGroups/mock-rg-region"
+                "/providers/Microsoft.MachineLearningServices"
+                "/workspaces/mock-ws-region"
+            ),
+            subscription_id="000000-0000-0000-0000-0000000",
+            group_name="mock-rg-region",
+            workspace_name="mock-ws-region",
+            ml_client=MagicMock(),
+        )
+        assert run.get_run_history_uri() == (
+            "https://region.api.azureml.ms/history/v1.0/subscriptions"
+            "/000000-0000-0000-0000-0000000/resourceGroups/mock-rg-region"
+            "/providers/Microsoft.MachineLearningServices"
+            "/workspaces/mock-ws-region/experimentids/"
+            f"{run.info.experiment_id}/runs/{run.info.run_id}"
+        ), "Wrong RunHistory URL"
+        assert run.get_artifacts_uri() == (
+            "https://region.api.azureml.ms/history/v1.0/subscriptions"
+            "/000000-0000-0000-0000-0000000/resourceGroups/mock-rg-region"
+            "/providers/Microsoft.MachineLearningServices"
+            "/workspaces/mock-ws-region/experimentids/"
+            f"{run.info.experiment_id}/runs/{run.info.run_id}"
+            "/artifacts/batch/metadata"
+        ), "Wrong Artifacts URL"
+        assert run.get_metrics_url() == (
+            "https://region.api.azureml.ms/mlflow/v2.0/subscriptions"
+            "/000000-0000-0000-0000-0000000/resourceGroups/mock-rg-region"
+            "/providers/Microsoft.MachineLearningServices"
+            "/workspaces/mock-ws-region/api/2.0/mlflow/runs/log-metric"
+        ), "Wrong Metrics URL"
+
+    @pytest.mark.parametrize(
+        'log_function,expected_str',
+        [
+            ('log_artifact', 'register artifact'),
+            ('log_metric', 'save metrics')
+        ]
+    )
+    def test_log_artifacts_logs_error(self, token_mock, setup_data, tmp_path, caplog, log_function, expected_str):
+        """Test that the error is logged."""
+        mock_session = MagicMock()
+        mock_create_response = MagicMock()
+        mock_create_response.status_code = 200
+        mock_create_response.json.return_value = {
+            "run": {
+                "info": {
+                    "run_id": str(uuid4()),
+                    "experiment_id": str(uuid4()),
+                    "run_name": str(uuid4())
+                }
+            }
+        }
+        mock_response = MagicMock()
+        mock_response.status_code = 404
+        mock_response.text = "Mock not found error."
+
+        if log_function == "log_artifact":
+            with open(os.path.join(tmp_path, "test.json"), "w") as fp:
+                json.dump({"f1": 0.5}, fp)
+        mock_session.request.side_effect = [mock_create_response, mock_response]
+        with patch("promptflow.evals.evaluate._eval_run.requests.Session", return_value=mock_session):
+            run = EvalRun(
+                run_name="test",
+                tracking_uri=(
+                    "https://region.api.azureml.ms/mlflow/v2.0/subscriptions"
+                    "/000000-0000-0000-0000-0000000/resourceGroups/mock-rg-region"
+                    "/providers/Microsoft.MachineLearningServices"
+                    "/workspaces/mock-ws-region"
+                ),
+                subscription_id="000000-0000-0000-0000-0000000",
+                group_name="mock-rg-region",
+                workspace_name="mock-ws-region",
+                ml_client=MagicMock(),
+            )
+
+            logger = logging.getLogger(EvalRun.__module__)
+            # All loggers, having promptflow. prefix will have "promptflow" logger
+            # as a parent. This logger does not propagate the logs and cannot be
+            # captured by caplog. Here we will skip this logger to capture logs.
+            logger.parent = logging.root
+            fn = getattr(run, log_function)
+            if log_function == 'log_artifact':
+                with open(os.path.join(tmp_path, EvalRun.EVALUATION_ARTIFACT), 'w') as fp:
+                    fp.write('42')
+                kwargs = {'artifact_folder': tmp_path}
+            else:
+                kwargs = {'key': 'f1', 'value': 0.5}
+            with patch('promptflow.evals.evaluate._eval_run.BlobServiceClient', return_value=MagicMock()):
+                fn(**kwargs)
+        assert len(caplog.records) == 1
+        assert mock_response.text in caplog.records[0].message
+        assert "404" in caplog.records[0].message
+        assert expected_str in caplog.records[0].message
+
+    @pytest.mark.parametrize(
+        'dir_exists,dir_empty,expected_error', [
+            (True, True, "The path to the artifact is empty."),
+            (False, True, "The path to the artifact is either not a directory or does not exist."),
+            (True, False, "The run results file was not found, skipping artifacts upload.")
+        ]
+    )
+    def test_wrong_artifact_path(self, token_mock, tmp_path, caplog, dir_exists, dir_empty, expected_error, setup_data):
+        """Test that if artifact path is empty, or dies not exist we are logging the error."""
+        mock_response = MagicMock()
+        mock_response.status_code = 200
+        mock_response.json.return_value = {
+            "run": {
+                "info": {
+                    "run_id": str(uuid4()),
+                    "experiment_id": str(uuid4()),
+                    "run_name": str(uuid4())
+                }
+            }
+        }
+        mock_session = MagicMock()
+        mock_session.request.return_value = mock_response
+        with patch("promptflow.evals.evaluate._eval_run.requests.Session", return_value=mock_session):
+            run = EvalRun(
+                run_name="test",
+                tracking_uri=(
+                    "https://region.api.azureml.ms/mlflow/v2.0/subscriptions"
+                    "/000000-0000-0000-0000-0000000/resourceGroups/mock-rg-region"
+                    "/providers/Microsoft.MachineLearningServices"
+                    "/workspaces/mock-ws-region"
+                ),
+                subscription_id="000000-0000-0000-0000-0000000",
+                group_name="mock-rg-region",
+                workspace_name="mock-ws-region",
+                ml_client=MagicMock(),
+            )
+            logger = logging.getLogger(EvalRun.__module__)
+            # All loggers, having promptflow. prefix will have "promptflow" logger
+            # as a parent. This logger does not propagate the logs and cannot be
+            # captured by caplog. Here we will skip this logger to capture logs.
+            logger.parent = logging.root
+            artifact_folder = tmp_path if dir_exists else "wrong_path_567"
+            if not dir_empty:
+                with open(os.path.join(tmp_path, "test.txt"), 'w') as fp:
+                    fp.write("42")
+            run.log_artifact(artifact_folder)
+            assert len(caplog.records) == 1
+            assert expected_error in caplog.records[0].message
+
+    def test_log_metrics_and_instance_results_logs_error(self, token_mock, caplog, setup_data):
+        """Test that we are logging the error when there is no trace destination."""
+        logger = logging.getLogger(ev_utils.__name__)
+        # All loggers, having promptflow. prefix will have "promptflow" logger
+        # as a parent. This logger does not propagate the logs and cannot be
+        # captured by caplog. Here we will skip this logger to capture logs.
+        logger.parent = logging.root
+        ev_utils._log_metrics_and_instance_results(
+            metrics=None,
+            instance_results=None,
+            trace_destination=None,
+            run=None,
+            evaluation_name=None,
+        )
+        assert len(caplog.records) == 1
+        assert "Unable to log traces as trace destination was not defined." in caplog.records[0].message
+
+    def test_run_broken_if_no_tracking_uri(self, setup_data, caplog):
+        """Test that if no tracking URI is provirded, the run is being marked as broken."""
+        logger = logging.getLogger(ev_utils.__name__)
+        # All loggers, having promptflow. prefix will have "promptflow" logger
+        # as a parent. This logger does not propagate the logs and cannot be
+        # captured by caplog. Here we will skip this logger to capture logs.
+        logger.parent = logging.root
+        run = EvalRun(
+            run_name=None,
+            tracking_uri=None,
+            subscription_id='mock',
+            group_name='mock',
+            workspace_name='mock',
+            ml_client=MagicMock()
+        )
+        assert len(caplog.records) == 1
+        assert "The results will be saved locally, but will not be logged to Azure." in caplog.records[0].message
+        with patch('promptflow.evals.evaluate._eval_run.EvalRun.request_with_retry') as mock_request:
+            run.log_artifact('mock_dir')
+            run.log_metric('foo', 42)
+        mock_request.assert_not_called()