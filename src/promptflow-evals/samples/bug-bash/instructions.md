# Promptflow Evals Bug Bash Instructions

## Welcome to the Promptflow Evals Bug Bash!

### Prerequisites
- Azure Open AI Endpoint
- Open AI Model Deployment that supports `chat completion`
- Azure AI Project
  - Needed for content safety metrics. Project should be in one of the following reason if you would like to try out content safety evaluators
    - `East US 2`
    - `Sweden Central`
    - `France Central`
    - `UK South`
  - For local to remote tracking

Note: You need the new [gpt-35-turbo (0125) version](https://learn.microsoft.com/en-us/azure/ai-services/openai/concepts/models#gpt-35-models) to use the json_object response_format feature. This might be needed for some prompty based evaluators.

### Installation Instructions:

1. Create a **virtual environment of you choice**. To create one using conda, run the following command:
    ```bash
    conda create -n promptflow-evals-bug-bash python=3.10
    ```
2. Install the required packages by running the following command:
    ```bash
   # Clearing any old installation
   # This is important since older version of promptflow has one package.
   # Now it is split into number of them.
    pip uninstall promptflow promptflow-azure promptflow-core promptflow-devkit promptflow-tools promptflow-evals

   # Install packages in this order
   pip install promptflow==1.10.0.dev125439426 --extra-index-url https://azuremlsdktestpypi.azureedge.net/promptflow
   pip install promptflow-evals==0.2.0.dev125439426 --extra-index-url https://azuremlsdktestpypi.azureedge.net/promptflow
   pip install azure_ai_ml==1.16.0a20240501004 --extra-index-url https://pkgs.dev.azure.com/azure-sdk/public/_packaging/azure-sdk-for-python/pypi/simple/

   # Dependencies needed for some of the notebooks
   pip install bs4
   pip install ipykernel
    ```
4. To track your local evaluations in cloud run following command to set tracking config after replacing the placeholder values
   ```bash
   pf config set trace.destination=azureml://subscriptions/<subscription_id>/resourceGroups/<resource_group_name>/providers/Microsoft.MachineLearningServices/workspaces/<project_name>
   ```
<<<<<<< HEAD
4. To run the examples from the notebook, please install the kernel in your environment:
   ```bash
   python -m ipykernel install --user --name promptflow-evals-bug-bash --display-name "promptflow-evals-bug-bash"
   ```
6. Select the newly installed kernel in the Jupyter notebook.
=======
   To remote tracking config navigate to `C:\Users\<user>\.promptflow` and locate `py.yaml` file and delete the `trace:` section
>>>>>>> 9900da84

### Report Bugs

Please use the following template to report bugs : [**Bug Template**](https://aka.ms/aicodefirst/createbug)

### Sample Notebooks

<<<<<<< HEAD
1. Evaluate existing dataset - [Notebook Link]()
2. Evaluate Target. Target can be a chat app locally or deployed to an endpoint. - [Notebook Link]()
3. Create new evaluators and registering them in cloud - [Notebook Link](https://github.com/microsoft/promptflow/blob/user/singankit/pf-evals-bug-bash/src/promptflow-evals/samples/bug-bash/LoadSaveEvals/Load_saved_evaluator.ipynb)
=======
1. Evaluate existing dataset - [Notebook Link](./evaluate-using-data/evaluate-using-data.ipynb)
2. Evaluate Target. Target can be a chat app locally or deployed to an endpoint. - [Notebook Link](./evaluate-target/evaluate-target.ipynb)
3. Create new evaluators and registering them in cloud - [Notebook Link]()
>>>>>>> 9900da84
<|MERGE_RESOLUTION|>--- conflicted
+++ resolved
@@ -41,15 +41,12 @@
    ```bash
    pf config set trace.destination=azureml://subscriptions/<subscription_id>/resourceGroups/<resource_group_name>/providers/Microsoft.MachineLearningServices/workspaces/<project_name>
    ```
-<<<<<<< HEAD
+   To remote tracking config navigate to `C:\Users\<user>\.promptflow` and locate `py.yaml` file and delete the `trace:` section
 4. To run the examples from the notebook, please install the kernel in your environment:
    ```bash
    python -m ipykernel install --user --name promptflow-evals-bug-bash --display-name "promptflow-evals-bug-bash"
    ```
 6. Select the newly installed kernel in the Jupyter notebook.
-=======
-   To remote tracking config navigate to `C:\Users\<user>\.promptflow` and locate `py.yaml` file and delete the `trace:` section
->>>>>>> 9900da84
 
 ### Report Bugs
 
@@ -57,12 +54,6 @@
 
 ### Sample Notebooks
 
-<<<<<<< HEAD
-1. Evaluate existing dataset - [Notebook Link]()
-2. Evaluate Target. Target can be a chat app locally or deployed to an endpoint. - [Notebook Link]()
-3. Create new evaluators and registering them in cloud - [Notebook Link](https://github.com/microsoft/promptflow/blob/user/singankit/pf-evals-bug-bash/src/promptflow-evals/samples/bug-bash/LoadSaveEvals/Load_saved_evaluator.ipynb)
-=======
 1. Evaluate existing dataset - [Notebook Link](./evaluate-using-data/evaluate-using-data.ipynb)
 2. Evaluate Target. Target can be a chat app locally or deployed to an endpoint. - [Notebook Link](./evaluate-target/evaluate-target.ipynb)
-3. Create new evaluators and registering them in cloud - [Notebook Link]()
->>>>>>> 9900da84
+3. Create new evaluators and registering them in cloud - [Notebook Link](./LoadSaveEvals/Load_saved_evaluator.ipynb)