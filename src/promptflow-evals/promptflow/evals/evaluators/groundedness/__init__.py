--- conflicted
+++ resolved
@@ -32,6 +32,7 @@
     """
 
     def eval_fn(answer: str, context: str):
+
         # Load the flow as function
         current_dir = Path(__file__).resolve().parent
         flow_dir = current_dir / "flow"
@@ -39,24 +40,18 @@
 
         # Override the connection
         f.context.connections = {
-<<<<<<< HEAD
-            "query_llm": { "connection": model_config },
-=======
-            "query_llm": {"connection": AzureOpenAIConnection(
-                api_base=model_config.api_base,
-                api_key=model_config.api_key,
-                api_version=model_config.api_version,
-                api_type="azure"
-            ),
+            "query_llm": {
+                "connection": AzureOpenAIConnection(
+                    api_base=model_config.api_base,
+                    api_key=model_config.api_key,
+                    api_version=model_config.api_version,
+                    api_type="azure"
+                ),
                 "deployment_name": deployment_name,
             }
->>>>>>> 09f4d186
         }
 
         # Run the evaluation flow
         return f(answer=answer, context=context)
-<<<<<<< HEAD
-=======
 
->>>>>>> 09f4d186
     return eval_fn