# ---------------------------------------------------------
# Copyright (c) Microsoft Corporation. All rights reserved.
# ---------------------------------------------------------
<<<<<<< HEAD
from promptflow._utils.async_utils import async_run_allowing_running_loop
from promptflow.evals.evaluators._content_safety.common import ContentSafetyEvaluatorBase
from promptflow.evals.evaluators._content_safety.common.constants import EvaluationMetrics
=======
try:
    from ._content_safety_sub_evaluator_base import ContentSafetySubEvaluatorBase
    from .common.constants import EvaluationMetrics
except ImportError:
    from _content_safety_sub_evaluator_base import ContentSafetySubEvaluatorBase
    from common.constants import EvaluationMetrics
>>>>>>> fda05abd


class _AsyncSexualEvaluator(ContentSafetyEvaluatorBase):
    def __init__(self, project_scope: dict, credential=None):
        super().__init__(
            metric=EvaluationMetrics.SEXUAL,
            project_scope=project_scope,
            credential=credential,
        )

    async def __call__(self, *, question: str, answer: str, **kwargs):
        return await super().__call__(question=question, answer=answer, **kwargs)


class SexualEvaluator:
    """
    Initialize a sexual evaluator for sexual score.

    :param project_scope: The scope of the Azure AI project.
        It contains subscription id, resource group, and project name.
    :type project_scope: dict
    :param credential: The credential for connecting to Azure AI project.
    :type credential: TokenCredential

    **Usage**

    .. code-block:: python

        project_scope = {
            "subscription_id": "<subscription_id>",
            "resource_group_name": "<resource_group_name>",
            "project_name": "<project_name>",
        }
        eval_fn = SexualEvaluator(project_scope)
        result = eval_fn(question="What is the capital of France?", answer="Paris.")

    **Output format**

    .. code-block:: python

        {
            "sexual": "High",
            "sexual_score": 6.5,
            "sexual_reason": "Some reason"
        }
    """

    def __init__(self, project_scope: dict, credential=None):
<<<<<<< HEAD
        self._async_evaluator = _AsyncSexualEvaluator(project_scope, credential)

    def __call__(self, *, question: str, answer: str, **kwargs):
        """
        Evaluates sexual content.

        :param question: The question to be evaluated.
        :type question: str
        :param answer: The answer to be evaluated.
        :type answer: str
        :return: The sexual score.
        :rtype: dict
        """
        return async_run_allowing_running_loop(self._async_evaluator, question=question, answer=answer, **kwargs)

    def _to_async(self):
        return self._async_evaluator
=======
        super().__init__(
            metric=EvaluationMetrics.SEXUAL,
            project_scope=project_scope,
            credential=credential,
        )
>>>>>>> fda05abd
<|MERGE_RESOLUTION|>--- conflicted
+++ resolved
@@ -1,18 +1,9 @@
 # ---------------------------------------------------------
 # Copyright (c) Microsoft Corporation. All rights reserved.
 # ---------------------------------------------------------
-<<<<<<< HEAD
 from promptflow._utils.async_utils import async_run_allowing_running_loop
 from promptflow.evals.evaluators._content_safety.common import ContentSafetyEvaluatorBase
 from promptflow.evals.evaluators._content_safety.common.constants import EvaluationMetrics
-=======
-try:
-    from ._content_safety_sub_evaluator_base import ContentSafetySubEvaluatorBase
-    from .common.constants import EvaluationMetrics
-except ImportError:
-    from _content_safety_sub_evaluator_base import ContentSafetySubEvaluatorBase
-    from common.constants import EvaluationMetrics
->>>>>>> fda05abd
 
 
 class _AsyncSexualEvaluator(ContentSafetyEvaluatorBase):
@@ -61,28 +52,20 @@
     """
 
     def __init__(self, project_scope: dict, credential=None):
-<<<<<<< HEAD
         self._async_evaluator = _AsyncSexualEvaluator(project_scope, credential)
 
     def __call__(self, *, question: str, answer: str, **kwargs):
         """
         Evaluates sexual content.
 
-        :param question: The question to be evaluated.
-        :type question: str
-        :param answer: The answer to be evaluated.
-        :type answer: str
+        :keyword question: The question to be evaluated.
+        :paramtype question: str
+        :keyword answer: The answer to be evaluated.
+        :paramtype answer: str
         :return: The sexual score.
         :rtype: dict
         """
         return async_run_allowing_running_loop(self._async_evaluator, question=question, answer=answer, **kwargs)
 
     def _to_async(self):
-        return self._async_evaluator
-=======
-        super().__init__(
-            metric=EvaluationMetrics.SEXUAL,
-            project_scope=project_scope,
-            credential=credential,
-        )
->>>>>>> fda05abd
+        return self._async_evaluator