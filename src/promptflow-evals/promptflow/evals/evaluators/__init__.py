# ---------------------------------------------------------
# Copyright (c) Microsoft Corporation. All rights reserved.
# ---------------------------------------------------------

from ._chat import ChatEvaluator
from ._coherence import CoherenceEvaluator
from ._content_safety import (
    ContentSafetyChatEvaluator,
    ContentSafetyEvaluator,
    HateUnfairnessEvaluator,
    SelfHarmEvaluator,
    SexualEvaluator,
    ViolenceEvaluator,
)
from ._f1_score import F1ScoreEvaluator
from ._fluency import FluencyEvaluator
from ._groundedness import GroundednessEvaluator
from ._protected_materials import ProtectedMaterialsEvaluator
from ._qa import QAEvaluator
from ._relevance import RelevanceEvaluator
from ._similarity import SimilarityEvaluator
<<<<<<< HEAD
from ._xpia import XpiaEvaluator
=======
from ._xpia import IndirectAttackEvaluator
>>>>>>> 7c7f7f5e

__all__ = [
    "CoherenceEvaluator",
    "F1ScoreEvaluator",
    "FluencyEvaluator",
    "GroundednessEvaluator",
    "RelevanceEvaluator",
    "SimilarityEvaluator",
    "QAEvaluator",
    "ChatEvaluator",
    "ViolenceEvaluator",
    "SexualEvaluator",
    "SelfHarmEvaluator",
    "HateUnfairnessEvaluator",
    "ContentSafetyEvaluator",
    "ContentSafetyChatEvaluator",
    "ProtectedMaterialsEvaluator",
<<<<<<< HEAD
    "XpiaEvaluator",
=======
    "IndirectAttackEvaluator",
>>>>>>> 7c7f7f5e
]
<|MERGE_RESOLUTION|>--- conflicted
+++ resolved
@@ -1,49 +1,41 @@
-# ---------------------------------------------------------
-# Copyright (c) Microsoft Corporation. All rights reserved.
-# ---------------------------------------------------------
-
-from ._chat import ChatEvaluator
-from ._coherence import CoherenceEvaluator
-from ._content_safety import (
-    ContentSafetyChatEvaluator,
-    ContentSafetyEvaluator,
-    HateUnfairnessEvaluator,
-    SelfHarmEvaluator,
-    SexualEvaluator,
-    ViolenceEvaluator,
-)
-from ._f1_score import F1ScoreEvaluator
-from ._fluency import FluencyEvaluator
-from ._groundedness import GroundednessEvaluator
-from ._protected_materials import ProtectedMaterialsEvaluator
-from ._qa import QAEvaluator
-from ._relevance import RelevanceEvaluator
-from ._similarity import SimilarityEvaluator
-<<<<<<< HEAD
-from ._xpia import XpiaEvaluator
-=======
-from ._xpia import IndirectAttackEvaluator
->>>>>>> 7c7f7f5e
-
-__all__ = [
-    "CoherenceEvaluator",
-    "F1ScoreEvaluator",
-    "FluencyEvaluator",
-    "GroundednessEvaluator",
-    "RelevanceEvaluator",
-    "SimilarityEvaluator",
-    "QAEvaluator",
-    "ChatEvaluator",
-    "ViolenceEvaluator",
-    "SexualEvaluator",
-    "SelfHarmEvaluator",
-    "HateUnfairnessEvaluator",
-    "ContentSafetyEvaluator",
-    "ContentSafetyChatEvaluator",
-    "ProtectedMaterialsEvaluator",
-<<<<<<< HEAD
-    "XpiaEvaluator",
-=======
-    "IndirectAttackEvaluator",
->>>>>>> 7c7f7f5e
-]
+# ---------------------------------------------------------
+# Copyright (c) Microsoft Corporation. All rights reserved.
+# ---------------------------------------------------------
+
+from ._chat import ChatEvaluator
+from ._coherence import CoherenceEvaluator
+from ._content_safety import (
+    ContentSafetyChatEvaluator,
+    ContentSafetyEvaluator,
+    HateUnfairnessEvaluator,
+    SelfHarmEvaluator,
+    SexualEvaluator,
+    ViolenceEvaluator,
+)
+from ._f1_score import F1ScoreEvaluator
+from ._fluency import FluencyEvaluator
+from ._groundedness import GroundednessEvaluator
+from ._protected_materials import ProtectedMaterialsEvaluator
+from ._qa import QAEvaluator
+from ._relevance import RelevanceEvaluator
+from ._similarity import SimilarityEvaluator
+from ._xpia import IndirectAttackEvaluator
+
+__all__ = [
+    "CoherenceEvaluator",
+    "F1ScoreEvaluator",
+    "FluencyEvaluator",
+    "GroundednessEvaluator",
+    "RelevanceEvaluator",
+    "SimilarityEvaluator",
+    "QAEvaluator",
+    "ChatEvaluator",
+    "ViolenceEvaluator",
+    "SexualEvaluator",
+    "SelfHarmEvaluator",
+    "HateUnfairnessEvaluator",
+    "ContentSafetyEvaluator",
+    "ContentSafetyChatEvaluator",
+    "ProtectedMaterialsEvaluator",
+    "IndirectAttackEvaluator",
+]