# ---------------------------------------------------------
# Copyright (c) Microsoft Corporation. All rights reserved.
# ---------------------------------------------------------

__path__ = __import__("pkgutil").extend_path(__path__, __name__)  # type: ignore

import json
import logging
from concurrent.futures import ThreadPoolExecutor, as_completed
from typing import Any, Dict, List, Optional

import numpy as np

from promptflow.evals.evaluators import CoherenceEvaluator, FluencyEvaluator, GroundednessEvaluator, RelevanceEvaluator

logger = logging.getLogger(__name__)


class ChatEvaluator:
    def __init__(
<<<<<<< HEAD
        self, model_config: AzureOpenAIModelConfiguration, eval_last_turn: bool = False, parallel: bool = True,
        log_level: Optional[int] = None
=======
        self, model_config, eval_last_turn: bool = False, parallel: bool = True
>>>>>>> 7d9c9857
    ):
        """
        Initialize an evaluator configured for a specific Azure OpenAI model.

        :param model_config: Configuration for the Azure OpenAI model.
        :type model_config: AzureOpenAIModelConfiguration
        :param eval_last_turn: Set to True to evaluate only the most recent exchange in the dialogue,
            focusing on the latest user inquiry and the assistant's corresponding response. Defaults to False
        :type eval_last_turn: bool
        :param parallel: If True, use parallel execution for evaluators. Else, use sequential execution.
            Default is True.
        :type parallel: bool
        :return: A function that evaluates and generates metrics for "chat" scenario.
        :rtype: function

        **Usage**

        .. code-block:: python

            eval_fn = ChatEvaluator(model_config)
            conversation = [
                {"role": "user", "content": "What is the value of 2 + 2?"},
                {"role": "assistant", "content": "2 + 2 = 4", "context": {
                    "citations": [
                            {"id": "math_doc.md", "content": "Information about additions: 1 + 2 = 3, 2 + 2 = 4"}
                            ]
                    }
                }
            ]
            result = chat_eval(conversation=conversation)
        """
        self._eval_last_turn = eval_last_turn
        self._parallel = parallel

        # TODO: Need a built-in evaluator for retrieval. It needs to be added to `self._rag_evaluators` collection
        self._rag_evaluators = [
            GroundednessEvaluator(model_config, log_level=log_level),
            RelevanceEvaluator(model_config, log_level=log_level),
        ]
        self._non_rag_evaluators = [
            CoherenceEvaluator(model_config, log_level=log_level),
            FluencyEvaluator(model_config, log_level=log_level),
        ]

    def __call__(self, *, conversation, **kwargs):
        """Evaluates chat scenario.

        :param conversation: The conversation to be evaluated. Each turn should have "role" and "content" keys.
            "context" key is optional for assistant's turn and should have "citations" key with list of citations.
        :type conversation: List[Dict]
        :return: The scores for Chat scenario.
        :rtype: dict
        """

        self._validate_conversation(conversation)

        # Extract questions, answers and contexts from conversation
        questions = []
        answers = []
        contexts = []

        if self._eval_last_turn:
            # Process only the last two turns if _eval_last_turn is True
            conversation_slice = conversation[-2:] if len(conversation) >= 2 else conversation
        else:
            conversation_slice = conversation

        for each_turn in conversation_slice:
            role = each_turn["role"]
            if role == "user":
                questions.append(each_turn["content"])
            elif role == "assistant":
                answers.append(each_turn["content"])
                if "context" in each_turn and "citations" in each_turn["context"]:
                    citations = json.dumps(each_turn["context"]["citations"])
                    contexts.append(citations)

        # Select evaluators to be used for evaluation
        compute_rag_based_metrics = True
        if len(answers) != len(contexts):
            safe_message = (
                "Skipping rag based metrics as we need citations or "
                "retrieved_documents in context key of every assistant's turn"
            )
            logger.warning(safe_message)
            compute_rag_based_metrics = False

        selected_evaluators = []
        selected_evaluators.extend(self._non_rag_evaluators)
        if compute_rag_based_metrics:
            selected_evaluators.extend(self._rag_evaluators)

        # Evaluate each turn
        per_turn_results = []
        for turn_num in range(len(questions)):
            current_turn_result = {}

            if self._parallel:
                # Parallel execution
                with ThreadPoolExecutor() as executor:
                    future_to_evaluator = {
                        executor.submit(
                            self._evaluate_turn, turn_num, questions, answers, contexts, evaluator
                        ): evaluator
                        for evaluator in selected_evaluators
                    }

                    for future in as_completed(future_to_evaluator):
                        result = future.result()
                        current_turn_result.update(result)
            else:
                # Sequential execution
                for evaluator in selected_evaluators:
                    result = self._evaluate_turn(turn_num, questions, answers, contexts, evaluator)
                    current_turn_result.update(result)

            per_turn_results.append(current_turn_result)

        # Aggregate results
        # Final aggregated results for a conversation will look like:
        #     "gpt_groundedness": 2.0, # Mean of all groundedness scores
        #     "evaluation_per_turn": {
        #         "gpt_groundedness": {
        #             "score": [1.0, ...],
        #             "reason": ["reason1", ...],
        #         },
        #     },
        # }
        aggregated = self._aggregate_results(per_turn_results)

        return aggregated

    def _evaluate_turn(self, turn_num, questions, answers, contexts, evaluator):
        try:
            question = questions[turn_num] if turn_num < len(questions) else ""
            answer = answers[turn_num] if turn_num < len(answers) else ""
            context = contexts[turn_num] if turn_num < len(contexts) else ""

            score = evaluator(question=question, answer=answer, context=context)

            return score
        except Exception as e:
            logger.warning(
                f"Evaluator {evaluator.__class__.__name__} failed for turn {turn_num + 1} with exception: {e}"
            )
            return {}

    def _aggregate_results(self, per_turn_results: List[Dict]):
        scores: Dict[str, Any] = {}
        reasons: Dict[str, Any] = {}

        for turn in per_turn_results:
            for metric, value in turn.items():
                if "reason" in metric:
                    if metric not in reasons:
                        reasons[metric] = []
                    reasons[metric].append(value)
                else:
                    if metric not in scores:
                        scores[metric] = []
                    scores[metric].append(value)

        aggregated: Dict[str, Any] = {}
        evaluation_per_turn = {}

        for metric, values in scores.items():
            aggregated[metric] = np.nanmean(values)

            # Prepare per-turn evaluations
            evaluation_per_turn[metric] = {"score": values}
            reason_key = f"{metric}_reason"
            if reason_key in reasons:
                evaluation_per_turn[metric]["reason"] = reasons[reason_key]

        aggregated["evaluation_per_turn"] = evaluation_per_turn

        return aggregated

    def _validate_conversation(self, conversation: List[Dict]):
        if conversation is None or not isinstance(conversation, list):
            raise ValueError("'conversation' must be a list of dictionaries.")

        expected_role = "user"
        for turn_num, turn in enumerate(conversation):
            one_based_turn_num = turn_num + 1

            if not isinstance(turn, dict):
                raise ValueError(f"Each turn in 'conversation' must be a dictionary. Turn number: {one_based_turn_num}")

            if "role" not in turn or "content" not in turn:
                raise ValueError(
                    f"Each turn in 'conversation' must have 'role' and 'content' keys. Turn number: "
                    f"{one_based_turn_num}"
                )

            if turn["role"] != expected_role:
                raise ValueError(
                    f"Expected role {expected_role} but got {turn['role']}. Turn number: {one_based_turn_num}"
                )

            if not isinstance(turn["content"], str):
                raise ValueError(f"Content in each turn must be a string. Turn number: {one_based_turn_num}")

            if turn["role"] == "assistant" and "context" in turn:
                if not isinstance(turn["context"], dict):
                    raise ValueError(
                        f"Context in each assistant's turn must be a dictionary. Turn number: {one_based_turn_num}"
                    )

                if "citations" not in turn["context"]:
                    raise ValueError(
                        f"Context in each assistant's turn must have 'citations' key. Turn number:"
                        f" {one_based_turn_num}"
                    )

                if not isinstance(turn["context"]["citations"], list):
                    raise ValueError(f"'citations' in context must be a list. Turn number: {one_based_turn_num}")

                for citation_num, citation in enumerate(turn["context"]["citations"]):
                    if not isinstance(citation, dict):
                        raise ValueError(
                            f"Each citation in 'citations' must be a dictionary. Turn number: {one_based_turn_num},"
                            f" Citation number: {citation_num + 1}"
                        )

            # Toggle expected role for the next turn
            expected_role = "user" if expected_role == "assistant" else "assistant"

        # Ensure the conversation ends with an assistant's turn
        if expected_role != "user":
            raise ValueError("The conversation must end with an assistant's turn.")
<|MERGE_RESOLUTION|>--- conflicted
+++ resolved
@@ -1,257 +1,253 @@
-# ---------------------------------------------------------
-# Copyright (c) Microsoft Corporation. All rights reserved.
-# ---------------------------------------------------------
-
-__path__ = __import__("pkgutil").extend_path(__path__, __name__)  # type: ignore
-
-import json
-import logging
-from concurrent.futures import ThreadPoolExecutor, as_completed
-from typing import Any, Dict, List, Optional
-
-import numpy as np
-
-from promptflow.evals.evaluators import CoherenceEvaluator, FluencyEvaluator, GroundednessEvaluator, RelevanceEvaluator
-
-logger = logging.getLogger(__name__)
-
-
-class ChatEvaluator:
-    def __init__(
-<<<<<<< HEAD
-        self, model_config: AzureOpenAIModelConfiguration, eval_last_turn: bool = False, parallel: bool = True,
-        log_level: Optional[int] = None
-=======
-        self, model_config, eval_last_turn: bool = False, parallel: bool = True
->>>>>>> 7d9c9857
-    ):
-        """
-        Initialize an evaluator configured for a specific Azure OpenAI model.
-
-        :param model_config: Configuration for the Azure OpenAI model.
-        :type model_config: AzureOpenAIModelConfiguration
-        :param eval_last_turn: Set to True to evaluate only the most recent exchange in the dialogue,
-            focusing on the latest user inquiry and the assistant's corresponding response. Defaults to False
-        :type eval_last_turn: bool
-        :param parallel: If True, use parallel execution for evaluators. Else, use sequential execution.
-            Default is True.
-        :type parallel: bool
-        :return: A function that evaluates and generates metrics for "chat" scenario.
-        :rtype: function
-
-        **Usage**
-
-        .. code-block:: python
-
-            eval_fn = ChatEvaluator(model_config)
-            conversation = [
-                {"role": "user", "content": "What is the value of 2 + 2?"},
-                {"role": "assistant", "content": "2 + 2 = 4", "context": {
-                    "citations": [
-                            {"id": "math_doc.md", "content": "Information about additions: 1 + 2 = 3, 2 + 2 = 4"}
-                            ]
-                    }
-                }
-            ]
-            result = chat_eval(conversation=conversation)
-        """
-        self._eval_last_turn = eval_last_turn
-        self._parallel = parallel
-
-        # TODO: Need a built-in evaluator for retrieval. It needs to be added to `self._rag_evaluators` collection
-        self._rag_evaluators = [
-            GroundednessEvaluator(model_config, log_level=log_level),
-            RelevanceEvaluator(model_config, log_level=log_level),
-        ]
-        self._non_rag_evaluators = [
-            CoherenceEvaluator(model_config, log_level=log_level),
-            FluencyEvaluator(model_config, log_level=log_level),
-        ]
-
-    def __call__(self, *, conversation, **kwargs):
-        """Evaluates chat scenario.
-
-        :param conversation: The conversation to be evaluated. Each turn should have "role" and "content" keys.
-            "context" key is optional for assistant's turn and should have "citations" key with list of citations.
-        :type conversation: List[Dict]
-        :return: The scores for Chat scenario.
-        :rtype: dict
-        """
-
-        self._validate_conversation(conversation)
-
-        # Extract questions, answers and contexts from conversation
-        questions = []
-        answers = []
-        contexts = []
-
-        if self._eval_last_turn:
-            # Process only the last two turns if _eval_last_turn is True
-            conversation_slice = conversation[-2:] if len(conversation) >= 2 else conversation
-        else:
-            conversation_slice = conversation
-
-        for each_turn in conversation_slice:
-            role = each_turn["role"]
-            if role == "user":
-                questions.append(each_turn["content"])
-            elif role == "assistant":
-                answers.append(each_turn["content"])
-                if "context" in each_turn and "citations" in each_turn["context"]:
-                    citations = json.dumps(each_turn["context"]["citations"])
-                    contexts.append(citations)
-
-        # Select evaluators to be used for evaluation
-        compute_rag_based_metrics = True
-        if len(answers) != len(contexts):
-            safe_message = (
-                "Skipping rag based metrics as we need citations or "
-                "retrieved_documents in context key of every assistant's turn"
-            )
-            logger.warning(safe_message)
-            compute_rag_based_metrics = False
-
-        selected_evaluators = []
-        selected_evaluators.extend(self._non_rag_evaluators)
-        if compute_rag_based_metrics:
-            selected_evaluators.extend(self._rag_evaluators)
-
-        # Evaluate each turn
-        per_turn_results = []
-        for turn_num in range(len(questions)):
-            current_turn_result = {}
-
-            if self._parallel:
-                # Parallel execution
-                with ThreadPoolExecutor() as executor:
-                    future_to_evaluator = {
-                        executor.submit(
-                            self._evaluate_turn, turn_num, questions, answers, contexts, evaluator
-                        ): evaluator
-                        for evaluator in selected_evaluators
-                    }
-
-                    for future in as_completed(future_to_evaluator):
-                        result = future.result()
-                        current_turn_result.update(result)
-            else:
-                # Sequential execution
-                for evaluator in selected_evaluators:
-                    result = self._evaluate_turn(turn_num, questions, answers, contexts, evaluator)
-                    current_turn_result.update(result)
-
-            per_turn_results.append(current_turn_result)
-
-        # Aggregate results
-        # Final aggregated results for a conversation will look like:
-        #     "gpt_groundedness": 2.0, # Mean of all groundedness scores
-        #     "evaluation_per_turn": {
-        #         "gpt_groundedness": {
-        #             "score": [1.0, ...],
-        #             "reason": ["reason1", ...],
-        #         },
-        #     },
-        # }
-        aggregated = self._aggregate_results(per_turn_results)
-
-        return aggregated
-
-    def _evaluate_turn(self, turn_num, questions, answers, contexts, evaluator):
-        try:
-            question = questions[turn_num] if turn_num < len(questions) else ""
-            answer = answers[turn_num] if turn_num < len(answers) else ""
-            context = contexts[turn_num] if turn_num < len(contexts) else ""
-
-            score = evaluator(question=question, answer=answer, context=context)
-
-            return score
-        except Exception as e:
-            logger.warning(
-                f"Evaluator {evaluator.__class__.__name__} failed for turn {turn_num + 1} with exception: {e}"
-            )
-            return {}
-
-    def _aggregate_results(self, per_turn_results: List[Dict]):
-        scores: Dict[str, Any] = {}
-        reasons: Dict[str, Any] = {}
-
-        for turn in per_turn_results:
-            for metric, value in turn.items():
-                if "reason" in metric:
-                    if metric not in reasons:
-                        reasons[metric] = []
-                    reasons[metric].append(value)
-                else:
-                    if metric not in scores:
-                        scores[metric] = []
-                    scores[metric].append(value)
-
-        aggregated: Dict[str, Any] = {}
-        evaluation_per_turn = {}
-
-        for metric, values in scores.items():
-            aggregated[metric] = np.nanmean(values)
-
-            # Prepare per-turn evaluations
-            evaluation_per_turn[metric] = {"score": values}
-            reason_key = f"{metric}_reason"
-            if reason_key in reasons:
-                evaluation_per_turn[metric]["reason"] = reasons[reason_key]
-
-        aggregated["evaluation_per_turn"] = evaluation_per_turn
-
-        return aggregated
-
-    def _validate_conversation(self, conversation: List[Dict]):
-        if conversation is None or not isinstance(conversation, list):
-            raise ValueError("'conversation' must be a list of dictionaries.")
-
-        expected_role = "user"
-        for turn_num, turn in enumerate(conversation):
-            one_based_turn_num = turn_num + 1
-
-            if not isinstance(turn, dict):
-                raise ValueError(f"Each turn in 'conversation' must be a dictionary. Turn number: {one_based_turn_num}")
-
-            if "role" not in turn or "content" not in turn:
-                raise ValueError(
-                    f"Each turn in 'conversation' must have 'role' and 'content' keys. Turn number: "
-                    f"{one_based_turn_num}"
-                )
-
-            if turn["role"] != expected_role:
-                raise ValueError(
-                    f"Expected role {expected_role} but got {turn['role']}. Turn number: {one_based_turn_num}"
-                )
-
-            if not isinstance(turn["content"], str):
-                raise ValueError(f"Content in each turn must be a string. Turn number: {one_based_turn_num}")
-
-            if turn["role"] == "assistant" and "context" in turn:
-                if not isinstance(turn["context"], dict):
-                    raise ValueError(
-                        f"Context in each assistant's turn must be a dictionary. Turn number: {one_based_turn_num}"
-                    )
-
-                if "citations" not in turn["context"]:
-                    raise ValueError(
-                        f"Context in each assistant's turn must have 'citations' key. Turn number:"
-                        f" {one_based_turn_num}"
-                    )
-
-                if not isinstance(turn["context"]["citations"], list):
-                    raise ValueError(f"'citations' in context must be a list. Turn number: {one_based_turn_num}")
-
-                for citation_num, citation in enumerate(turn["context"]["citations"]):
-                    if not isinstance(citation, dict):
-                        raise ValueError(
-                            f"Each citation in 'citations' must be a dictionary. Turn number: {one_based_turn_num},"
-                            f" Citation number: {citation_num + 1}"
-                        )
-
-            # Toggle expected role for the next turn
-            expected_role = "user" if expected_role == "assistant" else "assistant"
-
-        # Ensure the conversation ends with an assistant's turn
-        if expected_role != "user":
-            raise ValueError("The conversation must end with an assistant's turn.")
+# ---------------------------------------------------------
+# Copyright (c) Microsoft Corporation. All rights reserved.
+# ---------------------------------------------------------
+
+__path__ = __import__("pkgutil").extend_path(__path__, __name__)  # type: ignore
+
+import json
+import logging
+from concurrent.futures import ThreadPoolExecutor, as_completed
+from typing import Any, Dict, List, Optional
+
+import numpy as np
+
+from promptflow.evals.evaluators import CoherenceEvaluator, FluencyEvaluator, GroundednessEvaluator, RelevanceEvaluator
+
+logger = logging.getLogger(__name__)
+
+
+class ChatEvaluator:
+    def __init__(
+        self, model_config, eval_last_turn: bool = False, parallel: bool = True,
+        log_level: Optional[int] = None
+    ):
+        """
+        Initialize an evaluator configured for a specific Azure OpenAI model.
+
+        :param model_config: Configuration for the Azure OpenAI model.
+        :type model_config: AzureOpenAIModelConfiguration
+        :param eval_last_turn: Set to True to evaluate only the most recent exchange in the dialogue,
+            focusing on the latest user inquiry and the assistant's corresponding response. Defaults to False
+        :type eval_last_turn: bool
+        :param parallel: If True, use parallel execution for evaluators. Else, use sequential execution.
+            Default is True.
+        :type parallel: bool
+        :return: A function that evaluates and generates metrics for "chat" scenario.
+        :rtype: function
+
+        **Usage**
+
+        .. code-block:: python
+
+            eval_fn = ChatEvaluator(model_config)
+            conversation = [
+                {"role": "user", "content": "What is the value of 2 + 2?"},
+                {"role": "assistant", "content": "2 + 2 = 4", "context": {
+                    "citations": [
+                            {"id": "math_doc.md", "content": "Information about additions: 1 + 2 = 3, 2 + 2 = 4"}
+                            ]
+                    }
+                }
+            ]
+            result = chat_eval(conversation=conversation)
+        """
+        self._eval_last_turn = eval_last_turn
+        self._parallel = parallel
+
+        # TODO: Need a built-in evaluator for retrieval. It needs to be added to `self._rag_evaluators` collection
+        self._rag_evaluators = [
+            GroundednessEvaluator(model_config, log_level=log_level),
+            RelevanceEvaluator(model_config, log_level=log_level),
+        ]
+        self._non_rag_evaluators = [
+            CoherenceEvaluator(model_config, log_level=log_level),
+            FluencyEvaluator(model_config, log_level=log_level),
+        ]
+
+    def __call__(self, *, conversation, **kwargs):
+        """Evaluates chat scenario.
+
+        :param conversation: The conversation to be evaluated. Each turn should have "role" and "content" keys.
+            "context" key is optional for assistant's turn and should have "citations" key with list of citations.
+        :type conversation: List[Dict]
+        :return: The scores for Chat scenario.
+        :rtype: dict
+        """
+
+        self._validate_conversation(conversation)
+
+        # Extract questions, answers and contexts from conversation
+        questions = []
+        answers = []
+        contexts = []
+
+        if self._eval_last_turn:
+            # Process only the last two turns if _eval_last_turn is True
+            conversation_slice = conversation[-2:] if len(conversation) >= 2 else conversation
+        else:
+            conversation_slice = conversation
+
+        for each_turn in conversation_slice:
+            role = each_turn["role"]
+            if role == "user":
+                questions.append(each_turn["content"])
+            elif role == "assistant":
+                answers.append(each_turn["content"])
+                if "context" in each_turn and "citations" in each_turn["context"]:
+                    citations = json.dumps(each_turn["context"]["citations"])
+                    contexts.append(citations)
+
+        # Select evaluators to be used for evaluation
+        compute_rag_based_metrics = True
+        if len(answers) != len(contexts):
+            safe_message = (
+                "Skipping rag based metrics as we need citations or "
+                "retrieved_documents in context key of every assistant's turn"
+            )
+            logger.warning(safe_message)
+            compute_rag_based_metrics = False
+
+        selected_evaluators = []
+        selected_evaluators.extend(self._non_rag_evaluators)
+        if compute_rag_based_metrics:
+            selected_evaluators.extend(self._rag_evaluators)
+
+        # Evaluate each turn
+        per_turn_results = []
+        for turn_num in range(len(questions)):
+            current_turn_result = {}
+
+            if self._parallel:
+                # Parallel execution
+                with ThreadPoolExecutor() as executor:
+                    future_to_evaluator = {
+                        executor.submit(
+                            self._evaluate_turn, turn_num, questions, answers, contexts, evaluator
+                        ): evaluator
+                        for evaluator in selected_evaluators
+                    }
+
+                    for future in as_completed(future_to_evaluator):
+                        result = future.result()
+                        current_turn_result.update(result)
+            else:
+                # Sequential execution
+                for evaluator in selected_evaluators:
+                    result = self._evaluate_turn(turn_num, questions, answers, contexts, evaluator)
+                    current_turn_result.update(result)
+
+            per_turn_results.append(current_turn_result)
+
+        # Aggregate results
+        # Final aggregated results for a conversation will look like:
+        #     "gpt_groundedness": 2.0, # Mean of all groundedness scores
+        #     "evaluation_per_turn": {
+        #         "gpt_groundedness": {
+        #             "score": [1.0, ...],
+        #             "reason": ["reason1", ...],
+        #         },
+        #     },
+        # }
+        aggregated = self._aggregate_results(per_turn_results)
+
+        return aggregated
+
+    def _evaluate_turn(self, turn_num, questions, answers, contexts, evaluator):
+        try:
+            question = questions[turn_num] if turn_num < len(questions) else ""
+            answer = answers[turn_num] if turn_num < len(answers) else ""
+            context = contexts[turn_num] if turn_num < len(contexts) else ""
+
+            score = evaluator(question=question, answer=answer, context=context)
+
+            return score
+        except Exception as e:
+            logger.warning(
+                f"Evaluator {evaluator.__class__.__name__} failed for turn {turn_num + 1} with exception: {e}"
+            )
+            return {}
+
+    def _aggregate_results(self, per_turn_results: List[Dict]):
+        scores: Dict[str, Any] = {}
+        reasons: Dict[str, Any] = {}
+
+        for turn in per_turn_results:
+            for metric, value in turn.items():
+                if "reason" in metric:
+                    if metric not in reasons:
+                        reasons[metric] = []
+                    reasons[metric].append(value)
+                else:
+                    if metric not in scores:
+                        scores[metric] = []
+                    scores[metric].append(value)
+
+        aggregated: Dict[str, Any] = {}
+        evaluation_per_turn = {}
+
+        for metric, values in scores.items():
+            aggregated[metric] = np.nanmean(values)
+
+            # Prepare per-turn evaluations
+            evaluation_per_turn[metric] = {"score": values}
+            reason_key = f"{metric}_reason"
+            if reason_key in reasons:
+                evaluation_per_turn[metric]["reason"] = reasons[reason_key]
+
+        aggregated["evaluation_per_turn"] = evaluation_per_turn
+
+        return aggregated
+
+    def _validate_conversation(self, conversation: List[Dict]):
+        if conversation is None or not isinstance(conversation, list):
+            raise ValueError("'conversation' must be a list of dictionaries.")
+
+        expected_role = "user"
+        for turn_num, turn in enumerate(conversation):
+            one_based_turn_num = turn_num + 1
+
+            if not isinstance(turn, dict):
+                raise ValueError(f"Each turn in 'conversation' must be a dictionary. Turn number: {one_based_turn_num}")
+
+            if "role" not in turn or "content" not in turn:
+                raise ValueError(
+                    f"Each turn in 'conversation' must have 'role' and 'content' keys. Turn number: "
+                    f"{one_based_turn_num}"
+                )
+
+            if turn["role"] != expected_role:
+                raise ValueError(
+                    f"Expected role {expected_role} but got {turn['role']}. Turn number: {one_based_turn_num}"
+                )
+
+            if not isinstance(turn["content"], str):
+                raise ValueError(f"Content in each turn must be a string. Turn number: {one_based_turn_num}")
+
+            if turn["role"] == "assistant" and "context" in turn:
+                if not isinstance(turn["context"], dict):
+                    raise ValueError(
+                        f"Context in each assistant's turn must be a dictionary. Turn number: {one_based_turn_num}"
+                    )
+
+                if "citations" not in turn["context"]:
+                    raise ValueError(
+                        f"Context in each assistant's turn must have 'citations' key. Turn number:"
+                        f" {one_based_turn_num}"
+                    )
+
+                if not isinstance(turn["context"]["citations"], list):
+                    raise ValueError(f"'citations' in context must be a list. Turn number: {one_based_turn_num}")
+
+                for citation_num, citation in enumerate(turn["context"]["citations"]):
+                    if not isinstance(citation, dict):
+                        raise ValueError(
+                            f"Each citation in 'citations' must be a dictionary. Turn number: {one_based_turn_num},"
+                            f" Citation number: {citation_num + 1}"
+                        )
+
+            # Toggle expected role for the next turn
+            expected_role = "user" if expected_role == "assistant" else "assistant"
+
+        # Ensure the conversation ends with an assistant's turn
+        if expected_role != "user":
+            raise ValueError("The conversation must end with an assistant's turn.")