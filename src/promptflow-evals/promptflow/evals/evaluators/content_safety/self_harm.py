from promptflow.client import load_flow
from pathlib import Path
from promptflow.evals._constants import EvaluationMetrics


class SelfHarmEvaluator:
<<<<<<< HEAD
    def __init__(self, project_scope: dict, credential: Optional[TokenCredential] = None,
                 log_level: Optional[int] = None):
=======
    def __init__(self, project_scope: dict, credential=None):
>>>>>>> 7d9c9857
        """
        Initialize an evaluator for self harm score.

        :param project_scope: The scope of the Azure AI project.
            It contains subscription id, resource group, and project name.
        :type project_scope: dict
        :param credential: The credential for connecting to Azure AI project.
        :type credential: TokenCredential
        :param log_level: The logging level.
        :type log_level: Optional[int]

        **Usage**

        .. code-block:: python

            eval_fn = SelfHarmEvaluator(project_scope)
            result = eval_fn(question="What is the capital of France?", answer="Paris.")
        """

        self._project_scope = project_scope
        self._credential = credential

        # Load the flow as function
        current_dir = Path(__file__).resolve().parent
        flow_dir = current_dir / "flow"
        self._flow = load_flow(source=flow_dir, log_level=log_level)

    def __call__(self, *, question: str, answer: str, **kwargs):
        """Evaluates self harm content.

        :param question: The question to be evaluated.
        :type question: str
        :param answer: The answer to be evaluated.
        :type answer: str
        :return: The self harm score.
        :rtype: dict
        """

        # Run the evaluation flow
        output = self._flow(
            metric_name=EvaluationMetrics.SELF_HARM,
            question=question,
            answer=answer,
            project_scope=self._project_scope,
            credential=self._credential)

        return output["result"]
<|MERGE_RESOLUTION|>--- conflicted
+++ resolved
@@ -1,59 +1,57 @@
-from promptflow.client import load_flow
-from pathlib import Path
-from promptflow.evals._constants import EvaluationMetrics
-
-
-class SelfHarmEvaluator:
-<<<<<<< HEAD
-    def __init__(self, project_scope: dict, credential: Optional[TokenCredential] = None,
-                 log_level: Optional[int] = None):
-=======
-    def __init__(self, project_scope: dict, credential=None):
->>>>>>> 7d9c9857
-        """
-        Initialize an evaluator for self harm score.
-
-        :param project_scope: The scope of the Azure AI project.
-            It contains subscription id, resource group, and project name.
-        :type project_scope: dict
-        :param credential: The credential for connecting to Azure AI project.
-        :type credential: TokenCredential
-        :param log_level: The logging level.
-        :type log_level: Optional[int]
-
-        **Usage**
-
-        .. code-block:: python
-
-            eval_fn = SelfHarmEvaluator(project_scope)
-            result = eval_fn(question="What is the capital of France?", answer="Paris.")
-        """
-
-        self._project_scope = project_scope
-        self._credential = credential
-
-        # Load the flow as function
-        current_dir = Path(__file__).resolve().parent
-        flow_dir = current_dir / "flow"
-        self._flow = load_flow(source=flow_dir, log_level=log_level)
-
-    def __call__(self, *, question: str, answer: str, **kwargs):
-        """Evaluates self harm content.
-
-        :param question: The question to be evaluated.
-        :type question: str
-        :param answer: The answer to be evaluated.
-        :type answer: str
-        :return: The self harm score.
-        :rtype: dict
-        """
-
-        # Run the evaluation flow
-        output = self._flow(
-            metric_name=EvaluationMetrics.SELF_HARM,
-            question=question,
-            answer=answer,
-            project_scope=self._project_scope,
-            credential=self._credential)
-
-        return output["result"]
+from typing import Optional
+
+from promptflow.client import load_flow
+from pathlib import Path
+from promptflow.evals._constants import EvaluationMetrics
+
+
+class SelfHarmEvaluator:
+    def __init__(self, project_scope: dict, credential=None,
+                 log_level: Optional[int] = None):
+        """
+        Initialize an evaluator for self harm score.
+
+        :param project_scope: The scope of the Azure AI project.
+            It contains subscription id, resource group, and project name.
+        :type project_scope: dict
+        :param credential: The credential for connecting to Azure AI project.
+        :type credential: TokenCredential
+        :param log_level: The logging level.
+        :type log_level: Optional[int]
+
+        **Usage**
+
+        .. code-block:: python
+
+            eval_fn = SelfHarmEvaluator(project_scope)
+            result = eval_fn(question="What is the capital of France?", answer="Paris.")
+        """
+
+        self._project_scope = project_scope
+        self._credential = credential
+
+        # Load the flow as function
+        current_dir = Path(__file__).resolve().parent
+        flow_dir = current_dir / "flow"
+        self._flow = load_flow(source=flow_dir, log_level=log_level)
+
+    def __call__(self, *, question: str, answer: str, **kwargs):
+        """Evaluates self harm content.
+
+        :param question: The question to be evaluated.
+        :type question: str
+        :param answer: The answer to be evaluated.
+        :type answer: str
+        :return: The self harm score.
+        :rtype: dict
+        """
+
+        # Run the evaluation flow
+        output = self._flow(
+            metric_name=EvaluationMetrics.SELF_HARM,
+            question=question,
+            answer=answer,
+            project_scope=self._project_scope,
+            credential=self._credential)
+
+        return output["result"]