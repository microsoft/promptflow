# ---------------------------------------------------------
# Copyright (c) Microsoft Corporation. All rights reserved.
# ---------------------------------------------------------

from collections import Counter
from typing import List

from promptflow._utils.async_utils import async_run_allowing_running_loop


class _AsyncF1ScoreEvaluator:
    def __init__(self):
        pass

<<<<<<< HEAD
    async def __call__(self, *, answer: str, ground_truth: str, **kwargs):
=======
    def __call__(self, *, answer: str, ground_truth: str, **kwargs):
        """
        Evaluate F1 score.

        :keyword answer: The answer to be evaluated.
        :paramtype answer: str
        :keyword ground_truth: The ground truth to be evaluated.
        :paramtype ground_truth: str
        :return: The F1 score.
        :rtype: dict
        """

>>>>>>> fda05abd
        # Validate inputs
        if not (answer and answer.strip() and answer != "None") or not (
            ground_truth and ground_truth.strip() and ground_truth != "None"
        ):
            raise ValueError("Both 'answer' and 'ground_truth' must be non-empty strings.")

        # Run f1 score computation.
        f1_result = self._compute_f1_score(answer=answer, ground_truth=ground_truth)

        return {"f1_score": f1_result}

    @classmethod
    def _compute_f1_score(cls, answer: str, ground_truth: str) -> str:
        import re
        import string

        class QASplitTokenizer:
            """Quality assurance tokenizer that splits text on whitespace."""

            def __call__(self, line) -> List[str]:
                """Tokenizes an input line using split() on whitespace

                :param line: The input segment to be tokenized
                :type line: str
                :return: The tokenized segment
                :rtype: List[str]
                """

                return line.split()

        def normalize_text(text: str) -> str:
            """Lower text and remove punctuation, articles and extra whitespace.

            :param text: The text to be normalized
            :type text: str
            :return: The normalized text
            :rtype: str
            """

            def remove_articles(text):
                return re.sub(r"\b(a|an|the)\b", " ", text)

            def white_space_fix(text):
                return " ".join(text.split())

            def remove_punctuation(text):
                exclude = set(string.punctuation)
                return "".join(ch for ch in text if ch not in exclude)

            def lower(text):
                return text.lower()

            return white_space_fix(remove_articles(remove_punctuation(lower(text))))

        prediction_tokens = normalize_text(answer)
        reference_tokens = normalize_text(ground_truth)
        tokenizer = QASplitTokenizer()
        prediction_tokens = tokenizer(prediction_tokens)
        reference_tokens = tokenizer(reference_tokens)

        common_tokens = Counter(prediction_tokens) & Counter(reference_tokens)
        num_common_tokens = sum(common_tokens.values())

        if num_common_tokens == 0:
            f1 = 0.0
        else:
            precision = 1.0 * num_common_tokens / len(prediction_tokens)
            recall = 1.0 * num_common_tokens / len(reference_tokens)

            f1 = (2.0 * precision * recall) / (precision + recall)

        return f1


class F1ScoreEvaluator:
    """
    Initialize a f1 score evaluator for calculating F1 score.

    **Usage**

    .. code-block:: python

        eval_fn = F1ScoreEvaluator()
        result = eval_fn(
            answer="The capital of Japan is Tokyo.",
            ground_truth="Tokyo is Japan's capital, known for its blend of traditional culture \
                and technological advancements.")

    **Output format**

    .. code-block:: python

        {
            "f1_score": 0.42
        }
    """

    def __init__(self):
        self._async_evaluator = _AsyncF1ScoreEvaluator()

    def __call__(self, *, answer: str, ground_truth: str, **kwargs):
        """
        Evaluate F1 score.

        :param answer: The answer to be evaluated.
        :type answer: str
        :param ground_truth: The ground truth to be evaluated.
        :type ground_truth: str
        :return: The F1 score.
        :rtype: dict
        """
        return async_run_allowing_running_loop(
            self._async_evaluator, answer=answer, ground_truth=ground_truth, **kwargs
        )

    def _to_async(self):
        return self._async_evaluator<|MERGE_RESOLUTION|>--- conflicted
+++ resolved
@@ -12,22 +12,7 @@
     def __init__(self):
         pass
 
-<<<<<<< HEAD
-    async def __call__(self, *, answer: str, ground_truth: str, **kwargs):
-=======
     def __call__(self, *, answer: str, ground_truth: str, **kwargs):
-        """
-        Evaluate F1 score.
-
-        :keyword answer: The answer to be evaluated.
-        :paramtype answer: str
-        :keyword ground_truth: The ground truth to be evaluated.
-        :paramtype ground_truth: str
-        :return: The F1 score.
-        :rtype: dict
-        """
-
->>>>>>> fda05abd
         # Validate inputs
         if not (answer and answer.strip() and answer != "None") or not (
             ground_truth and ground_truth.strip() and ground_truth != "None"
@@ -132,13 +117,14 @@
         """
         Evaluate F1 score.
 
-        :param answer: The answer to be evaluated.
-        :type answer: str
-        :param ground_truth: The ground truth to be evaluated.
-        :type ground_truth: str
+        :keyword answer: The answer to be evaluated.
+        :paramtype answer: str
+        :keyword ground_truth: The ground truth to be evaluated.
+        :paramtype ground_truth: str
         :return: The F1 score.
         :rtype: dict
         """
+
         return async_run_allowing_running_loop(
             self._async_evaluator, answer=answer, ground_truth=ground_truth, **kwargs
         )
