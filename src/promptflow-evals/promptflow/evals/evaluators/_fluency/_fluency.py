# ---------------------------------------------------------
# Copyright (c) Microsoft Corporation. All rights reserved.
# ---------------------------------------------------------

import os
import re

import numpy as np

from promptflow._utils.async_utils import async_run_allowing_running_loop
from promptflow.core import AsyncPrompty, AzureOpenAIModelConfiguration

try:
    from ..._user_agent import USER_AGENT
except ImportError:
    USER_AGENT = None


class _AsyncFluencyEvaluator:
    def __init__(self, model_config: AzureOpenAIModelConfiguration):
        if model_config.api_version is None:
            model_config.api_version = "2024-02-15-preview"

        prompty_model_config = {"configuration": model_config}
        prompty_model_config.update(
            {"parameters": {"extra_headers": {"x-ms-user-agent": USER_AGENT}}}
        ) if USER_AGENT and isinstance(model_config, AzureOpenAIModelConfiguration) else None
        current_dir = os.path.dirname(__file__)
        prompty_path = os.path.join(current_dir, "fluency.prompty")
        self._flow = AsyncPrompty.load(source=prompty_path, model=prompty_model_config)

    async def __call__(self, *, question: str, answer: str, **kwargs):
        # Validate input parameters
        question = str(question or "")
        answer = str(answer or "")

        if not (question.strip() and answer.strip()):
            raise ValueError("Both 'question' and 'answer' must be non-empty strings.")

        # Run the evaluation flow
        llm_output = await self._flow(question=question, answer=answer)

        score = np.nan
        if llm_output:
            match = re.search(r"\d", llm_output)
            if match:
                score = float(match.group())

        return {"gpt_fluency": float(score)}


class FluencyEvaluator:
    """
    Initialize a fluency evaluator configured for a specific Azure OpenAI model.

    :param model_config: Configuration for the Azure OpenAI model.
    :type model_config: AzureOpenAIModelConfiguration

    **Usage**

    .. code-block:: python

        eval_fn = FluencyEvaluator(model_config)
        result = eval_fn(
            question="What is the capital of Japan?",
            answer="The capital of Japan is Tokyo.")

    **Output format**

    .. code-block:: python

        {
            "gpt_fluency": 4.0
        }
    """

    def __init__(self, model_config: AzureOpenAIModelConfiguration):
<<<<<<< HEAD
        self._async_evaluator = _AsyncFluencyEvaluator(model_config)
=======
        # TODO: Remove this block once the bug is fixed
        # https://msdata.visualstudio.com/Vienna/_workitems/edit/3151324
        if model_config.api_version is None:
            model_config.api_version = "2024-02-15-preview"

        prompty_model_config = {"configuration": model_config}
        prompty_model_config.update({"parameters": {"extra_headers": {"x-ms-useragent": USER_AGENT}}}) \
            if USER_AGENT and isinstance(model_config, AzureOpenAIModelConfiguration) else None
        current_dir = os.path.dirname(__file__)
        prompty_path = os.path.join(current_dir, "fluency.prompty")
        self._flow = load_flow(source=prompty_path, model=prompty_model_config)
>>>>>>> 696b1293

    def __call__(self, *, question: str, answer: str, **kwargs):
        """
        Evaluate fluency.

        :param question: The question to be evaluated.
        :type question: str
        :param answer: The answer to be evaluated.
        :type answer: str
        :return: The fluency score.
        :rtype: dict
        """
        return async_run_allowing_running_loop(self._async_evaluator, question=question, answer=answer, **kwargs)

    def _to_async(self):
        return self._async_evaluator<|MERGE_RESOLUTION|>--- conflicted
+++ resolved
@@ -23,7 +23,7 @@
 
         prompty_model_config = {"configuration": model_config}
         prompty_model_config.update(
-            {"parameters": {"extra_headers": {"x-ms-user-agent": USER_AGENT}}}
+            {"parameters": {"extra_headers": {"x-ms-useragent": USER_AGENT}}}
         ) if USER_AGENT and isinstance(model_config, AzureOpenAIModelConfiguration) else None
         current_dir = os.path.dirname(__file__)
         prompty_path = os.path.join(current_dir, "fluency.prompty")
@@ -75,21 +75,7 @@
     """
 
     def __init__(self, model_config: AzureOpenAIModelConfiguration):
-<<<<<<< HEAD
         self._async_evaluator = _AsyncFluencyEvaluator(model_config)
-=======
-        # TODO: Remove this block once the bug is fixed
-        # https://msdata.visualstudio.com/Vienna/_workitems/edit/3151324
-        if model_config.api_version is None:
-            model_config.api_version = "2024-02-15-preview"
-
-        prompty_model_config = {"configuration": model_config}
-        prompty_model_config.update({"parameters": {"extra_headers": {"x-ms-useragent": USER_AGENT}}}) \
-            if USER_AGENT and isinstance(model_config, AzureOpenAIModelConfiguration) else None
-        current_dir = os.path.dirname(__file__)
-        prompty_path = os.path.join(current_dir, "fluency.prompty")
-        self._flow = load_flow(source=prompty_path, model=prompty_model_config)
->>>>>>> 696b1293
 
     def __call__(self, *, question: str, answer: str, **kwargs):
         """
