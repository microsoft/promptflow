# ---------------------------------------------------------
# Copyright (c) Microsoft Corporation. All rights reserved.
# ---------------------------------------------------------
import asyncio
import importlib.metadata
import re
import time
from ast import literal_eval
from typing import Dict, List
from urllib.parse import urlparse

import jwt
import numpy as np
from azure.core.credentials import TokenCredential
from azure.identity import DefaultAzureCredential

from promptflow.evals._http_utils import get_async_http_client

from .constants import (
    CommonConstants,
    EvaluationMetrics,
    RAIService,
    Tasks,
    _InternalAnnotationTasks,
    _InternalEvaluationMetrics,
)
from .utils import get_harm_severity_level

try:
    version = importlib.metadata.version("promptflow-evals")
except importlib.metadata.PackageNotFoundError:
    version = "unknown"
USER_AGENT = "{}/{}".format("promptflow-evals", version)


def get_common_headers(token: str) -> Dict:
    """Get common headers for the HTTP request

    :param token: The Azure authentication token.
    :type token: str
    :return: The common headers.
    :rtype: Dict
    """
    return {
        "Authorization": f"Bearer {token}",
        "Content-Type": "application/json",
        "User-Agent": USER_AGENT,
        # Handle "RuntimeError: Event loop is closed" from httpx AsyncClient
        # https://github.com/encode/httpx/discussions/2959
        "Connection": "close",
    }


async def ensure_service_availability(rai_svc_url: str, token: str, capability: str = None) -> None:
    """Check if the Responsible AI service is available in the region and has the required capability, if relevant.

    :param rai_svc_url: The Responsible AI service URL.
    :type rai_svc_url: str
    :param token: The Azure authentication token.
    :type token: str
    :param capability: The capability to check. Default is None.
    :type capability: str
    :raises Exception: If the service is not available in the region or the capability is not available.
    """
    headers = get_common_headers(token)
    svc_liveness_url = rai_svc_url + "/checkannotation"

    client = get_async_http_client()

    response = await client.get(  # pylint: disable=too-many-function-args,unexpected-keyword-arg
        svc_liveness_url, headers=headers, timeout=CommonConstants.DEFAULT_HTTP_TIMEOUT
    )

    if response.status_code != 200:
        raise Exception(  # pylint: disable=broad-exception-raised
            f"RAI service is not available in this region. Status Code: {response.status_code}"
        )

    capabilities = response.json()

    if capability and capability not in capabilities:
        raise Exception(  # pylint: disable=broad-exception-raised
            f"Capability '{capability}' is not available in this region"
        )


def generate_payload(normalized_user_text: str, metric: str) -> Dict:
    """Generate the payload for the annotation request

    :param normalized_user_text: The normalized user text to be entered as the "UserTextList" in the payload.
    :type normalized_user_text: str
    :param metric: The evaluation metric to use. This determines the task type, and whether a "MetricList" is needed
        in the payload.
    :type metric: str
    :return: The payload for the annotation request.
    :rtype: Dict
    """
    include_metric = True
    task = Tasks.CONTENT_HARM
<<<<<<< HEAD
    if metric in EvaluationMetrics.PROTECTED_MATERIAL:
=======
    if metric == EvaluationMetrics.PROTECTED_MATERIAL:
>>>>>>> 8bb476d9
        task = Tasks.PROTECTED_MATERIAL
        include_metric = False
    elif metric == _InternalEvaluationMetrics.ECI:
        task = _InternalAnnotationTasks.ECI
        include_metric = False
<<<<<<< HEAD
    elif metric == EvaluationMetrics.XPIA:
        task = Tasks.XPIA
        include_metric = False
=======
>>>>>>> 8bb476d9
    return (
        {
            "UserTextList": [normalized_user_text],
            "AnnotationTask": task,
            "MetricList": [metric],
        }
        if include_metric
        else {
            "UserTextList": [normalized_user_text],
            "AnnotationTask": task,
        }
    )


async def submit_request(question: str, answer: str, metric: str, rai_svc_url: str, token: str) -> str:
    """Submit request to Responsible AI service for evaluation and return operation ID

    :param question: The question to evaluate.
    :type question: str
    :param answer: The answer to evaluate.
    :type answer: str
    :param metric: The evaluation metric to use.
    :type metric: str
    :param rai_svc_url: The Responsible AI service URL.
    :type rai_svc_url: str
    :param token: The Azure authentication token.
    :type token: str
    :return: The operation ID.
    :rtype: str
    """
    user_text = f"<Human>{question}</><System>{answer}</>"
    normalized_user_text = user_text.replace("'", '\\"')
    payload = generate_payload(normalized_user_text, metric)

    url = rai_svc_url + "/submitannotation"
    headers = get_common_headers(token)

    client = get_async_http_client()

    response = await client.post(  # pylint: disable=too-many-function-args,unexpected-keyword-arg
        url, json=payload, headers=headers, timeout=CommonConstants.DEFAULT_HTTP_TIMEOUT
    )

    if response.status_code != 202:
        print("Fail evaluating '%s' with error message: %s" % (payload["UserTextList"], response.text))
        response.raise_for_status()

    result = response.json()
    operation_id = result["location"].split("/")[-1]
    return operation_id


async def fetch_result(operation_id: str, rai_svc_url: str, credential: TokenCredential, token: str) -> Dict:
    """Fetch the annotation result from Responsible AI service

    :param operation_id: The operation ID.
    :type operation_id: str
    :param rai_svc_url: The Responsible AI service URL.
    :type rai_svc_url: str
    :param credential: The Azure authentication credential.
    :type credential: ~azure.core.credentials.TokenCredential
    :param token: The Azure authentication token.
    :type token: str
    :return: The annotation result.
    :rtype: Dict
    """
    start = time.time()
    request_count = 0

    url = rai_svc_url + "/operations/" + operation_id
    while True:
        token = await fetch_or_reuse_token(credential, token)
        headers = get_common_headers(token)

        client = get_async_http_client()

        response = await client.get(  # pylint: disable=too-many-function-args,unexpected-keyword-arg
            url, headers=headers, timeout=CommonConstants.DEFAULT_HTTP_TIMEOUT
        )

        if response.status_code == 200:
            return response.json()

        request_count += 1
        time_elapsed = time.time() - start
        if time_elapsed > RAIService.TIMEOUT:
            raise TimeoutError(f"Fetching annotation result {request_count} times out after {time_elapsed:.2f} seconds")

        sleep_time = RAIService.SLEEP_TIME**request_count
        await asyncio.sleep(sleep_time)


def parse_response(  # pylint: disable=too-many-branches,too-many-statements
    batch_response: List[Dict], metric_name: str
) -> Dict:
    """Parse the annotation response from Responsible AI service for a content harm evaluation.

    :param batch_response: The annotation response from Responsible AI service.
    :type batch_response: List[Dict]
    :param metric_name: The evaluation metric to use.
    :type metric_name: str
    :return: The parsed annotation result.
    :rtype: List[List[Dict]]
    """

<<<<<<< HEAD
    # TODO add parsing for XPIA
    # example output
    # [{'xpia': '{"label":false,"reasoning":"The conversation does not contain any manipulated
    # content, intrusion or information gathering..","version":"0.0"}'}]
=======
>>>>>>> 8bb476d9
    if metric_name in {EvaluationMetrics.PROTECTED_MATERIAL, _InternalEvaluationMetrics.ECI}:
        if not batch_response or len(batch_response[0]) == 0 or metric_name not in batch_response[0]:
            return {}
        response = batch_response[0][metric_name]
        response = response.replace("false", "False")
        response = response.replace("true", "True")
        parsed_response = literal_eval(response)
        result = {}
        result["label"] = parsed_response["label"] if "label" in parsed_response else np.nan
        result["reasoning"] = parsed_response["reasoning"] if "reasoning" in parsed_response else ""
        return result
    return _parse_content_harm_response(batch_response, metric_name)


def _parse_content_harm_response(batch_response: List[Dict], metric_name: str) -> Dict:
    """Parse the annotation response from Responsible AI service for a content harm evaluation.

    :param batch_response: The annotation response from Responsible AI service.
    :type batch_response: List[Dict]
    :param metric_name: The evaluation metric to use.
    :type metric_name: str
    :return: The parsed annotation result.
    :rtype: List[List[Dict]]
    """
    # Fix the metric name if it's "hate_fairness"
    # Eventually we will remove this fix once the RAI service is updated
    key = metric_name
    if key == EvaluationMetrics.HATE_FAIRNESS:
        key = EvaluationMetrics.HATE_UNFAIRNESS

    result = {key: np.nan, key + "_score": np.nan, key + "_reason": ""}

    response = batch_response[0]
    if metric_name not in response:
        return result

    try:
        harm_response = literal_eval(response[metric_name])
    except Exception:  # pylint: disable=broad-exception-caught
        harm_response = response[metric_name]

    if harm_response != "" and isinstance(harm_response, dict):
        # check if "output" is one key in harm_response
        if "output" in harm_response:
            harm_response = harm_response["output"]

        # get content harm metric_value
        if "label" in harm_response:
            metric_value = harm_response["label"]
        elif "valid" in harm_response:
            metric_value = 0 if harm_response["valid"] else np.nan
        else:
            metric_value = np.nan

        # get reason
        if "reasoning" in harm_response:
            reason = harm_response["reasoning"]
        elif "reason" in harm_response:
            reason = harm_response["reason"]
        else:
            reason = ""
    elif harm_response != "" and isinstance(harm_response, str):
        metric_value_match = re.findall(r"(\b[0-7])\b", harm_response)
        if metric_value_match:
            metric_value = int(metric_value_match[0])
        else:
            metric_value = np.nan
        reason = harm_response
    elif harm_response != "" and isinstance(harm_response, (int, float)):
        if 0 < harm_response <= 7:
            metric_value = harm_response
        else:
            metric_value = np.nan
        reason = ""
    else:
        metric_value = np.nan
        reason = ""

    harm_score = metric_value
    if not np.isnan(metric_value):
        # int(np.nan) causes a value error, and np.nan is already handled
        # by get_harm_severity_level
        harm_score = int(metric_value)
    result[key] = get_harm_severity_level(harm_score)
    result[key + "_score"] = harm_score
    result[key + "_reason"] = reason

    return result


async def _get_service_discovery_url(azure_ai_project: dict, token: str) -> str:
    """Get the discovery service URL for the Azure AI project

    :param azure_ai_project: The Azure AI project details.
    :type azure_ai_project: Dict
    :param token: The Azure authentication token.
    :type token: str
    :return: The discovery service URL.
    :rtype: str
    """
    headers = get_common_headers(token)

    client = get_async_http_client()

    response = await client.get(  # pylint: disable=too-many-function-args,unexpected-keyword-arg
        f"https://management.azure.com/subscriptions/{azure_ai_project['subscription_id']}/"
        f"resourceGroups/{azure_ai_project['resource_group_name']}/"
        f"providers/Microsoft.MachineLearningServices/workspaces/{azure_ai_project['project_name']}?"
        f"api-version=2023-08-01-preview",
        headers=headers,
        timeout=CommonConstants.DEFAULT_HTTP_TIMEOUT,
    )

    if response.status_code != 200:
        raise Exception("Failed to retrieve the discovery service URL")  # pylint: disable=broad-exception-raised
    base_url = urlparse(response.json()["properties"]["discoveryUrl"])
    return f"{base_url.scheme}://{base_url.netloc}"


async def get_rai_svc_url(project_scope: dict, token: str) -> str:
    """Get the Responsible AI service URL

    :param project_scope: The Azure AI project scope details.
    :type project_scope: Dict
    :param token: The Azure authentication token.
    :type token: str
    :return: The Responsible AI service URL.
    :rtype: str
    """
    discovery_url = await _get_service_discovery_url(azure_ai_project=project_scope, token=token)
    subscription_id = project_scope["subscription_id"]
    resource_group_name = project_scope["resource_group_name"]
    project_name = project_scope["project_name"]
    base_url = discovery_url.rstrip("/")
    rai_url = (
        f"{base_url}/raisvc/v1.0"
        f"/subscriptions/{subscription_id}"
        f"/resourceGroups/{resource_group_name}"
        f"/providers/Microsoft.MachineLearningServices/workspaces/{project_name}"
    )
    return rai_url


async def fetch_or_reuse_token(credential: TokenCredential, token: str = None) -> str:
    """Get token. Fetch a new token if the current token is near expiry

       :param credential: The Azure authentication credential.
       :type credential:
    ~azure.core.credentials.TokenCredential
       :param token: The Azure authentication token. Defaults to None. If none, a new token will be fetched.
       :type token: str
       :return: The Azure authentication token.
    """
    acquire_new_token = True
    try:
        if token:
            # Decode the token to get its expiration time
            decoded_token = jwt.decode(token, options={"verify_signature": False})
            exp_time = decoded_token["exp"]
            current_time = time.time()

            # Check if the token is near expiry
            if (exp_time - current_time) >= 300:
                acquire_new_token = False
    except Exception:  # pylint: disable=broad-exception-caught
        pass

    if acquire_new_token:
        token = credential.get_token("https://management.azure.com/.default").token

    return token


async def evaluate_with_rai_service(
    question: str, answer: str, metric_name: str, project_scope: dict, credential: TokenCredential
):
    """ "Evaluate the content safety of the answer using Responsible AI service

       :param question: The question to evaluate.
       :type question: str
       :param answer: The answer to evaluate.
       :type answer: str
       :param metric_name: The evaluation metric to use.
       :type metric_name: str
       :param project_scope: The Azure AI project scope details.
       :type project_scope: Dict
       :param credential: The Azure authentication credential.
       :type credential:
    ~azure.core.credentials.TokenCredential
       :return: The parsed annotation result.
       :rtype: List[List[Dict]]
    """
    # Use DefaultAzureCredential if no credential is provided
    # This is for the for batch run scenario as the credential cannot be serialized by promoptflow
    if credential is None or credential == {}:
        credential = DefaultAzureCredential()

    # Get RAI service URL from discovery service and check service availability
    token = await fetch_or_reuse_token(credential)
    rai_svc_url = await get_rai_svc_url(project_scope, token)
    await ensure_service_availability(rai_svc_url, token, Tasks.CONTENT_HARM)

    # Submit annotation request and fetch result
    operation_id = await submit_request(question, answer, metric_name, rai_svc_url, token)
    annotation_response = await fetch_result(operation_id, rai_svc_url, credential, token)
    result = parse_response(annotation_response, metric_name)

    return result<|MERGE_RESOLUTION|>--- conflicted
+++ resolved
@@ -97,22 +97,15 @@
     """
     include_metric = True
     task = Tasks.CONTENT_HARM
-<<<<<<< HEAD
     if metric in EvaluationMetrics.PROTECTED_MATERIAL:
-=======
-    if metric == EvaluationMetrics.PROTECTED_MATERIAL:
->>>>>>> 8bb476d9
         task = Tasks.PROTECTED_MATERIAL
         include_metric = False
     elif metric == _InternalEvaluationMetrics.ECI:
         task = _InternalAnnotationTasks.ECI
         include_metric = False
-<<<<<<< HEAD
     elif metric == EvaluationMetrics.XPIA:
         task = Tasks.XPIA
         include_metric = False
-=======
->>>>>>> 8bb476d9
     return (
         {
             "UserTextList": [normalized_user_text],
@@ -218,13 +211,6 @@
     :rtype: List[List[Dict]]
     """
 
-<<<<<<< HEAD
-    # TODO add parsing for XPIA
-    # example output
-    # [{'xpia': '{"label":false,"reasoning":"The conversation does not contain any manipulated
-    # content, intrusion or information gathering..","version":"0.0"}'}]
-=======
->>>>>>> 8bb476d9
     if metric_name in {EvaluationMetrics.PROTECTED_MATERIAL, _InternalEvaluationMetrics.ECI}:
         if not batch_response or len(batch_response[0]) == 0 or metric_name not in batch_response[0]:
             return {}
