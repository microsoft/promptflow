# ---------------------------------------------------------
# Copyright (c) Microsoft Corporation. All rights reserved.
# ---------------------------------------------------------
import asyncio
import importlib.metadata
import re
import time
from ast import literal_eval
from typing import Dict, List
from urllib.parse import urlparse

import jwt
import numpy as np
from azure.core.credentials import TokenCredential
from azure.identity import DefaultAzureCredential

from promptflow.evals._http_utils import get_async_http_client

from .constants import (
    CommonConstants,
    EvaluationMetrics,
    RAIService,
    Tasks,
    _InternalAnnotationTasks,
    _InternalEvaluationMetrics,
)
from .utils import get_harm_severity_level

try:
    version = importlib.metadata.version("promptflow-evals")
except importlib.metadata.PackageNotFoundError:
    version = "unknown"
USER_AGENT = "{}/{}".format("promptflow-evals", version)


def get_common_headers(token: str) -> Dict:
    """Get common headers for the HTTP request

    :param token: The Azure authentication token.
    :type token: str
    :return: The common headers.
    :rtype: Dict
    """
    return {
        "Authorization": f"Bearer {token}",
        "Content-Type": "application/json",
        "User-Agent": USER_AGENT,
        # Handle "RuntimeError: Event loop is closed" from httpx AsyncClient
        # https://github.com/encode/httpx/discussions/2959
        "Connection": "close",
    }


async def ensure_service_availability(rai_svc_url: str, token: str, capability: str = None) -> None:
    """Check if the Responsible AI service is available in the region and has the required capability, if relevant.

    :param rai_svc_url: The Responsible AI service URL.
    :type rai_svc_url: str
    :param token: The Azure authentication token.
    :type token: str
    :param capability: The capability to check. Default is None.
    :type capability: str
    :raises Exception: If the service is not available in the region or the capability is not available.
    """
    headers = get_common_headers(token)
    svc_liveness_url = rai_svc_url + "/checkannotation"

    client = get_async_http_client()

    response = await client.get(  # pylint: disable=too-many-function-args,unexpected-keyword-arg
        svc_liveness_url, headers=headers, timeout=CommonConstants.DEFAULT_HTTP_TIMEOUT
    )

    if response.status_code != 200:
        raise Exception(  # pylint: disable=broad-exception-raised
            f"RAI service is not available in this region. Status Code: {response.status_code}"
        )

    capabilities = response.json()

    if capability and capability not in capabilities:
        raise Exception(  # pylint: disable=broad-exception-raised
            f"Capability '{capability}' is not available in this region"
        )


def generate_payload(normalized_user_text: str, metric: str) -> Dict:
    """Generate the payload for the annotation request

    :param normalized_user_text: The normalized user text to be entered as the "UserTextList" in the payload.
    :type normalized_user_text: str
    :param metric: The evaluation metric to use. This determines the task type, and whether a "MetricList" is needed
        in the payload.
    :type metric: str
    :return: The payload for the annotation request.
    :rtype: Dict
    """
    include_metric = True
    task = Tasks.CONTENT_HARM
    if metric == EvaluationMetrics.PROTECTED_MATERIAL:
        task = Tasks.PROTECTED_MATERIAL
        include_metric = False
    elif metric == _InternalEvaluationMetrics.ECI:
        task = _InternalAnnotationTasks.ECI
        include_metric = False
    elif metric == EvaluationMetrics.XPIA:
        task = Tasks.XPIA
        include_metric = False
    return (
        {
            "UserTextList": [normalized_user_text],
            "AnnotationTask": task,
            "MetricList": [metric],
        }
        if include_metric
        else {
            "UserTextList": [normalized_user_text],
            "AnnotationTask": task,
        }
    )


async def submit_request(question: str, answer: str, metric: str, rai_svc_url: str, token: str) -> str:
    """Submit request to Responsible AI service for evaluation and return operation ID

    :param question: The question to evaluate.
    :type question: str
    :param answer: The answer to evaluate.
    :type answer: str
    :param metric: The evaluation metric to use.
    :type metric: str
    :param rai_svc_url: The Responsible AI service URL.
    :type rai_svc_url: str
    :param token: The Azure authentication token.
    :type token: str
    :return: The operation ID.
    :rtype: str
    """
    user_text = f"<Human>{question}</><System>{answer}</>"
    normalized_user_text = user_text.replace("'", '\\"')
    payload = generate_payload(normalized_user_text, metric)

    url = rai_svc_url + "/submitannotation"
    headers = get_common_headers(token)

    client = get_async_http_client()

    response = await client.post(  # pylint: disable=too-many-function-args,unexpected-keyword-arg
        url, json=payload, headers=headers, timeout=CommonConstants.DEFAULT_HTTP_TIMEOUT
    )

    if response.status_code != 202:
        print("Fail evaluating '%s' with error message: %s" % (payload["UserTextList"], response.text))
        response.raise_for_status()

    result = response.json()
    operation_id = result["location"].split("/")[-1]
    return operation_id


async def fetch_result(operation_id: str, rai_svc_url: str, credential: TokenCredential, token: str) -> Dict:
    """Fetch the annotation result from Responsible AI service

    :param operation_id: The operation ID.
    :type operation_id: str
    :param rai_svc_url: The Responsible AI service URL.
    :type rai_svc_url: str
    :param credential: The Azure authentication credential.
    :type credential: ~azure.core.credentials.TokenCredential
    :param token: The Azure authentication token.
    :type token: str
    :return: The annotation result.
    :rtype: Dict
    """
    start = time.time()
    request_count = 0

    url = rai_svc_url + "/operations/" + operation_id
    while True:
        token = await fetch_or_reuse_token(credential, token)
        headers = get_common_headers(token)

        client = get_async_http_client()

        response = await client.get(  # pylint: disable=too-many-function-args,unexpected-keyword-arg
            url, headers=headers, timeout=CommonConstants.DEFAULT_HTTP_TIMEOUT
        )

        if response.status_code == 200:
            return response.json()

        request_count += 1
        time_elapsed = time.time() - start
        if time_elapsed > RAIService.TIMEOUT:
            raise TimeoutError(f"Fetching annotation result {request_count} times out after {time_elapsed:.2f} seconds")

        sleep_time = RAIService.SLEEP_TIME**request_count
        await asyncio.sleep(sleep_time)


def parse_response(  # pylint: disable=too-many-branches,too-many-statements
    batch_response: List[Dict], metric_name: str
) -> Dict:
    """Parse the annotation response from Responsible AI service for a content harm evaluation.

    :param batch_response: The annotation response from Responsible AI service.
    :type batch_response: List[Dict]
    :param metric_name: The evaluation metric to use.
    :type metric_name: str
    :return: The parsed annotation result.
    :rtype: List[List[Dict]]
    """
<<<<<<< HEAD

    if metric_name in {EvaluationMetrics.PROTECTED_MATERIAL, _InternalEvaluationMetrics.ECI, EvaluationMetrics.XPIA}:
=======
    # non-numeric metrics
    if metric_name in {EvaluationMetrics.PROTECTED_MATERIAL, _InternalEvaluationMetrics.ECI}:
>>>>>>> c97470ba
        if not batch_response or len(batch_response[0]) == 0 or metric_name not in batch_response[0]:
            return {}
        response = batch_response[0][metric_name]
        response = response.replace("false", "False")
        response = response.replace("true", "True")
        parsed_response = literal_eval(response)
        result = {}
        metric_prefix = _get_metric_prefix(metric_name)
        # Use label instead of score since these are assumed to be boolean results.
        result[metric_prefix + "_label"] = parsed_response["label"] if "label" in parsed_response else ""
        result[metric_prefix + "_reasoning"] = parsed_response["reasoning"] if "reasoning" in parsed_response else ""
        return result
    return _parse_content_harm_response(batch_response, metric_name)


def _get_metric_prefix(metric_name: str) -> str:
    """Get the prefix for the evaluation metric. This is usually the metric name.

    :param metric_name: The evaluation metric to use.
    :type metric_name: str
    :return: The prefix for the evaluation metric.
    :rtype: str
    """
    if metric_name == _InternalEvaluationMetrics.ECI:
        return "ECI"
    return metric_name


def _parse_content_harm_response(batch_response: List[Dict], metric_name: str) -> Dict:
    """Parse the annotation response from Responsible AI service for a content harm evaluation.

    :param batch_response: The annotation response from Responsible AI service.
    :type batch_response: List[Dict]
    :param metric_name: The evaluation metric to use.
    :type metric_name: str
    :return: The parsed annotation result.
    :rtype: List[List[Dict]]
    """
    # Fix the metric name if it's "hate_fairness"
    # Eventually we will remove this fix once the RAI service is updated
    key = metric_name
    if key == EvaluationMetrics.HATE_FAIRNESS:
        key = EvaluationMetrics.HATE_UNFAIRNESS

    result = {key: np.nan, key + "_score": np.nan, key + "_reason": ""}

    response = batch_response[0]
    if metric_name not in response:
        return result

    try:
        harm_response = literal_eval(response[metric_name])
    except Exception:  # pylint: disable=broad-exception-caught
        harm_response = response[metric_name]

    if harm_response != "" and isinstance(harm_response, dict):
        # check if "output" is one key in harm_response
        if "output" in harm_response:
            harm_response = harm_response["output"]

        # get content harm metric_value
        if "label" in harm_response:
            metric_value = harm_response["label"]
        elif "valid" in harm_response:
            metric_value = 0 if harm_response["valid"] else np.nan
        else:
            metric_value = np.nan

        # get reason
        if "reasoning" in harm_response:
            reason = harm_response["reasoning"]
        elif "reason" in harm_response:
            reason = harm_response["reason"]
        else:
            reason = ""
    elif harm_response != "" and isinstance(harm_response, str):
        metric_value_match = re.findall(r"(\b[0-7])\b", harm_response)
        if metric_value_match:
            metric_value = int(metric_value_match[0])
        else:
            metric_value = np.nan
        reason = harm_response
    elif harm_response != "" and isinstance(harm_response, (int, float)):
        if 0 < harm_response <= 7:
            metric_value = harm_response
        else:
            metric_value = np.nan
        reason = ""
    else:
        metric_value = np.nan
        reason = ""

    harm_score = metric_value
    if not np.isnan(metric_value):
        # int(np.nan) causes a value error, and np.nan is already handled
        # by get_harm_severity_level
        harm_score = int(metric_value)
    result[key] = get_harm_severity_level(harm_score)
    result[key + "_score"] = harm_score
    result[key + "_reason"] = reason

    return result


async def _get_service_discovery_url(azure_ai_project: dict, token: str) -> str:
    """Get the discovery service URL for the Azure AI project

    :param azure_ai_project: The Azure AI project details.
    :type azure_ai_project: Dict
    :param token: The Azure authentication token.
    :type token: str
    :return: The discovery service URL.
    :rtype: str
    """
    headers = get_common_headers(token)

    client = get_async_http_client()

    response = await client.get(  # pylint: disable=too-many-function-args,unexpected-keyword-arg
        f"https://management.azure.com/subscriptions/{azure_ai_project['subscription_id']}/"
        f"resourceGroups/{azure_ai_project['resource_group_name']}/"
        f"providers/Microsoft.MachineLearningServices/workspaces/{azure_ai_project['project_name']}?"
        f"api-version=2023-08-01-preview",
        headers=headers,
        timeout=CommonConstants.DEFAULT_HTTP_TIMEOUT,
    )

    if response.status_code != 200:
        raise Exception("Failed to retrieve the discovery service URL")  # pylint: disable=broad-exception-raised
    base_url = urlparse(response.json()["properties"]["discoveryUrl"])
    return f"{base_url.scheme}://{base_url.netloc}"


async def get_rai_svc_url(project_scope: dict, token: str) -> str:
    """Get the Responsible AI service URL

    :param project_scope: The Azure AI project scope details.
    :type project_scope: Dict
    :param token: The Azure authentication token.
    :type token: str
    :return: The Responsible AI service URL.
    :rtype: str
    """
    discovery_url = await _get_service_discovery_url(azure_ai_project=project_scope, token=token)
    subscription_id = project_scope["subscription_id"]
    resource_group_name = project_scope["resource_group_name"]
    project_name = project_scope["project_name"]
    base_url = discovery_url.rstrip("/")
    rai_url = (
        f"{base_url}/raisvc/v1.0"
        f"/subscriptions/{subscription_id}"
        f"/resourceGroups/{resource_group_name}"
        f"/providers/Microsoft.MachineLearningServices/workspaces/{project_name}"
    )
    return rai_url


async def fetch_or_reuse_token(credential: TokenCredential, token: str = None) -> str:
    """Get token. Fetch a new token if the current token is near expiry

       :param credential: The Azure authentication credential.
       :type credential:
    ~azure.core.credentials.TokenCredential
       :param token: The Azure authentication token. Defaults to None. If none, a new token will be fetched.
       :type token: str
       :return: The Azure authentication token.
    """
    acquire_new_token = True
    try:
        if token:
            # Decode the token to get its expiration time
            decoded_token = jwt.decode(token, options={"verify_signature": False})
            exp_time = decoded_token["exp"]
            current_time = time.time()

            # Check if the token is near expiry
            if (exp_time - current_time) >= 300:
                acquire_new_token = False
    except Exception:  # pylint: disable=broad-exception-caught
        pass

    if acquire_new_token:
        token = credential.get_token("https://management.azure.com/.default").token

    return token


async def evaluate_with_rai_service(
    question: str, answer: str, metric_name: str, project_scope: dict, credential: TokenCredential
):
    """ "Evaluate the content safety of the answer using Responsible AI service

       :param question: The question to evaluate.
       :type question: str
       :param answer: The answer to evaluate.
       :type answer: str
       :param metric_name: The evaluation metric to use.
       :type metric_name: str
       :param project_scope: The Azure AI project scope details.
       :type project_scope: Dict
       :param credential: The Azure authentication credential.
       :type credential:
    ~azure.core.credentials.TokenCredential
       :return: The parsed annotation result.
       :rtype: List[List[Dict]]
    """
    # Use DefaultAzureCredential if no credential is provided
    # This is for the for batch run scenario as the credential cannot be serialized by promoptflow
    if credential is None or credential == {}:
        credential = DefaultAzureCredential()

    # Get RAI service URL from discovery service and check service availability
    token = await fetch_or_reuse_token(credential)
    rai_svc_url = await get_rai_svc_url(project_scope, token)
    await ensure_service_availability(rai_svc_url, token, Tasks.CONTENT_HARM)

    # Submit annotation request and fetch result
    operation_id = await submit_request(question, answer, metric_name, rai_svc_url, token)
    annotation_response = await fetch_result(operation_id, rai_svc_url, credential, token)
    result = parse_response(annotation_response, metric_name)

    return result<|MERGE_RESOLUTION|>--- conflicted
+++ resolved
@@ -210,13 +210,9 @@
     :return: The parsed annotation result.
     :rtype: List[List[Dict]]
     """
-<<<<<<< HEAD
-
+
+    # non-numeric metrics
     if metric_name in {EvaluationMetrics.PROTECTED_MATERIAL, _InternalEvaluationMetrics.ECI, EvaluationMetrics.XPIA}:
-=======
-    # non-numeric metrics
-    if metric_name in {EvaluationMetrics.PROTECTED_MATERIAL, _InternalEvaluationMetrics.ECI}:
->>>>>>> c97470ba
         if not batch_response or len(batch_response[0]) == 0 or metric_name not in batch_response[0]:
             return {}
         response = batch_response[0][metric_name]
