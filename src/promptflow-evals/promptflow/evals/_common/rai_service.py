--- conflicted
+++ resolved
@@ -211,10 +211,7 @@
     :rtype: List[List[Dict]]
     """
 
-<<<<<<< HEAD
-=======
     # non-numeric metrics
->>>>>>> 4523fc61
     if metric_name in {EvaluationMetrics.PROTECTED_MATERIAL, _InternalEvaluationMetrics.ECI, EvaluationMetrics.XPIA}:
         if not batch_response or len(batch_response[0]) == 0 or metric_name not in batch_response[0]:
             return {}
