--- conflicted
+++ resolved
@@ -1,593 +1,552 @@
-# ---------------------------------------------------------
-# Copyright (c) Microsoft Corporation. All rights reserved.
-# ---------------------------------------------------------
-import inspect
-import os
-import re
-import tempfile
-from typing import Any, Callable, Dict, Optional, Set, Tuple
-
-import numpy as np
-import pandas as pd
-
-from promptflow._sdk._constants import LINE_NUMBER
-from promptflow.client import PFClient
-
-from .._constants import CONTENT_SAFETY_DEFECT_RATE_THRESHOLD_DEFAULT, EvaluationMetrics, Prefixes
-from .._user_agent import USER_AGENT
-from ._batch_run_client import BatchRunContext, CodeClient, ProxyClient
-from ._telemetry import log_evaluate_activity
-from ._utils import (
-    _apply_column_mapping,
-    _log_metrics_and_instance_results,
-    _trace_destination_from_project_scope,
-    _write_output,
-)
-
-
-def _aggregate_metrics(df, evaluators) -> Dict[str, float]:
-    df.rename(columns={col: col.replace("outputs.", "") for col in df.columns}, inplace=True)
-
-    # if the evaluator has __aggregate__ method, we will not include it in the metrics
-    for col in df.columns:
-        evaluator_name = col.split(".")[0]
-        if evaluator_name in evaluators:
-            evaluator = evaluators[evaluator_name]
-            if hasattr(evaluator, "__aggregate__"):
-                df = df.drop(columns=[col])
-
-    # Calculate defect rates for content safety metrics
-    content_safety_metrics = [
-        EvaluationMetrics.SEXUAL,
-        EvaluationMetrics.SELF_HARM,
-        EvaluationMetrics.HATE_UNFAIRNESS,
-        EvaluationMetrics.VIOLENCE,
-    ]
-    content_safety_cols = []
-    for col in df.columns:
-        evaluator_name = col.split(".")[0]
-        metric_name = col.split(".")[1]
-        if evaluator_name in evaluators:
-            # Check the namespace of the evaluator
-            module = inspect.getmodule(evaluators[evaluator_name])
-            if (
-                module
-                and module.__name__.startswith("promptflow.evals.evaluators.")
-                and metric_name.endswith("_score")
-                and metric_name.replace("_score", "") in content_safety_metrics
-            ):
-                content_safety_cols.append(col)
-
-    content_safety_df = df[content_safety_cols]
-    defect_rates = {}
-    for col in content_safety_df.columns:
-        defect_rate_name = col.replace("_score", "_defect_rate")
-        col_with_numeric_values = pd.to_numeric(content_safety_df[col], errors="coerce")
-        defect_rates[defect_rate_name] = round(
-            np.sum(col_with_numeric_values >= CONTENT_SAFETY_DEFECT_RATE_THRESHOLD_DEFAULT)
-            / col_with_numeric_values.count(),
-            2,
-        )
-
-    # For rest of metrics, we will calculate mean
-    df.drop(columns=content_safety_cols, inplace=True)
-    mean_value = df.mean(numeric_only=True)
-    metrics = mean_value.to_dict()
-
-    metrics.update(defect_rates)
-    return metrics
-
-
-def _validate_input_data_for_evaluator(evaluator, evaluator_name, df_data, is_target_fn=False):
-    # TODO: Need to ingore the columns that are using contant values in column mappings.
-    # Commenting out the below code for now to unblock the POC.
-    # required_inputs = [
-    #     param.name
-    #     for param in inspect.signature(evaluator).parameters.values()
-    #     if param.default == inspect.Parameter.empty and param.name not in ["kwargs", "args", "self", "line_data"]
-    # ]
-
-    # missing_inputs = [col for col in required_inputs if col not in df_data.columns]
-    # if missing_inputs:
-    #     if not is_target_fn:
-    #         raise ValueError(f"Missing required inputs for evaluator {evaluator_name} : {missing_inputs}.")
-    #     raise ValueError(f"Missing required inputs for target : {missing_inputs}.")
-    pass
-
-
-def _validate_and_load_data(target, data, evaluators, output_path, azure_ai_project, evaluation_name):
-    if data is None:
-        raise ValueError("data must be provided for evaluation.")
-
-    if target is not None:
-        if not callable(target):
-            raise ValueError("target must be a callable function.")
-
-    if data is not None:
-        if not isinstance(data, str):
-            raise ValueError("data must be a string.")
-
-    if evaluators is not None:
-        if not isinstance(evaluators, dict):
-            raise ValueError("evaluators must be a dictionary.")
-
-    if output_path is not None:
-        if not isinstance(output_path, str):
-            raise ValueError("output_path must be a string.")
-
-    if azure_ai_project is not None:
-        if not isinstance(azure_ai_project, Dict):
-            raise ValueError("azure_ai_project must be a Dict.")
-
-    if evaluation_name is not None:
-        if not isinstance(evaluation_name, str):
-            raise ValueError("evaluation_name must be a string.")
-
-    try:
-        initial_data_df = pd.read_json(data, lines=True)
-    except Exception as e:
-        raise ValueError(
-            f"Failed to load data from {data}. Please validate it is a valid jsonl data. Error: {str(e)}."
-        ) from e
-
-    return initial_data_df
-
-
-def _validate_columns(
-    df: pd.DataFrame,
-    evaluators: Dict[str, Any],
-    target: Optional[Callable],
-    evaluator_config: Dict[str, Dict[str, str]],
-) -> None:
-    """
-    Check that all columns needed by evaluator or target function are present.
-
-    :param df: The data frame to be validated.
-    :type df: pd.DataFrame
-    :param evaluators: The dictionary of evaluators.
-    :type evaluators: Dict[str, Any]
-    :param target: The callable to be applied to data set.
-    :type target: Optional[Callable]
-    :param evaluator_config: The configuration for evaluators.
-    :type evaluator_config: Dict[str, Dict[str, str]]
-    :raises ValueError: If column starts from "__outputs." while target is defined.
-    """
-    if target:
-        if any(c.startswith(Prefixes.TSG_OUTPUTS) for c in df.columns):
-            raise ValueError("The column cannot start from " f'"{Prefixes.TSG_OUTPUTS}" if target was defined.')
-        # If the target function is given, it may return
-        # several columns and hence we cannot check the availability of columns
-        # without knowing target function semantics.
-        # Instead, here we will validate the columns, taken by target.
-        _validate_input_data_for_evaluator(target, None, df, is_target_fn=True)
-    else:
-        for evaluator_name, evaluator in evaluators.items():
-            # Apply column mapping
-            mapping_config = evaluator_config.get(evaluator_name, evaluator_config.get("default", None))
-            new_df = _apply_column_mapping(df, mapping_config)
-
-            # Validate input data for evaluator
-            _validate_input_data_for_evaluator(evaluator, evaluator_name, new_df)
-
-
-def _apply_target_to_data(
-    target: Callable,
-    data: str,
-    pf_client: PFClient,
-    initial_data: pd.DataFrame,
-    evaluation_name: Optional[str] = None,
-    _run_name: Optional[str] = None,
-) -> Tuple[pd.DataFrame, Set[str]]:
-    """
-    Apply the target function to the data set and return updated data and generated columns.
-
-    :param target: The function to be applied to data.
-    :type target: Callable
-    :param data: The path to input jsonl file.
-    :type data: str
-    :param pf_client: The promptflow client to be used.
-    :type pf_client: PFClient
-    :param initial_data: The data frame with the loaded data.
-    :type initial_data: pd.DataFrame
-    :param evaluation_name: The name of the evaluation.
-    :type evaluation_name: Optional[str]
-    :param _run_name: The name of target run. Used for testing only.
-    :type _run_name: Optional[str]
-    :return: The tuple, containing data frame and the list of added columns.
-    :rtype: Tuple[pandas.DataFrame, List[str]]
-    """
-    run = pf_client.run(
-        flow=target,
-        display_name=evaluation_name,
-        data=data,
-        properties={"runType": "eval_run", "isEvaluatorRun": "true"},
-        stream=True,
-        name=_run_name,
-    )
-    target_output = pf_client.runs.get_details(run, all_results=True)
-    # Remove input and output prefix
-    generated_columns = {
-        col[len(Prefixes.OUTPUTS) :] for col in target_output.columns if col.startswith(Prefixes.OUTPUTS)
-    }
-    # Sort output by line numbers
-    target_output.set_index(f"inputs.{LINE_NUMBER}", inplace=True)
-    target_output.sort_index(inplace=True)
-    target_output.reset_index(inplace=True, drop=False)
-    # target_output contains only input columns, taken by function,
-    # so we need to concatenate it to the input data frame.
-    drop_columns = list(filter(lambda x: x.startswith("inputs"), target_output.columns))
-    target_output.drop(drop_columns, inplace=True, axis=1)
-    # Rename outputs columns to __outputs
-    rename_dict = {col: col.replace(Prefixes.OUTPUTS, Prefixes.TSG_OUTPUTS) for col in target_output.columns}
-    target_output.rename(columns=rename_dict, inplace=True)
-    # Concatenate output to input
-    target_output = pd.concat([target_output, initial_data], axis=1)
-
-    return target_output, generated_columns, run
-
-
-def _process_evaluator_config(evaluator_config: Dict[str, Dict[str, str]]) -> Dict[str, Dict[str, str]]:
-    """Process evaluator_config to replace ${target.} with ${data.}
-
-    :param evaluator_config: The configuration for evaluators.
-    :type evaluator_config: Dict[str, Dict[str, str]]
-    :return: The processed configuration.
-    :rtype: Dict[str, Dict[str, str]]
-    """
-
-    processed_config = {}
-
-    unexpected_references = re.compile(r"\${(?!target\.|data\.).+?}")
-
-    if evaluator_config:
-        for evaluator, mapping_config in evaluator_config.items():
-            if isinstance(mapping_config, dict):
-                processed_config[evaluator] = {}
-
-                for map_to_key, map_value in mapping_config.items():
-                    # Handle non-string static values
-                    if not isinstance(map_value, str):
-                        processed_config[evaluator][map_to_key] = map_value
-                        continue
-
-                    # Check if there's any unexpected reference other than ${target.} or ${data.}
-                    if unexpected_references.search(map_value):
-                        raise ValueError(
-                            "Unexpected references detected in 'evaluator_config'. "
-                            "Ensure only ${target.} and ${data.} are used."
-                        )
-
-                    # Replace ${target.} with ${run.outputs.}
-                    processed_config[evaluator][map_to_key] = map_value.replace("${target.", "${run.outputs.")
-
-    return processed_config
-
-
-def _rename_columns_conditionally(df: pd.DataFrame) -> pd.DataFrame:
-    """
-    Change the column names for data frame. The change happens inplace.
-
-    The columns with _OUTPUTS prefix will not be changed. _OUTPUTS prefix will
-    will be added to columns in target_generated set. The rest columns will get
-    ".inputs" prefix.
-
-    :param df: The data frame to apply changes to.
-    :type df: pandas.DataFrame
-    :return: The changed data frame.
-    :rtype: pandas.DataFrame
-    """
-    rename_dict = {}
-    for col in df.columns:
-        # Rename columns generated by target.
-        if Prefixes.TSG_OUTPUTS in col:
-            rename_dict[col] = col.replace(Prefixes.TSG_OUTPUTS, Prefixes.OUTPUTS)
-        else:
-            rename_dict[col] = f"inputs.{col}"
-    df.rename(columns=rename_dict, inplace=True)
-    return df
-
-
-@log_evaluate_activity
-def evaluate(
-    *,
-    evaluation_name: Optional[str] = None,
-    target: Optional[Callable] = None,
-    data: Optional[str] = None,
-    evaluators: Optional[Dict[str, Callable]] = None,
-    evaluator_config: Optional[Dict[str, Dict[str, str]]] = None,
-    azure_ai_project: Optional[Dict] = None,
-    output_path: Optional[str] = None,
-    **kwargs,
-):
-    """Evaluates target or data with built-in or custom evaluators. If both target and data are provided,
-        data will be run through target function and then results will be evaluated.
-
-    :keyword evaluation_name: Display name of the evaluation.
-    :paramtype evaluation_name: Optional[str]
-    :keyword target: Target to be evaluated. `target` and `data` both cannot be None
-    :paramtype target: Optional[Callable]
-    :keyword data: Path to the data to be evaluated or passed to target if target is set.
-        Only .jsonl format files are supported.  `target` and `data` both cannot be None
-    :paramtype data: Optional[str]
-    :keyword evaluators: Evaluators to be used for evaluation. It should be a dictionary with key as alias for evaluator
-        and value as the evaluator function.
-    :paramtype evaluators: Optional[Dict[str, Callable]
-    :keyword evaluator_config: Configuration for evaluators. The configuration should be a dictionary with evaluator
-        names as keys and a dictionary of column mappings as values. The column mappings should be a dictionary with
-        keys as the column names in the evaluator input and values as the column names in the input data or data
-        generated by target.
-    :paramtype evaluator_config: Optional[Dict[str, Dict[str, str]]
-    :keyword output_path: The local folder or file path to save evaluation results to if set. If folder path is provided
-          the results will be saved to a file named `evaluation_results.json` in the folder.
-    :paramtype output_path: Optional[str]
-    :keyword azure_ai_project: Logs evaluation results to AI Studio if set.
-    :paramtype azure_ai_project: Optional[Dict]
-    :return: Evaluation results.
-    :rtype: dict
-
-    :Example:
-
-    Evaluate API can be used as follows:
-
-    .. code-block:: python
-
-            from promptflow.core import AzureOpenAIModelConfiguration
-            from promptflow.evals.evaluate import evaluate
-            from promptflow.evals.evaluators import RelevanceEvaluator, CoherenceEvaluator
-
-
-            model_config = AzureOpenAIModelConfiguration(
-                azure_endpoint=os.environ.get("AZURE_OPENAI_ENDPOINT"),
-                api_key=os.environ.get("AZURE_OPENAI_KEY"),
-                azure_deployment=os.environ.get("AZURE_OPENAI_DEPLOYMENT")
-            )
-
-            coherence_eval = CoherenceEvaluator(model_config=model_config)
-            relevance_eval = RelevanceEvaluator(model_config=model_config)
-
-            path = "evaluate_test_data.jsonl"
-            result = evaluate(
-                data=path,
-                evaluators={
-                    "coherence": coherence_eval,
-                    "relevance": relevance_eval,
-                },
-                evaluator_config={
-                    "coherence": {
-                        "answer": "${data.answer}",
-                        "question": "${data.question}"
-                    },
-                    "relevance": {
-                        "answer": "${data.answer}",
-                        "context": "${data.context}",
-                        "question": "${data.question}"
-                    }
-                }
-            )
-
-    """
-    try:
-        return _evaluate(
-            evaluation_name=evaluation_name,
-            target=target,
-            data=data,
-            evaluators=evaluators,
-            evaluator_config=evaluator_config,
-            azure_ai_project=azure_ai_project,
-            output_path=output_path,
-            **kwargs,
-        )
-    except Exception as e:
-        # Handle multiprocess bootstrap error
-        bootstrap_error = (
-            "An attempt has been made to start a new process before the\n        "
-            "current process has finished its bootstrapping phase."
-        )
-        if bootstrap_error in str(e):
-            error_message = (
-                "The evaluation failed due to an error during multiprocess bootstrapping."
-                "Please ensure the evaluate API is properly guarded with the '__main__' block:\n\n"
-                "    if __name__ == '__main__':\n"
-                "        evaluate(...)"
-            )
-            raise RuntimeError(error_message) from e
-
-        raise e
-
-
-def _evaluate(  # pylint: disable=too-many-locals
-    *,
-    evaluation_name: Optional[str] = None,
-    target: Optional[Callable] = None,
-    data: Optional[str] = None,
-    evaluators: Optional[Dict[str, Callable]] = None,
-    evaluator_config: Optional[Dict[str, Dict[str, str]]] = None,
-    azure_ai_project: Optional[Dict] = None,
-    output_path: Optional[str] = None,
-    **kwargs,
-):
-    input_data_df = _validate_and_load_data(target, data, evaluators, output_path, azure_ai_project, evaluation_name)
-
-    # Process evaluator config to replace ${target.} with ${data.}
-    if evaluator_config is None:
-        evaluator_config = {}
-    evaluator_config = _process_evaluator_config(evaluator_config)
-    _validate_columns(input_data_df, evaluators, target, evaluator_config)
-
-    with tempfile.TemporaryDirectory() as temp_dir:
-
-        new_data_path = os.path.join(temp_dir, "temp_data.jsonl")
-        input_data_df["line_data"] = input_data_df.apply(lambda row: row.to_dict(), axis=1)
-        input_data_df.to_json(new_data_path, orient="records", lines=True)
-        input_data_df.drop("line_data", axis=1, inplace=True)
-
-        # Target Run
-        pf_client = PFClient(
-            config={"trace.destination": _trace_destination_from_project_scope(azure_ai_project)}
-            if azure_ai_project
-            else None,
-            user_agent=USER_AGENT,
-        )
-
-<<<<<<< HEAD
-        trace_destination = pf_client._config.get_trace_destination()
-
-        target_run = None
-
-        target_generated_columns = set()
-        if data is not None and target is not None:
-            input_data_df, target_generated_columns, target_run = _apply_target_to_data(
-                target, new_data_path, pf_client, input_data_df, evaluation_name, _run_name=kwargs.get("_run_name")
-=======
-        # Make sure, the default is always in the configuration.
-        if not evaluator_config:
-            evaluator_config = {}
-        if "default" not in evaluator_config:
-            evaluator_config["default"] = {}
-
-        for evaluator_name, mapping in evaluator_config.items():
-            mapped_to_values = set(mapping.values())
-            for col in target_generated_columns:
-                # If user defined mapping differently, do not change it.
-                # If it was mapped to target, we have already changed it
-                # in _process_evaluator_config
-                run_output = f"${{run.outputs.{col}}}"
-                # We will add our mapping only if
-                # customer did not mapped target output.
-                if col not in mapping and run_output not in mapped_to_values:
-                    evaluator_config[evaluator_name][col] = run_output  # pylint: disable=unnecessary-dict-index-lookup
-
-        # After we have generated all columns we can check if we have
-        # everything we need for evaluators.
-        _validate_columns(input_data_df, evaluators, target=None, evaluator_config=evaluator_config)
-
-    # Batch Run
-    evaluators_info = {}
-    use_pf_client = kwargs.get("_use_pf_client", True)
-    if use_pf_client:
-        batch_run_client = ProxyClient(pf_client)
-
-        # Ensure the absolute path is passed to pf.run, as relative path doesn't work with
-        # multiple evaluators. If the path is already absolute, abspath will return the original path.
-        data = os.path.abspath(data)
-    else:
-        batch_run_client = CodeClient()
-        data = input_data_df
-
-    with BatchRunContext(batch_run_client):
-        for evaluator_name, evaluator in evaluators.items():
-            evaluators_info[evaluator_name] = {}
-            evaluators_info[evaluator_name]["run"] = batch_run_client.run(
-                flow=evaluator,
-                run=target_run,
-                evaluator_name=evaluator_name,
-                column_mapping=evaluator_config.get(evaluator_name, evaluator_config.get("default", None)),
-                data=data,
-                stream=True,
-                name=kwargs.get("_run_name"),
->>>>>>> f6d29269
-            )
-
-            # Make sure, the default is always in the configuration.
-            if not evaluator_config:
-                evaluator_config = {}
-            if "default" not in evaluator_config:
-                evaluator_config["default"] = {}
-
-            for evaluator_name, mapping in evaluator_config.items():
-                # exclude constant values from mapping
-                mapped_to_values = {
-                    value for value in mapping.values() if isinstance(value, str) and re.match(r"^\$\{.*\}$", value)
-                }
-
-                for col in target_generated_columns:
-                    # If user defined mapping differently, do not change it.
-                    # If it was mapped to target, we have already changed it
-                    # in _process_evaluator_config
-                    run_output = f"${{run.outputs.{col}}}"
-                    # We will add our mapping only if
-                    # customer did not mapped target output.
-                    if col not in mapping and run_output not in mapped_to_values:
-                        evaluator_config[evaluator_name][
-                            col
-                        ] = run_output  # pylint: disable=unnecessary-dict-index-lookup
-
-            # After we have generated all columns we can check if we have
-            # everything we need for evaluators.
-            _validate_columns(input_data_df, evaluators, target=None, evaluator_config=evaluator_config)
-
-        # Batch Run
-        evaluators_info = {}
-        use_pf_client = kwargs.get("_use_pf_client", True)
-        batch_run_client = ProxyClient(pf_client) if use_pf_client else CodeClient()
-
-        with BatchRunContext(batch_run_client):
-            for evaluator_name, evaluator in evaluators.items():
-                evaluators_info[evaluator_name] = {}
-                evaluators_info[evaluator_name]["run"] = batch_run_client.run(
-                    flow=evaluator,
-                    run=target_run,
-                    evaluator_name=evaluator_name,
-                    column_mapping=evaluator_config.get(evaluator_name, evaluator_config.get("default", None)),
-                    data=input_data_df if isinstance(batch_run_client, CodeClient) else data,
-                    stream=True,
-                    name=kwargs.get("_run_name"),
-                )
-
-            # get_details needs to be called within BatchRunContext scope in order to have user agent populated
-            for evaluator_name, evaluator_info in evaluators_info.items():
-                evaluator_info["result"] = batch_run_client.get_details(evaluator_info["run"], all_results=True)
-                evaluator_info["metrics"] = batch_run_client.get_metrics(evaluator_info["run"])
-
-    # Concatenate all results
-    evaluators_result_df = None
-    evaluators_metric = {}
-    for evaluator_name, evaluator_info in evaluators_info.items():
-        evaluator_result_df = evaluator_info["result"]
-
-        # drop input columns
-        evaluator_result_df = evaluator_result_df.drop(
-            columns=[col for col in evaluator_result_df.columns if str(col).startswith(Prefixes.INPUTS)]
-        )
-
-        # rename output columns
-        # Assuming after removing inputs columns, all columns are output columns
-        evaluator_result_df.rename(
-            columns={
-                col: f"outputs.{evaluator_name}.{str(col).replace(Prefixes.OUTPUTS, '')}"
-                for col in evaluator_result_df.columns
-            },
-            inplace=True,
-        )
-
-        evaluators_result_df = (
-            pd.concat([evaluators_result_df, evaluator_result_df], axis=1, verify_integrity=True)
-            if evaluators_result_df is not None
-            else evaluator_result_df
-        )
-
-        evaluators_metric.update({f"{evaluator_name}.{k}": v for k, v in evaluator_info["metrics"].items()})
-
-    # Rename columns, generated by target function to outputs instead of inputs.
-    # If target generates columns, already present in the input data, these columns
-    # will be marked as outputs already so we do not need to rename them.
-    input_data_df = _rename_columns_conditionally(input_data_df)
-
-    result_df = pd.concat([input_data_df, evaluators_result_df], axis=1, verify_integrity=True)
-    metrics = _aggregate_metrics(evaluators_result_df, evaluators)
-    metrics.update(evaluators_metric)
-
-    studio_url = _log_metrics_and_instance_results(
-        metrics,
-        result_df,
-        trace_destination,
-        target_run,
-        evaluation_name,
-    )
-
-    result = {"rows": result_df.to_dict("records"), "metrics": metrics, "studio_url": studio_url}
-
-    if output_path:
-        _write_output(output_path, result)
-
-    return result
+# ---------------------------------------------------------
+# Copyright (c) Microsoft Corporation. All rights reserved.
+# ---------------------------------------------------------
+import inspect
+import os
+import re
+import tempfile
+from typing import Any, Callable, Dict, Optional, Set, Tuple
+
+import numpy as np
+import pandas as pd
+
+from promptflow._sdk._constants import LINE_NUMBER
+from promptflow.client import PFClient
+
+from .._constants import CONTENT_SAFETY_DEFECT_RATE_THRESHOLD_DEFAULT, EvaluationMetrics, Prefixes
+from .._user_agent import USER_AGENT
+from ._batch_run_client import BatchRunContext, CodeClient, ProxyClient
+from ._telemetry import log_evaluate_activity
+from ._utils import (
+    _apply_column_mapping,
+    _log_metrics_and_instance_results,
+    _trace_destination_from_project_scope,
+    _write_output,
+)
+
+
+def _aggregate_metrics(df, evaluators) -> Dict[str, float]:
+    df.rename(columns={col: col.replace("outputs.", "") for col in df.columns}, inplace=True)
+
+    # if the evaluator has __aggregate__ method, we will not include it in the metrics
+    for col in df.columns:
+        evaluator_name = col.split(".")[0]
+        if evaluator_name in evaluators:
+            evaluator = evaluators[evaluator_name]
+            if hasattr(evaluator, "__aggregate__"):
+                df = df.drop(columns=[col])
+
+    # Calculate defect rates for content safety metrics
+    content_safety_metrics = [
+        EvaluationMetrics.SEXUAL,
+        EvaluationMetrics.SELF_HARM,
+        EvaluationMetrics.HATE_UNFAIRNESS,
+        EvaluationMetrics.VIOLENCE,
+    ]
+    content_safety_cols = []
+    for col in df.columns:
+        evaluator_name = col.split(".")[0]
+        metric_name = col.split(".")[1]
+        if evaluator_name in evaluators:
+            # Check the namespace of the evaluator
+            module = inspect.getmodule(evaluators[evaluator_name])
+            if (
+                module
+                and module.__name__.startswith("promptflow.evals.evaluators.")
+                and metric_name.endswith("_score")
+                and metric_name.replace("_score", "") in content_safety_metrics
+            ):
+                content_safety_cols.append(col)
+
+    content_safety_df = df[content_safety_cols]
+    defect_rates = {}
+    for col in content_safety_df.columns:
+        defect_rate_name = col.replace("_score", "_defect_rate")
+        col_with_numeric_values = pd.to_numeric(content_safety_df[col], errors="coerce")
+        defect_rates[defect_rate_name] = round(
+            np.sum(col_with_numeric_values >= CONTENT_SAFETY_DEFECT_RATE_THRESHOLD_DEFAULT)
+            / col_with_numeric_values.count(),
+            2,
+        )
+
+    # For rest of metrics, we will calculate mean
+    df.drop(columns=content_safety_cols, inplace=True)
+    mean_value = df.mean(numeric_only=True)
+    metrics = mean_value.to_dict()
+
+    metrics.update(defect_rates)
+    return metrics
+
+
+def _validate_input_data_for_evaluator(evaluator, evaluator_name, df_data, is_target_fn=False):
+    # TODO: Need to ingore the columns that are using contant values in column mappings.
+    # Commenting out the below code for now to unblock the POC.
+    # required_inputs = [
+    #     param.name
+    #     for param in inspect.signature(evaluator).parameters.values()
+    #     if param.default == inspect.Parameter.empty and param.name not in ["kwargs", "args", "self", "line_data"]
+    # ]
+
+    # missing_inputs = [col for col in required_inputs if col not in df_data.columns]
+    # if missing_inputs:
+    #     if not is_target_fn:
+    #         raise ValueError(f"Missing required inputs for evaluator {evaluator_name} : {missing_inputs}.")
+    #     raise ValueError(f"Missing required inputs for target : {missing_inputs}.")
+    pass
+
+
+def _validate_and_load_data(target, data, evaluators, output_path, azure_ai_project, evaluation_name):
+    if data is None:
+        raise ValueError("data must be provided for evaluation.")
+
+    if target is not None:
+        if not callable(target):
+            raise ValueError("target must be a callable function.")
+
+    if data is not None:
+        if not isinstance(data, str):
+            raise ValueError("data must be a string.")
+
+    if evaluators is not None:
+        if not isinstance(evaluators, dict):
+            raise ValueError("evaluators must be a dictionary.")
+
+    if output_path is not None:
+        if not isinstance(output_path, str):
+            raise ValueError("output_path must be a string.")
+
+    if azure_ai_project is not None:
+        if not isinstance(azure_ai_project, Dict):
+            raise ValueError("azure_ai_project must be a Dict.")
+
+    if evaluation_name is not None:
+        if not isinstance(evaluation_name, str):
+            raise ValueError("evaluation_name must be a string.")
+
+    try:
+        initial_data_df = pd.read_json(data, lines=True)
+    except Exception as e:
+        raise ValueError(
+            f"Failed to load data from {data}. Please validate it is a valid jsonl data. Error: {str(e)}."
+        ) from e
+
+    return initial_data_df
+
+
+def _validate_columns(
+    df: pd.DataFrame,
+    evaluators: Dict[str, Any],
+    target: Optional[Callable],
+    evaluator_config: Dict[str, Dict[str, str]],
+) -> None:
+    """
+    Check that all columns needed by evaluator or target function are present.
+
+    :param df: The data frame to be validated.
+    :type df: pd.DataFrame
+    :param evaluators: The dictionary of evaluators.
+    :type evaluators: Dict[str, Any]
+    :param target: The callable to be applied to data set.
+    :type target: Optional[Callable]
+    :param evaluator_config: The configuration for evaluators.
+    :type evaluator_config: Dict[str, Dict[str, str]]
+    :raises ValueError: If column starts from "__outputs." while target is defined.
+    """
+    if target:
+        if any(c.startswith(Prefixes.TSG_OUTPUTS) for c in df.columns):
+            raise ValueError("The column cannot start from " f'"{Prefixes.TSG_OUTPUTS}" if target was defined.')
+        # If the target function is given, it may return
+        # several columns and hence we cannot check the availability of columns
+        # without knowing target function semantics.
+        # Instead, here we will validate the columns, taken by target.
+        _validate_input_data_for_evaluator(target, None, df, is_target_fn=True)
+    else:
+        for evaluator_name, evaluator in evaluators.items():
+            # Apply column mapping
+            mapping_config = evaluator_config.get(evaluator_name, evaluator_config.get("default", None))
+            new_df = _apply_column_mapping(df, mapping_config)
+
+            # Validate input data for evaluator
+            _validate_input_data_for_evaluator(evaluator, evaluator_name, new_df)
+
+
+def _apply_target_to_data(
+    target: Callable,
+    data: str,
+    pf_client: PFClient,
+    initial_data: pd.DataFrame,
+    evaluation_name: Optional[str] = None,
+    _run_name: Optional[str] = None,
+) -> Tuple[pd.DataFrame, Set[str]]:
+    """
+    Apply the target function to the data set and return updated data and generated columns.
+
+    :param target: The function to be applied to data.
+    :type target: Callable
+    :param data: The path to input jsonl file.
+    :type data: str
+    :param pf_client: The promptflow client to be used.
+    :type pf_client: PFClient
+    :param initial_data: The data frame with the loaded data.
+    :type initial_data: pd.DataFrame
+    :param evaluation_name: The name of the evaluation.
+    :type evaluation_name: Optional[str]
+    :param _run_name: The name of target run. Used for testing only.
+    :type _run_name: Optional[str]
+    :return: The tuple, containing data frame and the list of added columns.
+    :rtype: Tuple[pandas.DataFrame, List[str]]
+    """
+    run = pf_client.run(
+        flow=target,
+        display_name=evaluation_name,
+        data=data,
+        properties={"runType": "eval_run", "isEvaluatorRun": "true"},
+        stream=True,
+        name=_run_name,
+    )
+    target_output = pf_client.runs.get_details(run, all_results=True)
+    # Remove input and output prefix
+    generated_columns = {
+        col[len(Prefixes.OUTPUTS) :] for col in target_output.columns if col.startswith(Prefixes.OUTPUTS)
+    }
+    # Sort output by line numbers
+    target_output.set_index(f"inputs.{LINE_NUMBER}", inplace=True)
+    target_output.sort_index(inplace=True)
+    target_output.reset_index(inplace=True, drop=False)
+    # target_output contains only input columns, taken by function,
+    # so we need to concatenate it to the input data frame.
+    drop_columns = list(filter(lambda x: x.startswith("inputs"), target_output.columns))
+    target_output.drop(drop_columns, inplace=True, axis=1)
+    # Rename outputs columns to __outputs
+    rename_dict = {col: col.replace(Prefixes.OUTPUTS, Prefixes.TSG_OUTPUTS) for col in target_output.columns}
+    target_output.rename(columns=rename_dict, inplace=True)
+    # Concatenate output to input
+    target_output = pd.concat([target_output, initial_data], axis=1)
+
+    return target_output, generated_columns, run
+
+
+def _process_evaluator_config(evaluator_config: Dict[str, Dict[str, str]]) -> Dict[str, Dict[str, str]]:
+    """Process evaluator_config to replace ${target.} with ${data.}
+
+    :param evaluator_config: The configuration for evaluators.
+    :type evaluator_config: Dict[str, Dict[str, str]]
+    :return: The processed configuration.
+    :rtype: Dict[str, Dict[str, str]]
+    """
+
+    processed_config = {}
+
+    unexpected_references = re.compile(r"\${(?!target\.|data\.).+?}")
+
+    if evaluator_config:
+        for evaluator, mapping_config in evaluator_config.items():
+            if isinstance(mapping_config, dict):
+                processed_config[evaluator] = {}
+
+                for map_to_key, map_value in mapping_config.items():
+                    # Handle non-string static values
+                    if not isinstance(map_value, str):
+                        processed_config[evaluator][map_to_key] = map_value
+                        continue
+
+                    # Check if there's any unexpected reference other than ${target.} or ${data.}
+                    if unexpected_references.search(map_value):
+                        raise ValueError(
+                            "Unexpected references detected in 'evaluator_config'. "
+                            "Ensure only ${target.} and ${data.} are used."
+                        )
+
+                    # Replace ${target.} with ${run.outputs.}
+                    processed_config[evaluator][map_to_key] = map_value.replace("${target.", "${run.outputs.")
+
+    return processed_config
+
+
+def _rename_columns_conditionally(df: pd.DataFrame) -> pd.DataFrame:
+    """
+    Change the column names for data frame. The change happens inplace.
+
+    The columns with _OUTPUTS prefix will not be changed. _OUTPUTS prefix will
+    will be added to columns in target_generated set. The rest columns will get
+    ".inputs" prefix.
+
+    :param df: The data frame to apply changes to.
+    :type df: pandas.DataFrame
+    :return: The changed data frame.
+    :rtype: pandas.DataFrame
+    """
+    rename_dict = {}
+    for col in df.columns:
+        # Rename columns generated by target.
+        if Prefixes.TSG_OUTPUTS in col:
+            rename_dict[col] = col.replace(Prefixes.TSG_OUTPUTS, Prefixes.OUTPUTS)
+        else:
+            rename_dict[col] = f"inputs.{col}"
+    df.rename(columns=rename_dict, inplace=True)
+    return df
+
+
+@log_evaluate_activity
+def evaluate(
+    *,
+    evaluation_name: Optional[str] = None,
+    target: Optional[Callable] = None,
+    data: Optional[str] = None,
+    evaluators: Optional[Dict[str, Callable]] = None,
+    evaluator_config: Optional[Dict[str, Dict[str, str]]] = None,
+    azure_ai_project: Optional[Dict] = None,
+    output_path: Optional[str] = None,
+    **kwargs,
+):
+    """Evaluates target or data with built-in or custom evaluators. If both target and data are provided,
+        data will be run through target function and then results will be evaluated.
+
+    :keyword evaluation_name: Display name of the evaluation.
+    :paramtype evaluation_name: Optional[str]
+    :keyword target: Target to be evaluated. `target` and `data` both cannot be None
+    :paramtype target: Optional[Callable]
+    :keyword data: Path to the data to be evaluated or passed to target if target is set.
+        Only .jsonl format files are supported.  `target` and `data` both cannot be None
+    :paramtype data: Optional[str]
+    :keyword evaluators: Evaluators to be used for evaluation. It should be a dictionary with key as alias for evaluator
+        and value as the evaluator function.
+    :paramtype evaluators: Optional[Dict[str, Callable]
+    :keyword evaluator_config: Configuration for evaluators. The configuration should be a dictionary with evaluator
+        names as keys and a dictionary of column mappings as values. The column mappings should be a dictionary with
+        keys as the column names in the evaluator input and values as the column names in the input data or data
+        generated by target.
+    :paramtype evaluator_config: Optional[Dict[str, Dict[str, str]]
+    :keyword output_path: The local folder or file path to save evaluation results to if set. If folder path is provided
+          the results will be saved to a file named `evaluation_results.json` in the folder.
+    :paramtype output_path: Optional[str]
+    :keyword azure_ai_project: Logs evaluation results to AI Studio if set.
+    :paramtype azure_ai_project: Optional[Dict]
+    :return: Evaluation results.
+    :rtype: dict
+
+    :Example:
+
+    Evaluate API can be used as follows:
+
+    .. code-block:: python
+
+            from promptflow.core import AzureOpenAIModelConfiguration
+            from promptflow.evals.evaluate import evaluate
+            from promptflow.evals.evaluators import RelevanceEvaluator, CoherenceEvaluator
+
+
+            model_config = AzureOpenAIModelConfiguration(
+                azure_endpoint=os.environ.get("AZURE_OPENAI_ENDPOINT"),
+                api_key=os.environ.get("AZURE_OPENAI_KEY"),
+                azure_deployment=os.environ.get("AZURE_OPENAI_DEPLOYMENT")
+            )
+
+            coherence_eval = CoherenceEvaluator(model_config=model_config)
+            relevance_eval = RelevanceEvaluator(model_config=model_config)
+
+            path = "evaluate_test_data.jsonl"
+            result = evaluate(
+                data=path,
+                evaluators={
+                    "coherence": coherence_eval,
+                    "relevance": relevance_eval,
+                },
+                evaluator_config={
+                    "coherence": {
+                        "answer": "${data.answer}",
+                        "question": "${data.question}"
+                    },
+                    "relevance": {
+                        "answer": "${data.answer}",
+                        "context": "${data.context}",
+                        "question": "${data.question}"
+                    }
+                }
+            )
+
+    """
+    try:
+        return _evaluate(
+            evaluation_name=evaluation_name,
+            target=target,
+            data=data,
+            evaluators=evaluators,
+            evaluator_config=evaluator_config,
+            azure_ai_project=azure_ai_project,
+            output_path=output_path,
+            **kwargs,
+        )
+    except Exception as e:
+        # Handle multiprocess bootstrap error
+        bootstrap_error = (
+            "An attempt has been made to start a new process before the\n        "
+            "current process has finished its bootstrapping phase."
+        )
+        if bootstrap_error in str(e):
+            error_message = (
+                "The evaluation failed due to an error during multiprocess bootstrapping."
+                "Please ensure the evaluate API is properly guarded with the '__main__' block:\n\n"
+                "    if __name__ == '__main__':\n"
+                "        evaluate(...)"
+            )
+            raise RuntimeError(error_message) from e
+
+        raise e
+
+
+def _evaluate(  # pylint: disable=too-many-locals
+    *,
+    evaluation_name: Optional[str] = None,
+    target: Optional[Callable] = None,
+    data: Optional[str] = None,
+    evaluators: Optional[Dict[str, Callable]] = None,
+    evaluator_config: Optional[Dict[str, Dict[str, str]]] = None,
+    azure_ai_project: Optional[Dict] = None,
+    output_path: Optional[str] = None,
+    **kwargs,
+):
+    input_data_df = _validate_and_load_data(target, data, evaluators, output_path, azure_ai_project, evaluation_name)
+
+    # Process evaluator config to replace ${target.} with ${data.}
+    if evaluator_config is None:
+        evaluator_config = {}
+    evaluator_config = _process_evaluator_config(evaluator_config)
+    _validate_columns(input_data_df, evaluators, target, evaluator_config)
+
+    with tempfile.TemporaryDirectory() as temp_dir:
+
+        new_data_path = os.path.join(temp_dir, "temp_data.jsonl")
+        input_data_df["line_data"] = input_data_df.apply(lambda row: row.to_dict(), axis=1)
+        input_data_df.to_json(new_data_path, orient="records", lines=True)
+        input_data_df.drop("line_data", axis=1, inplace=True)
+
+        # Target Run
+        pf_client = PFClient(
+            config={"trace.destination": _trace_destination_from_project_scope(azure_ai_project)}
+            if azure_ai_project
+            else None,
+            user_agent=USER_AGENT,
+        )
+
+        trace_destination = pf_client._config.get_trace_destination()
+
+        target_run = None
+
+        target_generated_columns = set()
+        if data is not None and target is not None:
+            input_data_df, target_generated_columns, target_run = _apply_target_to_data(
+                target, new_data_path, pf_client, input_data_df, evaluation_name, _run_name=kwargs.get("_run_name")
+            )
+
+            # Make sure, the default is always in the configuration.
+            if not evaluator_config:
+                evaluator_config = {}
+            if "default" not in evaluator_config:
+                evaluator_config["default"] = {}
+
+            for evaluator_name, mapping in evaluator_config.items():
+                # exclude constant values from mapping
+                mapped_to_values = {
+                    value for value in mapping.values() if isinstance(value, str) and re.match(r"^\$\{.*\}$", value)
+                }
+
+                for col in target_generated_columns:
+                    # If user defined mapping differently, do not change it.
+                    # If it was mapped to target, we have already changed it
+                    # in _process_evaluator_config
+                    run_output = f"${{run.outputs.{col}}}"
+                    # We will add our mapping only if
+                    # customer did not mapped target output.
+                    if col not in mapping and run_output not in mapped_to_values:
+                        evaluator_config[evaluator_name][
+                            col
+                        ] = run_output  # pylint: disable=unnecessary-dict-index-lookup
+
+            # After we have generated all columns we can check if we have
+            # everything we need for evaluators.
+            _validate_columns(input_data_df, evaluators, target=None, evaluator_config=evaluator_config)
+
+        # Batch Run
+        evaluators_info = {}
+        use_pf_client = kwargs.get("_use_pf_client", True)
+        if use_pf_client:
+            batch_run_client = ProxyClient(pf_client)
+
+            # Ensure the absolute path is passed to pf.run, as relative path doesn't work with
+            # multiple evaluators. If the path is already absolute, abspath will return the original path.
+            data = os.path.abspath(new_data_path)
+        else:
+            batch_run_client = CodeClient()
+            data = input_data_df
+
+        with BatchRunContext(batch_run_client):
+            for evaluator_name, evaluator in evaluators.items():
+                evaluators_info[evaluator_name] = {}
+                evaluators_info[evaluator_name]["run"] = batch_run_client.run(
+                    flow=evaluator,
+                    run=target_run,
+                    evaluator_name=evaluator_name,
+                    column_mapping=evaluator_config.get(evaluator_name, evaluator_config.get("default", None)),
+                    data=data,
+                    stream=True,
+                    name=kwargs.get("_run_name"),
+                )
+
+                # get_details needs to be called within BatchRunContext scope in order to have user agent populated
+                for evaluator_name, evaluator_info in evaluators_info.items():
+                    evaluator_info["result"] = batch_run_client.get_details(evaluator_info["run"], all_results=True)
+                    evaluator_info["metrics"] = batch_run_client.get_metrics(evaluator_info["run"])
+
+    # Concatenate all results
+    evaluators_result_df = None
+    evaluators_metric = {}
+    for evaluator_name, evaluator_info in evaluators_info.items():
+        evaluator_result_df = evaluator_info["result"]
+
+        # drop input columns
+        evaluator_result_df = evaluator_result_df.drop(
+            columns=[col for col in evaluator_result_df.columns if str(col).startswith(Prefixes.INPUTS)]
+        )
+
+        # rename output columns
+        # Assuming after removing inputs columns, all columns are output columns
+        evaluator_result_df.rename(
+            columns={
+                col: f"outputs.{evaluator_name}.{str(col).replace(Prefixes.OUTPUTS, '')}"
+                for col in evaluator_result_df.columns
+            },
+            inplace=True,
+        )
+
+        evaluators_result_df = (
+            pd.concat([evaluators_result_df, evaluator_result_df], axis=1, verify_integrity=True)
+            if evaluators_result_df is not None
+            else evaluator_result_df
+        )
+
+        evaluators_metric.update({f"{evaluator_name}.{k}": v for k, v in evaluator_info["metrics"].items()})
+
+    # Rename columns, generated by target function to outputs instead of inputs.
+    # If target generates columns, already present in the input data, these columns
+    # will be marked as outputs already so we do not need to rename them.
+    input_data_df = _rename_columns_conditionally(input_data_df)
+
+    result_df = pd.concat([input_data_df, evaluators_result_df], axis=1, verify_integrity=True)
+    metrics = _aggregate_metrics(evaluators_result_df, evaluators)
+    metrics.update(evaluators_metric)
+
+    studio_url = _log_metrics_and_instance_results(
+        metrics,
+        result_df,
+        trace_destination,
+        target_run,
+        evaluation_name,
+    )
+
+    result = {"rows": result_df.to_dict("records"), "metrics": metrics, "studio_url": studio_url}
+
+    if output_path:
+        _write_output(output_path, result)
+
+    return result