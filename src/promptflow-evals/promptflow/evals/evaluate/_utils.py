# ---------------------------------------------------------
# Copyright (c) Microsoft Corporation. All rights reserved.
# ---------------------------------------------------------
from typing import Tuple
import json
import logging
import os
import re
import tempfile
from collections import namedtuple
from pathlib import Path

import pandas as pd

<<<<<<< HEAD
from azure.ai.ml import MLClient
from azure.ai.ml.identity import AzureMLOnBehalfOfCredential
from azure.core.credentials import TokenCredential
from azure.identity import AzureCliCredential, DefaultAzureCredential, ManagedIdentityCredential
=======
>>>>>>> 43b1f6b0
from promptflow.evals._constants import DEFAULT_EVALUATION_RESULTS_FILE_NAME, Prefixes
from promptflow.evals.evaluate._eval_run import EvalRun


LOGGER = logging.getLogger(__name__)

AZURE_WORKSPACE_REGEX_FORMAT = (
    "^azureml:[/]{1,2}subscriptions/([^/]+)/resource(groups|Groups)/([^/]+)"
    "(/providers/Microsoft.MachineLearningServices)?/workspaces/([^/]+)$"
)
# Authentication constants
AZUREML_OBO_ENABLED = "AZUREML_OBO_ENABLED"
DEFAULT_IDENTITY_CLIENT_ID = "DEFAULT_IDENTITY_CLIENT_ID"
AzureMLWorkspaceTriad = namedtuple("AzureMLWorkspace", ["subscription_id", "resource_group_name", "workspace_name"])


def is_none(value):
    return value is None or str(value).lower() == "none"


def extract_workspace_triad_from_trace_provider(trace_provider: str):
    match = re.match(AZURE_WORKSPACE_REGEX_FORMAT, trace_provider)
    if not match or len(match.groups()) != 5:
        raise ValueError(
            "Malformed trace provider string, expected azureml://subscriptions/<subscription_id>/"
            "resourceGroups/<resource_group>/providers/Microsoft.MachineLearningServices/"
            f"workspaces/<workspace_name>, got {trace_provider}"
        )
    subscription_id = match.group(1)
    resource_group_name = match.group(3)
    workspace_name = match.group(5)
    return AzureMLWorkspaceTriad(subscription_id, resource_group_name, workspace_name)


def load_jsonl(path):
    with open(path, "r", encoding="utf-8") as f:
        return [json.loads(line) for line in f.readlines()]


def _write_properties_to_run_history(properties: dict) -> None:
    run = EvalRun.get_instance()
    try:
        # update host to run history and request PATCH API
        response = run.request_with_retry(
            url=run.get_run_history_uri(),
            method="PATCH",
            json_dict={"runId": run.info.run_id, "properties": properties},
        )
        if response.status_code != 200:
            LOGGER.error("Fail writing properties '%s' to run history: %s", properties, response.text)
            response.raise_for_status()
    except AttributeError as e:
        LOGGER.error("Fail writing properties '%s' to run history: %s", properties, e)


<<<<<<< HEAD
def _get_credential(force_cli: bool = False) -> TokenCredential:
    """
    Return the credential found in the system.
=======
def _azure_pf_client_and_triad(trace_destination):
    from promptflow.azure._cli._utils import _get_azure_pf_client
>>>>>>> 43b1f6b0

    :param force_cli: Force using CLI credentials.
    :type force_cli: bool
    :return: The token credential.
    """
    if force_cli:
        return AzureCliCredential()
    if os.environ.get("AZUREML_OBO_ENABLED"):
        return AzureMLOnBehalfOfCredential()
    if os.environ.get("DEFAULT_IDENTITY_CLIENT_ID"):
        return ManagedIdentityCredential(
            client_id=os.environ.get("DEFAULT_IDENTITY_CLIENT_ID"))
    try:
        return DefaultAzureCredential()
    except BaseException:
        return AzureCliCredential()

<<<<<<< HEAD

def _get_ml_client(trace_destination: str, **kwargs) -> Tuple[MLClient, AzureMLWorkspaceTriad]:
    """
    Return the MLclient and workspace triad.

    :param trace_destination: The URI, containing subscription ID,
                              workspace and resource group name.
    :type trace_destination: str
    :return: The tuple with the ML client and workspace triad.
    """
    ws_triad = extract_workspace_triad_from_trace_provider(trace_destination)
    ml_client = MLClient(
        credential=_get_credential(),
        subscription_id=ws_triad.subscription_id,
        resource_group_name=ws_triad.resource_group_name,
        workspace_name=ws_triad.workspace_name,
        **kwargs
    )
    return ws_triad, ml_client


def _log_metrics_and_instance_results(
    metrics, instance_results, trace_destination, run, evaluation_name
=======
    return azure_pf_client, ws_triad


def _log_metrics_and_instance_results(
    metrics, instance_results, trace_destination, run
>>>>>>> 43b1f6b0
) -> str:
    if trace_destination is None:
        LOGGER.error("Unable to log traces as trace destination was not defined.")
        return None

<<<<<<< HEAD
    ws_triad, ml_client = _get_ml_client(trace_destination)
    tracking_uri = ml_client.workspaces.get(ws_triad.workspace_name).mlflow_tracking_uri
=======
    azure_pf_client, ws_triad = _azure_pf_client_and_triad(trace_destination)
    tracking_uri = azure_pf_client.ml_client.workspaces.get(ws_triad.workspace_name).mlflow_tracking_uri
>>>>>>> 43b1f6b0

    # Adding line_number as index column this is needed by UI to form link to individual instance run
    instance_results["line_number"] = instance_results.index

    ev_run = EvalRun(
<<<<<<< HEAD
        run_name=run.name if run is not None else evaluation_name,
=======
        run_name=run.name if run is not None else None,
>>>>>>> 43b1f6b0
        tracking_uri=tracking_uri,
        subscription_id=ws_triad.subscription_id,
        group_name=ws_triad.resource_group_name,
        workspace_name=ws_triad.workspace_name,
<<<<<<< HEAD
        ml_client=ml_client
=======
        ml_client=azure_pf_client.ml_client
>>>>>>> 43b1f6b0
    )
    with tempfile.TemporaryDirectory() as tmpdir:
        eval_path = os.path.join(tmpdir, "evaluation_results")
        os.makedirs(eval_path, exist_ok=True)
        tmp_path = os.path.join(eval_path, "eval_results.jsonl")

        with open(tmp_path, "w", encoding="utf-8") as f:
            f.write(instance_results.to_json(orient="records", lines=True))

        ev_run.log_artifact(eval_path)

        # Using mlflow to create a dummy run since once created via PF show traces of dummy run in UI.
        # Those traces can be confusing.
        # adding these properties to avoid showing traces if a dummy run is created
        _write_properties_to_run_history(
            properties={
                "_azureml.evaluation_run": "azure-ai-generative-parent",
                "_azureml.evaluate_artifacts": json.dumps([{"path": "eval_results.jsonl", "type": "table"}]),
                "isEvaluatorRun": "true",
            }
        )

    for metric_name, metric_value in metrics.items():
        ev_run.log_metric(metric_name, metric_value)

    ev_run.end_run("FINISHED")
<<<<<<< HEAD
    evaluation_id = ev_run.name if run is not None else ev_run.info.run_id
    return _get_ai_studio_url(trace_destination=trace_destination, evaluation_id=evaluation_id)
=======
    return _get_ai_studio_url(trace_destination=trace_destination, evaluation_id=ev_run.name)
>>>>>>> 43b1f6b0


def _get_ai_studio_url(trace_destination: str, evaluation_id: str) -> str:
    ws_triad = extract_workspace_triad_from_trace_provider(trace_destination)
    studio_base_url = os.getenv("AI_STUDIO_BASE_URL", "https://ai.azure.com")

    studio_url = (
        f"{studio_base_url}/build/evaluation/{evaluation_id}?wsid=/subscriptions/{ws_triad.subscription_id}"
        f"/resourceGroups/{ws_triad.resource_group_name}/providers/Microsoft.MachineLearningServices/"
        f"workspaces/{ws_triad.workspace_name}"
    )

    return studio_url


def _trace_destination_from_project_scope(project_scope: dict) -> str:
    subscription_id = project_scope["subscription_id"]
    resource_group_name = project_scope["resource_group_name"]
    workspace_name = project_scope["project_name"]

    trace_destination = (
        f"azureml://subscriptions/{subscription_id}/resourceGroups/{resource_group_name}/"
        f"providers/Microsoft.MachineLearningServices/workspaces/{workspace_name}"
    )

    return trace_destination


def _write_output(path, data_dict):
    p = Path(path)
    if os.path.isdir(path):
        p = p / DEFAULT_EVALUATION_RESULTS_FILE_NAME

    with open(p, "w") as f:
        json.dump(data_dict, f)


def _apply_column_mapping(source_df: pd.DataFrame, mapping_config: dict, inplace: bool = False) -> pd.DataFrame:
    """
    Apply column mapping to source_df based on mapping_config.

    This function is used for pre-validation of input data for evaluators
    :param source_df: the data frame to be changed.
    :type source_df: pd.DataFrame
    :param mapping_config: The configuration, containing column mapping.
    :type mapping_config: dict.
    :param inplace: If true, the source_df will be changed inplace.
    :type inplace: bool
    :return: The modified data frame.
    """
    result_df = source_df

    if mapping_config:
        column_mapping = {}
        columns_to_drop = set()
        pattern_prefix = "data."
        run_outputs_prefix = "run.outputs."

        for map_to_key, map_value in mapping_config.items():
            match = re.search(r"^\${([^{}]+)}$", map_value)
            if match is not None:
                pattern = match.group(1)
                if pattern.startswith(pattern_prefix):
                    map_from_key = pattern[len(pattern_prefix):]
                elif pattern.startswith(run_outputs_prefix):
                    # Target-generated columns always starts from .outputs.
                    map_from_key = f"{Prefixes._TGT_OUTPUTS}{pattern[len(run_outputs_prefix) :]}"
                # if we are not renaming anything, skip.
                if map_from_key == map_to_key:
                    continue
                # If column needs to be mapped to already existing column, we will add it
                # to the drop list.
                if map_to_key in source_df.columns:
                    columns_to_drop.add(map_to_key)
                column_mapping[map_from_key] = map_to_key
        # If we map column to another one, which is already present in the data
        # set and the letter also needs to be mapped, we will not drop it, but map
        # instead.
        columns_to_drop = columns_to_drop - set(column_mapping.keys())
        result_df = source_df.drop(columns=columns_to_drop, inplace=inplace)
        result_df.rename(columns=column_mapping, inplace=True)

    return result_df


def _has_aggregator(evaluator):
    return hasattr(evaluator, "__aggregate__")
<|MERGE_RESOLUTION|>--- conflicted
+++ resolved
@@ -1,282 +1,249 @@
-# ---------------------------------------------------------
-# Copyright (c) Microsoft Corporation. All rights reserved.
-# ---------------------------------------------------------
-from typing import Tuple
-import json
-import logging
-import os
-import re
-import tempfile
-from collections import namedtuple
-from pathlib import Path
-
-import pandas as pd
-
-<<<<<<< HEAD
-from azure.ai.ml import MLClient
-from azure.ai.ml.identity import AzureMLOnBehalfOfCredential
-from azure.core.credentials import TokenCredential
-from azure.identity import AzureCliCredential, DefaultAzureCredential, ManagedIdentityCredential
-=======
->>>>>>> 43b1f6b0
-from promptflow.evals._constants import DEFAULT_EVALUATION_RESULTS_FILE_NAME, Prefixes
-from promptflow.evals.evaluate._eval_run import EvalRun
-
-
-LOGGER = logging.getLogger(__name__)
-
-AZURE_WORKSPACE_REGEX_FORMAT = (
-    "^azureml:[/]{1,2}subscriptions/([^/]+)/resource(groups|Groups)/([^/]+)"
-    "(/providers/Microsoft.MachineLearningServices)?/workspaces/([^/]+)$"
-)
-# Authentication constants
-AZUREML_OBO_ENABLED = "AZUREML_OBO_ENABLED"
-DEFAULT_IDENTITY_CLIENT_ID = "DEFAULT_IDENTITY_CLIENT_ID"
-AzureMLWorkspaceTriad = namedtuple("AzureMLWorkspace", ["subscription_id", "resource_group_name", "workspace_name"])
-
-
-def is_none(value):
-    return value is None or str(value).lower() == "none"
-
-
-def extract_workspace_triad_from_trace_provider(trace_provider: str):
-    match = re.match(AZURE_WORKSPACE_REGEX_FORMAT, trace_provider)
-    if not match or len(match.groups()) != 5:
-        raise ValueError(
-            "Malformed trace provider string, expected azureml://subscriptions/<subscription_id>/"
-            "resourceGroups/<resource_group>/providers/Microsoft.MachineLearningServices/"
-            f"workspaces/<workspace_name>, got {trace_provider}"
-        )
-    subscription_id = match.group(1)
-    resource_group_name = match.group(3)
-    workspace_name = match.group(5)
-    return AzureMLWorkspaceTriad(subscription_id, resource_group_name, workspace_name)
-
-
-def load_jsonl(path):
-    with open(path, "r", encoding="utf-8") as f:
-        return [json.loads(line) for line in f.readlines()]
-
-
-def _write_properties_to_run_history(properties: dict) -> None:
-    run = EvalRun.get_instance()
-    try:
-        # update host to run history and request PATCH API
-        response = run.request_with_retry(
-            url=run.get_run_history_uri(),
-            method="PATCH",
-            json_dict={"runId": run.info.run_id, "properties": properties},
-        )
-        if response.status_code != 200:
-            LOGGER.error("Fail writing properties '%s' to run history: %s", properties, response.text)
-            response.raise_for_status()
-    except AttributeError as e:
-        LOGGER.error("Fail writing properties '%s' to run history: %s", properties, e)
-
-
-<<<<<<< HEAD
-def _get_credential(force_cli: bool = False) -> TokenCredential:
-    """
-    Return the credential found in the system.
-=======
-def _azure_pf_client_and_triad(trace_destination):
-    from promptflow.azure._cli._utils import _get_azure_pf_client
->>>>>>> 43b1f6b0
-
-    :param force_cli: Force using CLI credentials.
-    :type force_cli: bool
-    :return: The token credential.
-    """
-    if force_cli:
-        return AzureCliCredential()
-    if os.environ.get("AZUREML_OBO_ENABLED"):
-        return AzureMLOnBehalfOfCredential()
-    if os.environ.get("DEFAULT_IDENTITY_CLIENT_ID"):
-        return ManagedIdentityCredential(
-            client_id=os.environ.get("DEFAULT_IDENTITY_CLIENT_ID"))
-    try:
-        return DefaultAzureCredential()
-    except BaseException:
-        return AzureCliCredential()
-
-<<<<<<< HEAD
-
-def _get_ml_client(trace_destination: str, **kwargs) -> Tuple[MLClient, AzureMLWorkspaceTriad]:
-    """
-    Return the MLclient and workspace triad.
-
-    :param trace_destination: The URI, containing subscription ID,
-                              workspace and resource group name.
-    :type trace_destination: str
-    :return: The tuple with the ML client and workspace triad.
-    """
-    ws_triad = extract_workspace_triad_from_trace_provider(trace_destination)
-    ml_client = MLClient(
-        credential=_get_credential(),
-        subscription_id=ws_triad.subscription_id,
-        resource_group_name=ws_triad.resource_group_name,
-        workspace_name=ws_triad.workspace_name,
-        **kwargs
-    )
-    return ws_triad, ml_client
-
-
-def _log_metrics_and_instance_results(
-    metrics, instance_results, trace_destination, run, evaluation_name
-=======
-    return azure_pf_client, ws_triad
-
-
-def _log_metrics_and_instance_results(
-    metrics, instance_results, trace_destination, run
->>>>>>> 43b1f6b0
-) -> str:
-    if trace_destination is None:
-        LOGGER.error("Unable to log traces as trace destination was not defined.")
-        return None
-
-<<<<<<< HEAD
-    ws_triad, ml_client = _get_ml_client(trace_destination)
-    tracking_uri = ml_client.workspaces.get(ws_triad.workspace_name).mlflow_tracking_uri
-=======
-    azure_pf_client, ws_triad = _azure_pf_client_and_triad(trace_destination)
-    tracking_uri = azure_pf_client.ml_client.workspaces.get(ws_triad.workspace_name).mlflow_tracking_uri
->>>>>>> 43b1f6b0
-
-    # Adding line_number as index column this is needed by UI to form link to individual instance run
-    instance_results["line_number"] = instance_results.index
-
-    ev_run = EvalRun(
-<<<<<<< HEAD
-        run_name=run.name if run is not None else evaluation_name,
-=======
-        run_name=run.name if run is not None else None,
->>>>>>> 43b1f6b0
-        tracking_uri=tracking_uri,
-        subscription_id=ws_triad.subscription_id,
-        group_name=ws_triad.resource_group_name,
-        workspace_name=ws_triad.workspace_name,
-<<<<<<< HEAD
-        ml_client=ml_client
-=======
-        ml_client=azure_pf_client.ml_client
->>>>>>> 43b1f6b0
-    )
-    with tempfile.TemporaryDirectory() as tmpdir:
-        eval_path = os.path.join(tmpdir, "evaluation_results")
-        os.makedirs(eval_path, exist_ok=True)
-        tmp_path = os.path.join(eval_path, "eval_results.jsonl")
-
-        with open(tmp_path, "w", encoding="utf-8") as f:
-            f.write(instance_results.to_json(orient="records", lines=True))
-
-        ev_run.log_artifact(eval_path)
-
-        # Using mlflow to create a dummy run since once created via PF show traces of dummy run in UI.
-        # Those traces can be confusing.
-        # adding these properties to avoid showing traces if a dummy run is created
-        _write_properties_to_run_history(
-            properties={
-                "_azureml.evaluation_run": "azure-ai-generative-parent",
-                "_azureml.evaluate_artifacts": json.dumps([{"path": "eval_results.jsonl", "type": "table"}]),
-                "isEvaluatorRun": "true",
-            }
-        )
-
-    for metric_name, metric_value in metrics.items():
-        ev_run.log_metric(metric_name, metric_value)
-
-    ev_run.end_run("FINISHED")
-<<<<<<< HEAD
-    evaluation_id = ev_run.name if run is not None else ev_run.info.run_id
-    return _get_ai_studio_url(trace_destination=trace_destination, evaluation_id=evaluation_id)
-=======
-    return _get_ai_studio_url(trace_destination=trace_destination, evaluation_id=ev_run.name)
->>>>>>> 43b1f6b0
-
-
-def _get_ai_studio_url(trace_destination: str, evaluation_id: str) -> str:
-    ws_triad = extract_workspace_triad_from_trace_provider(trace_destination)
-    studio_base_url = os.getenv("AI_STUDIO_BASE_URL", "https://ai.azure.com")
-
-    studio_url = (
-        f"{studio_base_url}/build/evaluation/{evaluation_id}?wsid=/subscriptions/{ws_triad.subscription_id}"
-        f"/resourceGroups/{ws_triad.resource_group_name}/providers/Microsoft.MachineLearningServices/"
-        f"workspaces/{ws_triad.workspace_name}"
-    )
-
-    return studio_url
-
-
-def _trace_destination_from_project_scope(project_scope: dict) -> str:
-    subscription_id = project_scope["subscription_id"]
-    resource_group_name = project_scope["resource_group_name"]
-    workspace_name = project_scope["project_name"]
-
-    trace_destination = (
-        f"azureml://subscriptions/{subscription_id}/resourceGroups/{resource_group_name}/"
-        f"providers/Microsoft.MachineLearningServices/workspaces/{workspace_name}"
-    )
-
-    return trace_destination
-
-
-def _write_output(path, data_dict):
-    p = Path(path)
-    if os.path.isdir(path):
-        p = p / DEFAULT_EVALUATION_RESULTS_FILE_NAME
-
-    with open(p, "w") as f:
-        json.dump(data_dict, f)
-
-
-def _apply_column_mapping(source_df: pd.DataFrame, mapping_config: dict, inplace: bool = False) -> pd.DataFrame:
-    """
-    Apply column mapping to source_df based on mapping_config.
-
-    This function is used for pre-validation of input data for evaluators
-    :param source_df: the data frame to be changed.
-    :type source_df: pd.DataFrame
-    :param mapping_config: The configuration, containing column mapping.
-    :type mapping_config: dict.
-    :param inplace: If true, the source_df will be changed inplace.
-    :type inplace: bool
-    :return: The modified data frame.
-    """
-    result_df = source_df
-
-    if mapping_config:
-        column_mapping = {}
-        columns_to_drop = set()
-        pattern_prefix = "data."
-        run_outputs_prefix = "run.outputs."
-
-        for map_to_key, map_value in mapping_config.items():
-            match = re.search(r"^\${([^{}]+)}$", map_value)
-            if match is not None:
-                pattern = match.group(1)
-                if pattern.startswith(pattern_prefix):
-                    map_from_key = pattern[len(pattern_prefix):]
-                elif pattern.startswith(run_outputs_prefix):
-                    # Target-generated columns always starts from .outputs.
-                    map_from_key = f"{Prefixes._TGT_OUTPUTS}{pattern[len(run_outputs_prefix) :]}"
-                # if we are not renaming anything, skip.
-                if map_from_key == map_to_key:
-                    continue
-                # If column needs to be mapped to already existing column, we will add it
-                # to the drop list.
-                if map_to_key in source_df.columns:
-                    columns_to_drop.add(map_to_key)
-                column_mapping[map_from_key] = map_to_key
-        # If we map column to another one, which is already present in the data
-        # set and the letter also needs to be mapped, we will not drop it, but map
-        # instead.
-        columns_to_drop = columns_to_drop - set(column_mapping.keys())
-        result_df = source_df.drop(columns=columns_to_drop, inplace=inplace)
-        result_df.rename(columns=column_mapping, inplace=True)
-
-    return result_df
-
-
-def _has_aggregator(evaluator):
-    return hasattr(evaluator, "__aggregate__")
+# ---------------------------------------------------------
+# Copyright (c) Microsoft Corporation. All rights reserved.
+# ---------------------------------------------------------
+from typing import Tuple
+import json
+import logging
+import os
+import re
+import tempfile
+from collections import namedtuple
+from pathlib import Path
+
+import pandas as pd
+
+from azure.ai.ml import MLClient
+from azure.ai.ml.identity import AzureMLOnBehalfOfCredential
+from azure.core.credentials import TokenCredential
+from azure.identity import AzureCliCredential, DefaultAzureCredential, ManagedIdentityCredential
+from promptflow.evals._constants import DEFAULT_EVALUATION_RESULTS_FILE_NAME, Prefixes
+from promptflow.evals.evaluate._eval_run import EvalRun
+
+
+LOGGER = logging.getLogger(__name__)
+
+AZURE_WORKSPACE_REGEX_FORMAT = (
+    "^azureml:[/]{1,2}subscriptions/([^/]+)/resource(groups|Groups)/([^/]+)"
+    "(/providers/Microsoft.MachineLearningServices)?/workspaces/([^/]+)$"
+)
+# Authentication constants
+AZUREML_OBO_ENABLED = "AZUREML_OBO_ENABLED"
+DEFAULT_IDENTITY_CLIENT_ID = "DEFAULT_IDENTITY_CLIENT_ID"
+AzureMLWorkspaceTriad = namedtuple("AzureMLWorkspace", ["subscription_id", "resource_group_name", "workspace_name"])
+
+
+def is_none(value):
+    return value is None or str(value).lower() == "none"
+
+
+def extract_workspace_triad_from_trace_provider(trace_provider: str):
+    match = re.match(AZURE_WORKSPACE_REGEX_FORMAT, trace_provider)
+    if not match or len(match.groups()) != 5:
+        raise ValueError(
+            "Malformed trace provider string, expected azureml://subscriptions/<subscription_id>/"
+            "resourceGroups/<resource_group>/providers/Microsoft.MachineLearningServices/"
+            f"workspaces/<workspace_name>, got {trace_provider}"
+        )
+    subscription_id = match.group(1)
+    resource_group_name = match.group(3)
+    workspace_name = match.group(5)
+    return AzureMLWorkspaceTriad(subscription_id, resource_group_name, workspace_name)
+
+
+def load_jsonl(path):
+    with open(path, "r", encoding="utf-8") as f:
+        return [json.loads(line) for line in f.readlines()]
+
+
+def _write_properties_to_run_history(properties: dict) -> None:
+    run = EvalRun.get_instance()
+    try:
+        # update host to run history and request PATCH API
+        response = run.request_with_retry(
+            url=run.get_run_history_uri(),
+            method="PATCH",
+            json_dict={"runId": run.info.run_id, "properties": properties},
+        )
+        if response.status_code != 200:
+            LOGGER.error("Fail writing properties '%s' to run history: %s", properties, response.text)
+            response.raise_for_status()
+    except AttributeError as e:
+        LOGGER.error("Fail writing properties '%s' to run history: %s", properties, e)
+
+
+def _get_credential(force_cli: bool = False) -> TokenCredential:
+    """
+    Return the credential found in the system.
+
+    :param force_cli: Force using CLI credentials.
+    :type force_cli: bool
+    :return: The token credential.
+    """
+    if force_cli:
+        return AzureCliCredential()
+    if os.environ.get("AZUREML_OBO_ENABLED"):
+        return AzureMLOnBehalfOfCredential()
+    if os.environ.get("DEFAULT_IDENTITY_CLIENT_ID"):
+        return ManagedIdentityCredential(
+            client_id=os.environ.get("DEFAULT_IDENTITY_CLIENT_ID"))
+    try:
+        return DefaultAzureCredential()
+    except BaseException:
+        return AzureCliCredential()
+
+
+def _get_ml_client(trace_destination: str, **kwargs) -> Tuple[MLClient, AzureMLWorkspaceTriad]:
+    """
+    Return the MLclient and workspace triad.
+
+    :param trace_destination: The URI, containing subscription ID,
+                              workspace and resource group name.
+    :type trace_destination: str
+    :return: The tuple with the ML client and workspace triad.
+    """
+    ws_triad = extract_workspace_triad_from_trace_provider(trace_destination)
+    ml_client = MLClient(
+        credential=_get_credential(),
+        subscription_id=ws_triad.subscription_id,
+        resource_group_name=ws_triad.resource_group_name,
+        workspace_name=ws_triad.workspace_name,
+        **kwargs
+    )
+    return ws_triad, ml_client
+
+
+def _log_metrics_and_instance_results(
+    metrics, instance_results, trace_destination, run, evaluation_name
+) -> str:
+    if trace_destination is None:
+        LOGGER.error("Unable to log traces as trace destination was not defined.")
+        return None
+
+    ws_triad, ml_client = _get_ml_client(trace_destination)
+    tracking_uri = ml_client.workspaces.get(ws_triad.workspace_name).mlflow_tracking_uri
+
+    # Adding line_number as index column this is needed by UI to form link to individual instance run
+    instance_results["line_number"] = instance_results.index
+
+    ev_run = EvalRun(
+        run_name=run.name if run is not None else evaluation_name,
+        tracking_uri=tracking_uri,
+        subscription_id=ws_triad.subscription_id,
+        group_name=ws_triad.resource_group_name,
+        workspace_name=ws_triad.workspace_name,
+        ml_client=ml_client
+    )
+    with tempfile.TemporaryDirectory() as tmpdir:
+        eval_path = os.path.join(tmpdir, "evaluation_results")
+        os.makedirs(eval_path, exist_ok=True)
+        tmp_path = os.path.join(eval_path, "eval_results.jsonl")
+
+        with open(tmp_path, "w", encoding="utf-8") as f:
+            f.write(instance_results.to_json(orient="records", lines=True))
+
+        ev_run.log_artifact(eval_path)
+
+        # Using mlflow to create a dummy run since once created via PF show traces of dummy run in UI.
+        # Those traces can be confusing.
+        # adding these properties to avoid showing traces if a dummy run is created
+        _write_properties_to_run_history(
+            properties={
+                "_azureml.evaluation_run": "azure-ai-generative-parent",
+                "_azureml.evaluate_artifacts": json.dumps([{"path": "eval_results.jsonl", "type": "table"}]),
+                "isEvaluatorRun": "true",
+            }
+        )
+
+    for metric_name, metric_value in metrics.items():
+        ev_run.log_metric(metric_name, metric_value)
+
+    ev_run.end_run("FINISHED")
+    evaluation_id = ev_run.name if run is not None else ev_run.info.run_id
+    return _get_ai_studio_url(trace_destination=trace_destination, evaluation_id=evaluation_id)
+
+
+def _get_ai_studio_url(trace_destination: str, evaluation_id: str) -> str:
+    ws_triad = extract_workspace_triad_from_trace_provider(trace_destination)
+    studio_base_url = os.getenv("AI_STUDIO_BASE_URL", "https://ai.azure.com")
+
+    studio_url = (
+        f"{studio_base_url}/build/evaluation/{evaluation_id}?wsid=/subscriptions/{ws_triad.subscription_id}"
+        f"/resourceGroups/{ws_triad.resource_group_name}/providers/Microsoft.MachineLearningServices/"
+        f"workspaces/{ws_triad.workspace_name}"
+    )
+
+    return studio_url
+
+
+def _trace_destination_from_project_scope(project_scope: dict) -> str:
+    subscription_id = project_scope["subscription_id"]
+    resource_group_name = project_scope["resource_group_name"]
+    workspace_name = project_scope["project_name"]
+
+    trace_destination = (
+        f"azureml://subscriptions/{subscription_id}/resourceGroups/{resource_group_name}/"
+        f"providers/Microsoft.MachineLearningServices/workspaces/{workspace_name}"
+    )
+
+    return trace_destination
+
+
+def _write_output(path, data_dict):
+    p = Path(path)
+    if os.path.isdir(path):
+        p = p / DEFAULT_EVALUATION_RESULTS_FILE_NAME
+
+    with open(p, "w") as f:
+        json.dump(data_dict, f)
+
+
+def _apply_column_mapping(source_df: pd.DataFrame, mapping_config: dict, inplace: bool = False) -> pd.DataFrame:
+    """
+    Apply column mapping to source_df based on mapping_config.
+
+    This function is used for pre-validation of input data for evaluators
+    :param source_df: the data frame to be changed.
+    :type source_df: pd.DataFrame
+    :param mapping_config: The configuration, containing column mapping.
+    :type mapping_config: dict.
+    :param inplace: If true, the source_df will be changed inplace.
+    :type inplace: bool
+    :return: The modified data frame.
+    """
+    result_df = source_df
+
+    if mapping_config:
+        column_mapping = {}
+        columns_to_drop = set()
+        pattern_prefix = "data."
+        run_outputs_prefix = "run.outputs."
+
+        for map_to_key, map_value in mapping_config.items():
+            match = re.search(r"^\${([^{}]+)}$", map_value)
+            if match is not None:
+                pattern = match.group(1)
+                if pattern.startswith(pattern_prefix):
+                    map_from_key = pattern[len(pattern_prefix):]
+                elif pattern.startswith(run_outputs_prefix):
+                    # Target-generated columns always starts from .outputs.
+                    map_from_key = f"{Prefixes._TGT_OUTPUTS}{pattern[len(run_outputs_prefix) :]}"
+                # if we are not renaming anything, skip.
+                if map_from_key == map_to_key:
+                    continue
+                # If column needs to be mapped to already existing column, we will add it
+                # to the drop list.
+                if map_to_key in source_df.columns:
+                    columns_to_drop.add(map_to_key)
+                column_mapping[map_from_key] = map_to_key
+        # If we map column to another one, which is already present in the data
+        # set and the letter also needs to be mapped, we will not drop it, but map
+        # instead.
+        columns_to_drop = columns_to_drop - set(column_mapping.keys())
+        result_df = source_df.drop(columns=columns_to_drop, inplace=inplace)
+        result_df.rename(columns=column_mapping, inplace=True)
+
+    return result_df
+
+
+def _has_aggregator(evaluator):
+    return hasattr(evaluator, "__aggregate__")