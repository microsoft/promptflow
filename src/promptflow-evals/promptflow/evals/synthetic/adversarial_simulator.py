# ---------------------------------------------------------
# Copyright (c) Microsoft Corporation. All rights reserved.
# ---------------------------------------------------------
# noqa: E501
import asyncio
import functools
import logging
import random
from typing import Any, Callable, Dict, List, Optional

from azure.core.pipeline.policies import AsyncRetryPolicy, RetryMode
from azure.identity import DefaultAzureCredential
from tqdm import tqdm

from promptflow._sdk._telemetry import ActivityType, monitor_operation
from promptflow.evals._http_utils import get_async_http_client
from promptflow.evals.synthetic.adversarial_scenario import AdversarialScenario, _UnstableAdverarialScenario

from ._conversation import CallbackConversationBot, ConversationBot, ConversationRole
from ._conversation._conversation import simulate_conversation
from ._model_tools import (
    AdversarialTemplateHandler,
    ManagedIdentityAPITokenManager,
    ProxyChatCompletionsModel,
    RAIClient,
    TokenScope,
)
from ._utils import JsonLineList

logger = logging.getLogger(__name__)


def monitor_adversarial_scenario(func) -> Callable:
    """Monitor an adversarial scenario with logging

    :param func: The function to be monitored
    :type func: Callable
    :return: The decorated function
    :rtype: Callable
    """

    @functools.wraps(func)
    def wrapper(*args, **kwargs):
        scenario = str(kwargs.get("scenario", None))
        max_conversation_turns = kwargs.get("max_conversation_turns", None)
        max_simulation_results = kwargs.get("max_simulation_results", None)
        _jailbreak_type = kwargs.get("_jailbreak_type", None)
        decorated_func = monitor_operation(
            activity_name="adversarial.simulator.call",
            activity_type=ActivityType.PUBLICAPI,
            custom_dimensions={
                "scenario": scenario,
                "max_conversation_turns": max_conversation_turns,
                "max_simulation_results": max_simulation_results,
                "_jailbreak_type": _jailbreak_type,
            },
        )(func)

        return decorated_func(*args, **kwargs)

    return wrapper


class AdversarialSimulator:
    """
    Initializes the adversarial simulator with a project scope.

    :param azure_ai_project: Dictionary defining the scope of the project. It must include the following keys:
        - "subscription_id": Azure subscription ID.
        - "resource_group_name": Name of the Azure resource group.
        - "project_name": Name of the Azure Machine Learning workspace.
    :param credential: The credential for connecting to Azure AI project.
    :type credential: ~azure.core.credentials.TokenCredential
    :type azure_ai_project: Dict[str, Any]
    """

    def __init__(self, *, azure_ai_project: Dict[str, Any], credential=None):
        """Constructor."""
        # check if azure_ai_project has the keys: subscription_id, resource_group_name and project_name
        if not all(key in azure_ai_project for key in ["subscription_id", "resource_group_name", "project_name"]):
            raise ValueError("azure_ai_project must contain keys: subscription_id, resource_group_name, project_name")
        # check the value of the keys in azure_ai_project is not none
        if not all(azure_ai_project[key] for key in ["subscription_id", "resource_group_name", "project_name"]):
            raise ValueError("subscription_id, resource_group_name and project_name must not be None")
        if "credential" not in azure_ai_project and not credential:
            credential = DefaultAzureCredential()
        elif "credential" in azure_ai_project:
            credential = azure_ai_project["credential"]
        self.azure_ai_project = azure_ai_project
        self.token_manager = ManagedIdentityAPITokenManager(
            token_scope=TokenScope.DEFAULT_AZURE_MANAGEMENT,
            logger=logging.getLogger("AdversarialSimulator"),
            credential=credential,
        )
        self.rai_client = RAIClient(azure_ai_project=azure_ai_project, token_manager=self.token_manager)
        self.adversarial_template_handler = AdversarialTemplateHandler(
            azure_ai_project=azure_ai_project, rai_client=self.rai_client
        )

    def _ensure_service_dependencies(self):
        if self.rai_client is None:
            raise ValueError("Simulation options require rai services but ai client is not provided.")

    @monitor_adversarial_scenario
    async def __call__(
        self,
        *,
        # Note: the scenario input also accepts inputs from _PrivateAdversarialScenario, but that's
        # not stated since those values are nominally for internal use only.
        scenario: AdversarialScenario,
        target: Callable,
        max_conversation_turns: int = 1,
        max_simulation_results: int = 3,
        api_call_retry_limit: int = 3,
        api_call_retry_sleep_sec: int = 1,
        api_call_delay_sec: int = 0,
        concurrent_async_task: int = 3,
<<<<<<< HEAD
=======
        _jailbreak_type: Optional[str] = None,
>>>>>>> 4523fc61
        randomize_order: bool = True,
        randomization_seed: Optional[int] = None,
        _jailbreak_type: Optional[str] = None,
    ):
        """
        Executes the adversarial simulation against a specified target function asynchronously.

        :keyword scenario: Enum value specifying the adversarial scenario used for generating inputs.
         example:

         - :py:const:`promptflow.evals.synthetic.adversarial_scenario.AdversarialScenario.ADVERSARIAL_QA`
         - :py:const:`promptflow.evals.synthetic.adversarial_scenario.AdversarialScenario.ADVERSARIAL_CONVERSATION`
        :paramtype scenario: promptflow.evals.synthetic.adversarial_scenario.AdversarialScenario
        :keyword target: The target function to simulate adversarial inputs against.
            This function should be asynchronous and accept a dictionary representing the adversarial input.
        :paramtype target: Callable
        :keyword max_conversation_turns: The maximum number of conversation turns to simulate.
            Defaults to 1.
        :paramtype max_conversation_turns: int
        :keyword max_simulation_results: The maximum number of simulation results to return.
            Defaults to 3.
        :paramtype max_simulation_results: int
        :keyword api_call_retry_limit: The maximum number of retries for each API call within the simulation.
            Defaults to 3.
        :paramtype api_call_retry_limit: int
        :keyword api_call_retry_sleep_sec: The sleep duration (in seconds) between retries for API calls.
            Defaults to 1 second.
        :paramtype api_call_retry_sleep_sec: int
        :keyword api_call_delay_sec: The delay (in seconds) before making an API call.
            This can be used to avoid hitting rate limits. Defaults to 0 seconds.
        :paramtype api_call_delay_sec: int
        :keyword concurrent_async_task: The number of asynchronous tasks to run concurrently during the simulation.
            Defaults to 3.
        :paramtype concurrent_async_task: int
        :keyword randomize_order: Whether or not the order of the prompts should be randomized. Defaults to True.
        :paramtype randomize_order: bool
        :keyword randomization_seed: The seed used to randomize prompt selection. If unset, the system's
            default seed is used. Defaults to None.
        :paramtype randomization_seed: Optional[int]
        :return: A list of dictionaries, each representing a simulated conversation. Each dictionary contains:

         - 'template_parameters': A dictionary with parameters used in the conversation template,
            including 'conversation_starter'.
         - 'messages': A list of dictionaries, each representing a turn in the conversation.
            Each message dictionary includes 'content' (the message text) and
            'role' (indicating whether the message is from the 'user' or the 'assistant').
         - '**$schema**': A string indicating the schema URL for the conversation format.

         The 'content' for 'assistant' role messages may includes the messages that your callback returned.
        :rtype: List[Dict[str, Any]]

        **Output format**

        .. code-block:: python

            return_value = [
                {
                    'template_parameters': {},
                    'messages': [
                        {
                            'content': '<jailbreak prompt> <adversarial question>',
                            'role': 'user'
                        },
                        {
                            'content': "<response from endpoint>",
                            'role': 'assistant',
                            'context': None
                        }
                    ],
                    '$schema': 'http://azureml/sdk-2-0/ChatConversation.json'
                }
            ]
        """

        # validate the inputs
        if scenario != AdversarialScenario.ADVERSARIAL_CONVERSATION:
            max_conversation_turns = 2
        else:
            max_conversation_turns = max_conversation_turns * 2
        if not (
            scenario in AdversarialScenario.__members__.values()
            or scenario in _UnstableAdverarialScenario.__members__.values()
        ):
            raise ValueError("Invalid adversarial scenario")
        self._ensure_service_dependencies()
        templates = await self.adversarial_template_handler._get_content_harm_template_collections(scenario.value)
        concurrent_async_task = min(concurrent_async_task, 1000)
        semaphore = asyncio.Semaphore(concurrent_async_task)
        sim_results = []
        tasks = []
        total_tasks = sum(len(t.template_parameters) for t in templates)
        if max_simulation_results > total_tasks:
            logger.warning(
                "Cannot provide %s results due to maximum number of adversarial simulations that can be generated: %s."
                "\n %s simulations will be generated.",
                max_simulation_results,
                total_tasks,
                total_tasks,
            )
        total_tasks = min(total_tasks, max_simulation_results)
        if _jailbreak_type:
            jailbreak_dataset = await self.rai_client.get_jailbreaks_dataset(type=_jailbreak_type)
        progress_bar = tqdm(
            total=total_tasks,
            desc="generating jailbreak simulations" if _jailbreak_type else "generating simulations",
            ncols=100,
            unit="simulations",
        )
        for template in templates:
            parameter_order = list(range(len(template.template_parameters)))
            if randomize_order:
                # The template parameter lists are persistent across sim runs within a session,
                # So randomize a the selection instead of the parameter list directly,
                # or a potentially large deep copy.
                if randomization_seed is not None:
                    random.seed(randomization_seed)
                random.shuffle(parameter_order)
            for index in parameter_order:
                parameter = template.template_parameters[index].copy()
<<<<<<< HEAD
                if _jailbreak_type:
=======
                if _jailbreak_type == "upia":
>>>>>>> 4523fc61
                    parameter = self._join_conversation_starter(parameter, random.choice(jailbreak_dataset))
                tasks.append(
                    asyncio.create_task(
                        self._simulate_async(
                            target=target,
                            template=template,
                            parameters=parameter,
                            max_conversation_turns=max_conversation_turns,
                            api_call_retry_limit=api_call_retry_limit,
                            api_call_retry_sleep_sec=api_call_retry_sleep_sec,
                            api_call_delay_sec=api_call_delay_sec,
                            semaphore=semaphore,
                        )
                    )
                )
                if len(tasks) >= max_simulation_results:
                    break
            if len(tasks) >= max_simulation_results:
                break
        for task in asyncio.as_completed(tasks):
            sim_results.append(await task)
            progress_bar.update(1)
        progress_bar.close()

        return JsonLineList(sim_results)

    def _to_chat_protocol(self, *, conversation_history, template_parameters: Dict = None):
        if template_parameters is None:
            template_parameters = {}
        messages = []
        for _, m in enumerate(conversation_history):
            message = {"content": m.message, "role": m.role.value}
            if "context" in m.full_response:
                message["context"] = m.full_response["context"]
            messages.append(message)
        conversation_category = template_parameters.pop("metadata", {}).get("Category")
        template_parameters["metadata"] = {}
        for key in (
            "conversation_starter",
            "group_of_people",
            "target_population",
            "topic",
            "ch_template_placeholder",
        ):
            template_parameters.pop(key, None)
        if conversation_category:
            template_parameters["category"] = conversation_category
        return {
            "template_parameters": template_parameters,
            "messages": messages,
            "$schema": "http://azureml/sdk-2-0/ChatConversation.json",
        }

    async def _simulate_async(
        self,
        *,
        target: Callable,
        template,
        parameters,
        max_conversation_turns,
        api_call_retry_limit,
        api_call_retry_sleep_sec,
        api_call_delay_sec,
        semaphore,
    ) -> List[Dict]:
        user_bot = self._setup_bot(role=ConversationRole.USER, template=template, parameters=parameters)
        system_bot = self._setup_bot(
            target=target, role=ConversationRole.ASSISTANT, template=template, parameters=parameters
        )
        bots = [user_bot, system_bot]
        session = get_async_http_client().with_policies(
            retry_policy=AsyncRetryPolicy(
                retry_total=api_call_retry_limit,
                retry_backoff_factor=api_call_retry_sleep_sec,
                retry_mode=RetryMode.Fixed,
            )
        )

        async with semaphore:
            _, conversation_history = await simulate_conversation(
                bots=bots,
                session=session,
                turn_limit=max_conversation_turns,
                api_call_delay_sec=api_call_delay_sec,
            )
        return self._to_chat_protocol(conversation_history=conversation_history, template_parameters=parameters)

    def _get_user_proxy_completion_model(self, template_key, template_parameters):
        return ProxyChatCompletionsModel(
            name="raisvc_proxy_model",
            template_key=template_key,
            template_parameters=template_parameters,
            endpoint_url=self.rai_client.simulation_submit_endpoint,
            token_manager=self.token_manager,
            api_version="2023-07-01-preview",
            max_tokens=1200,
            temperature=0.0,
        )

    def _setup_bot(self, *, role, template, parameters, target: Callable = None):
        if role == ConversationRole.USER:
            model = self._get_user_proxy_completion_model(
                template_key=template.template_name, template_parameters=parameters
            )
            return ConversationBot(
                role=role,
                model=model,
                conversation_template=str(template),
                instantiation_parameters=parameters,
            )

        if role == ConversationRole.ASSISTANT:
            dummy_model = lambda: None  # noqa: E731
            dummy_model.name = "dummy_model"
            return CallbackConversationBot(
                callback=target,
                role=role,
                model=dummy_model,
                user_template=str(template),
                user_template_parameters=parameters,
                conversation_template="",
                instantiation_parameters={},
            )
        return ConversationBot(
            role=role,
            model=model,
            conversation_template=template,
            instantiation_parameters=parameters,
        )

    def _join_conversation_starter(self, parameters, to_join):
        key = "conversation_starter"
        if key in parameters.keys():
            parameters[key] = f"{to_join} {parameters[key]}"
        else:
            parameters[key] = to_join

        return parameters

    def call_sync(
        self,
        *,
        max_conversation_turns: int,
        max_simulation_results: int,
        target: Callable,
        api_call_retry_limit: int,
        api_call_retry_sleep_sec: int,
        api_call_delay_sec: int,
        concurrent_async_task: int,
    ) -> List[Dict[str, Any]]:
        """Call the adversarial simulator synchronously.

        :keyword max_conversation_turns: The maximum number of conversation turns to simulate.
        :paramtype max_conversation_turns: int
        :keyword max_simulation_results: The maximum number of simulation results to return.
        :paramtype max_simulation_results: int
        :keyword target: The target function to simulate adversarial inputs against.
        :paramtype target: Callable
        :keyword api_call_retry_limit: The maximum number of retries for each API call within the simulation.
        :paramtype api_call_retry_limit: int
        :keyword api_call_retry_sleep_sec: The sleep duration (in seconds) between retries for API calls.
        :paramtype api_call_retry_sleep_sec: int
        :keyword api_call_delay_sec: The delay (in seconds) before making an API call.
        :paramtype api_call_delay_sec: int
        :keyword concurrent_async_task: The number of asynchronous tasks to run concurrently during the simulation.
        :paramtype concurrent_async_task: int
        :return: A list of dictionaries, each representing a simulated conversation.
        :rtype: List[Dict[str, Any]]
        """
        # Running the async method in a synchronous context
        loop = asyncio.get_event_loop()
        if loop.is_running():
            # If the loop is already running, use run_until_complete
            # Note: This approach might not be suitable in all contexts, especially with nested async calls
            future = asyncio.ensure_future(
                self(
                    max_conversation_turns=max_conversation_turns,
                    max_simulation_results=max_simulation_results,
                    target=target,
                    api_call_retry_limit=api_call_retry_limit,
                    api_call_retry_sleep_sec=api_call_retry_sleep_sec,
                    api_call_delay_sec=api_call_delay_sec,
                    concurrent_async_task=concurrent_async_task,
                )
            )
            return loop.run_until_complete(future)

        # If no event loop is running, use asyncio.run (Python 3.7+)
        return asyncio.run(
            self(
                max_conversation_turns=max_conversation_turns,
                max_simulation_results=max_simulation_results,
                target=target,
                api_call_retry_limit=api_call_retry_limit,
                api_call_retry_sleep_sec=api_call_retry_sleep_sec,
                api_call_delay_sec=api_call_delay_sec,
                concurrent_async_task=concurrent_async_task,
            )
        )
<|MERGE_RESOLUTION|>--- conflicted
+++ resolved
@@ -1,444 +1,437 @@
-# ---------------------------------------------------------
-# Copyright (c) Microsoft Corporation. All rights reserved.
-# ---------------------------------------------------------
-# noqa: E501
-import asyncio
-import functools
-import logging
-import random
-from typing import Any, Callable, Dict, List, Optional
-
-from azure.core.pipeline.policies import AsyncRetryPolicy, RetryMode
-from azure.identity import DefaultAzureCredential
-from tqdm import tqdm
-
-from promptflow._sdk._telemetry import ActivityType, monitor_operation
-from promptflow.evals._http_utils import get_async_http_client
-from promptflow.evals.synthetic.adversarial_scenario import AdversarialScenario, _UnstableAdverarialScenario
-
-from ._conversation import CallbackConversationBot, ConversationBot, ConversationRole
-from ._conversation._conversation import simulate_conversation
-from ._model_tools import (
-    AdversarialTemplateHandler,
-    ManagedIdentityAPITokenManager,
-    ProxyChatCompletionsModel,
-    RAIClient,
-    TokenScope,
-)
-from ._utils import JsonLineList
-
-logger = logging.getLogger(__name__)
-
-
-def monitor_adversarial_scenario(func) -> Callable:
-    """Monitor an adversarial scenario with logging
-
-    :param func: The function to be monitored
-    :type func: Callable
-    :return: The decorated function
-    :rtype: Callable
-    """
-
-    @functools.wraps(func)
-    def wrapper(*args, **kwargs):
-        scenario = str(kwargs.get("scenario", None))
-        max_conversation_turns = kwargs.get("max_conversation_turns", None)
-        max_simulation_results = kwargs.get("max_simulation_results", None)
-        _jailbreak_type = kwargs.get("_jailbreak_type", None)
-        decorated_func = monitor_operation(
-            activity_name="adversarial.simulator.call",
-            activity_type=ActivityType.PUBLICAPI,
-            custom_dimensions={
-                "scenario": scenario,
-                "max_conversation_turns": max_conversation_turns,
-                "max_simulation_results": max_simulation_results,
-                "_jailbreak_type": _jailbreak_type,
-            },
-        )(func)
-
-        return decorated_func(*args, **kwargs)
-
-    return wrapper
-
-
-class AdversarialSimulator:
-    """
-    Initializes the adversarial simulator with a project scope.
-
-    :param azure_ai_project: Dictionary defining the scope of the project. It must include the following keys:
-        - "subscription_id": Azure subscription ID.
-        - "resource_group_name": Name of the Azure resource group.
-        - "project_name": Name of the Azure Machine Learning workspace.
-    :param credential: The credential for connecting to Azure AI project.
-    :type credential: ~azure.core.credentials.TokenCredential
-    :type azure_ai_project: Dict[str, Any]
-    """
-
-    def __init__(self, *, azure_ai_project: Dict[str, Any], credential=None):
-        """Constructor."""
-        # check if azure_ai_project has the keys: subscription_id, resource_group_name and project_name
-        if not all(key in azure_ai_project for key in ["subscription_id", "resource_group_name", "project_name"]):
-            raise ValueError("azure_ai_project must contain keys: subscription_id, resource_group_name, project_name")
-        # check the value of the keys in azure_ai_project is not none
-        if not all(azure_ai_project[key] for key in ["subscription_id", "resource_group_name", "project_name"]):
-            raise ValueError("subscription_id, resource_group_name and project_name must not be None")
-        if "credential" not in azure_ai_project and not credential:
-            credential = DefaultAzureCredential()
-        elif "credential" in azure_ai_project:
-            credential = azure_ai_project["credential"]
-        self.azure_ai_project = azure_ai_project
-        self.token_manager = ManagedIdentityAPITokenManager(
-            token_scope=TokenScope.DEFAULT_AZURE_MANAGEMENT,
-            logger=logging.getLogger("AdversarialSimulator"),
-            credential=credential,
-        )
-        self.rai_client = RAIClient(azure_ai_project=azure_ai_project, token_manager=self.token_manager)
-        self.adversarial_template_handler = AdversarialTemplateHandler(
-            azure_ai_project=azure_ai_project, rai_client=self.rai_client
-        )
-
-    def _ensure_service_dependencies(self):
-        if self.rai_client is None:
-            raise ValueError("Simulation options require rai services but ai client is not provided.")
-
-    @monitor_adversarial_scenario
-    async def __call__(
-        self,
-        *,
-        # Note: the scenario input also accepts inputs from _PrivateAdversarialScenario, but that's
-        # not stated since those values are nominally for internal use only.
-        scenario: AdversarialScenario,
-        target: Callable,
-        max_conversation_turns: int = 1,
-        max_simulation_results: int = 3,
-        api_call_retry_limit: int = 3,
-        api_call_retry_sleep_sec: int = 1,
-        api_call_delay_sec: int = 0,
-        concurrent_async_task: int = 3,
-<<<<<<< HEAD
-=======
-        _jailbreak_type: Optional[str] = None,
->>>>>>> 4523fc61
-        randomize_order: bool = True,
-        randomization_seed: Optional[int] = None,
-        _jailbreak_type: Optional[str] = None,
-    ):
-        """
-        Executes the adversarial simulation against a specified target function asynchronously.
-
-        :keyword scenario: Enum value specifying the adversarial scenario used for generating inputs.
-         example:
-
-         - :py:const:`promptflow.evals.synthetic.adversarial_scenario.AdversarialScenario.ADVERSARIAL_QA`
-         - :py:const:`promptflow.evals.synthetic.adversarial_scenario.AdversarialScenario.ADVERSARIAL_CONVERSATION`
-        :paramtype scenario: promptflow.evals.synthetic.adversarial_scenario.AdversarialScenario
-        :keyword target: The target function to simulate adversarial inputs against.
-            This function should be asynchronous and accept a dictionary representing the adversarial input.
-        :paramtype target: Callable
-        :keyword max_conversation_turns: The maximum number of conversation turns to simulate.
-            Defaults to 1.
-        :paramtype max_conversation_turns: int
-        :keyword max_simulation_results: The maximum number of simulation results to return.
-            Defaults to 3.
-        :paramtype max_simulation_results: int
-        :keyword api_call_retry_limit: The maximum number of retries for each API call within the simulation.
-            Defaults to 3.
-        :paramtype api_call_retry_limit: int
-        :keyword api_call_retry_sleep_sec: The sleep duration (in seconds) between retries for API calls.
-            Defaults to 1 second.
-        :paramtype api_call_retry_sleep_sec: int
-        :keyword api_call_delay_sec: The delay (in seconds) before making an API call.
-            This can be used to avoid hitting rate limits. Defaults to 0 seconds.
-        :paramtype api_call_delay_sec: int
-        :keyword concurrent_async_task: The number of asynchronous tasks to run concurrently during the simulation.
-            Defaults to 3.
-        :paramtype concurrent_async_task: int
-        :keyword randomize_order: Whether or not the order of the prompts should be randomized. Defaults to True.
-        :paramtype randomize_order: bool
-        :keyword randomization_seed: The seed used to randomize prompt selection. If unset, the system's
-            default seed is used. Defaults to None.
-        :paramtype randomization_seed: Optional[int]
-        :return: A list of dictionaries, each representing a simulated conversation. Each dictionary contains:
-
-         - 'template_parameters': A dictionary with parameters used in the conversation template,
-            including 'conversation_starter'.
-         - 'messages': A list of dictionaries, each representing a turn in the conversation.
-            Each message dictionary includes 'content' (the message text) and
-            'role' (indicating whether the message is from the 'user' or the 'assistant').
-         - '**$schema**': A string indicating the schema URL for the conversation format.
-
-         The 'content' for 'assistant' role messages may includes the messages that your callback returned.
-        :rtype: List[Dict[str, Any]]
-
-        **Output format**
-
-        .. code-block:: python
-
-            return_value = [
-                {
-                    'template_parameters': {},
-                    'messages': [
-                        {
-                            'content': '<jailbreak prompt> <adversarial question>',
-                            'role': 'user'
-                        },
-                        {
-                            'content': "<response from endpoint>",
-                            'role': 'assistant',
-                            'context': None
-                        }
-                    ],
-                    '$schema': 'http://azureml/sdk-2-0/ChatConversation.json'
-                }
-            ]
-        """
-
-        # validate the inputs
-        if scenario != AdversarialScenario.ADVERSARIAL_CONVERSATION:
-            max_conversation_turns = 2
-        else:
-            max_conversation_turns = max_conversation_turns * 2
-        if not (
-            scenario in AdversarialScenario.__members__.values()
-            or scenario in _UnstableAdverarialScenario.__members__.values()
-        ):
-            raise ValueError("Invalid adversarial scenario")
-        self._ensure_service_dependencies()
-        templates = await self.adversarial_template_handler._get_content_harm_template_collections(scenario.value)
-        concurrent_async_task = min(concurrent_async_task, 1000)
-        semaphore = asyncio.Semaphore(concurrent_async_task)
-        sim_results = []
-        tasks = []
-        total_tasks = sum(len(t.template_parameters) for t in templates)
-        if max_simulation_results > total_tasks:
-            logger.warning(
-                "Cannot provide %s results due to maximum number of adversarial simulations that can be generated: %s."
-                "\n %s simulations will be generated.",
-                max_simulation_results,
-                total_tasks,
-                total_tasks,
-            )
-        total_tasks = min(total_tasks, max_simulation_results)
-        if _jailbreak_type:
-            jailbreak_dataset = await self.rai_client.get_jailbreaks_dataset(type=_jailbreak_type)
-        progress_bar = tqdm(
-            total=total_tasks,
-            desc="generating jailbreak simulations" if _jailbreak_type else "generating simulations",
-            ncols=100,
-            unit="simulations",
-        )
-        for template in templates:
-            parameter_order = list(range(len(template.template_parameters)))
-            if randomize_order:
-                # The template parameter lists are persistent across sim runs within a session,
-                # So randomize a the selection instead of the parameter list directly,
-                # or a potentially large deep copy.
-                if randomization_seed is not None:
-                    random.seed(randomization_seed)
-                random.shuffle(parameter_order)
-            for index in parameter_order:
-                parameter = template.template_parameters[index].copy()
-<<<<<<< HEAD
-                if _jailbreak_type:
-=======
-                if _jailbreak_type == "upia":
->>>>>>> 4523fc61
-                    parameter = self._join_conversation_starter(parameter, random.choice(jailbreak_dataset))
-                tasks.append(
-                    asyncio.create_task(
-                        self._simulate_async(
-                            target=target,
-                            template=template,
-                            parameters=parameter,
-                            max_conversation_turns=max_conversation_turns,
-                            api_call_retry_limit=api_call_retry_limit,
-                            api_call_retry_sleep_sec=api_call_retry_sleep_sec,
-                            api_call_delay_sec=api_call_delay_sec,
-                            semaphore=semaphore,
-                        )
-                    )
-                )
-                if len(tasks) >= max_simulation_results:
-                    break
-            if len(tasks) >= max_simulation_results:
-                break
-        for task in asyncio.as_completed(tasks):
-            sim_results.append(await task)
-            progress_bar.update(1)
-        progress_bar.close()
-
-        return JsonLineList(sim_results)
-
-    def _to_chat_protocol(self, *, conversation_history, template_parameters: Dict = None):
-        if template_parameters is None:
-            template_parameters = {}
-        messages = []
-        for _, m in enumerate(conversation_history):
-            message = {"content": m.message, "role": m.role.value}
-            if "context" in m.full_response:
-                message["context"] = m.full_response["context"]
-            messages.append(message)
-        conversation_category = template_parameters.pop("metadata", {}).get("Category")
-        template_parameters["metadata"] = {}
-        for key in (
-            "conversation_starter",
-            "group_of_people",
-            "target_population",
-            "topic",
-            "ch_template_placeholder",
-        ):
-            template_parameters.pop(key, None)
-        if conversation_category:
-            template_parameters["category"] = conversation_category
-        return {
-            "template_parameters": template_parameters,
-            "messages": messages,
-            "$schema": "http://azureml/sdk-2-0/ChatConversation.json",
-        }
-
-    async def _simulate_async(
-        self,
-        *,
-        target: Callable,
-        template,
-        parameters,
-        max_conversation_turns,
-        api_call_retry_limit,
-        api_call_retry_sleep_sec,
-        api_call_delay_sec,
-        semaphore,
-    ) -> List[Dict]:
-        user_bot = self._setup_bot(role=ConversationRole.USER, template=template, parameters=parameters)
-        system_bot = self._setup_bot(
-            target=target, role=ConversationRole.ASSISTANT, template=template, parameters=parameters
-        )
-        bots = [user_bot, system_bot]
-        session = get_async_http_client().with_policies(
-            retry_policy=AsyncRetryPolicy(
-                retry_total=api_call_retry_limit,
-                retry_backoff_factor=api_call_retry_sleep_sec,
-                retry_mode=RetryMode.Fixed,
-            )
-        )
-
-        async with semaphore:
-            _, conversation_history = await simulate_conversation(
-                bots=bots,
-                session=session,
-                turn_limit=max_conversation_turns,
-                api_call_delay_sec=api_call_delay_sec,
-            )
-        return self._to_chat_protocol(conversation_history=conversation_history, template_parameters=parameters)
-
-    def _get_user_proxy_completion_model(self, template_key, template_parameters):
-        return ProxyChatCompletionsModel(
-            name="raisvc_proxy_model",
-            template_key=template_key,
-            template_parameters=template_parameters,
-            endpoint_url=self.rai_client.simulation_submit_endpoint,
-            token_manager=self.token_manager,
-            api_version="2023-07-01-preview",
-            max_tokens=1200,
-            temperature=0.0,
-        )
-
-    def _setup_bot(self, *, role, template, parameters, target: Callable = None):
-        if role == ConversationRole.USER:
-            model = self._get_user_proxy_completion_model(
-                template_key=template.template_name, template_parameters=parameters
-            )
-            return ConversationBot(
-                role=role,
-                model=model,
-                conversation_template=str(template),
-                instantiation_parameters=parameters,
-            )
-
-        if role == ConversationRole.ASSISTANT:
-            dummy_model = lambda: None  # noqa: E731
-            dummy_model.name = "dummy_model"
-            return CallbackConversationBot(
-                callback=target,
-                role=role,
-                model=dummy_model,
-                user_template=str(template),
-                user_template_parameters=parameters,
-                conversation_template="",
-                instantiation_parameters={},
-            )
-        return ConversationBot(
-            role=role,
-            model=model,
-            conversation_template=template,
-            instantiation_parameters=parameters,
-        )
-
-    def _join_conversation_starter(self, parameters, to_join):
-        key = "conversation_starter"
-        if key in parameters.keys():
-            parameters[key] = f"{to_join} {parameters[key]}"
-        else:
-            parameters[key] = to_join
-
-        return parameters
-
-    def call_sync(
-        self,
-        *,
-        max_conversation_turns: int,
-        max_simulation_results: int,
-        target: Callable,
-        api_call_retry_limit: int,
-        api_call_retry_sleep_sec: int,
-        api_call_delay_sec: int,
-        concurrent_async_task: int,
-    ) -> List[Dict[str, Any]]:
-        """Call the adversarial simulator synchronously.
-
-        :keyword max_conversation_turns: The maximum number of conversation turns to simulate.
-        :paramtype max_conversation_turns: int
-        :keyword max_simulation_results: The maximum number of simulation results to return.
-        :paramtype max_simulation_results: int
-        :keyword target: The target function to simulate adversarial inputs against.
-        :paramtype target: Callable
-        :keyword api_call_retry_limit: The maximum number of retries for each API call within the simulation.
-        :paramtype api_call_retry_limit: int
-        :keyword api_call_retry_sleep_sec: The sleep duration (in seconds) between retries for API calls.
-        :paramtype api_call_retry_sleep_sec: int
-        :keyword api_call_delay_sec: The delay (in seconds) before making an API call.
-        :paramtype api_call_delay_sec: int
-        :keyword concurrent_async_task: The number of asynchronous tasks to run concurrently during the simulation.
-        :paramtype concurrent_async_task: int
-        :return: A list of dictionaries, each representing a simulated conversation.
-        :rtype: List[Dict[str, Any]]
-        """
-        # Running the async method in a synchronous context
-        loop = asyncio.get_event_loop()
-        if loop.is_running():
-            # If the loop is already running, use run_until_complete
-            # Note: This approach might not be suitable in all contexts, especially with nested async calls
-            future = asyncio.ensure_future(
-                self(
-                    max_conversation_turns=max_conversation_turns,
-                    max_simulation_results=max_simulation_results,
-                    target=target,
-                    api_call_retry_limit=api_call_retry_limit,
-                    api_call_retry_sleep_sec=api_call_retry_sleep_sec,
-                    api_call_delay_sec=api_call_delay_sec,
-                    concurrent_async_task=concurrent_async_task,
-                )
-            )
-            return loop.run_until_complete(future)
-
-        # If no event loop is running, use asyncio.run (Python 3.7+)
-        return asyncio.run(
-            self(
-                max_conversation_turns=max_conversation_turns,
-                max_simulation_results=max_simulation_results,
-                target=target,
-                api_call_retry_limit=api_call_retry_limit,
-                api_call_retry_sleep_sec=api_call_retry_sleep_sec,
-                api_call_delay_sec=api_call_delay_sec,
-                concurrent_async_task=concurrent_async_task,
-            )
-        )
+# ---------------------------------------------------------
+# Copyright (c) Microsoft Corporation. All rights reserved.
+# ---------------------------------------------------------
+# noqa: E501
+import asyncio
+import functools
+import logging
+import random
+from typing import Any, Callable, Dict, List, Optional
+
+from azure.core.pipeline.policies import AsyncRetryPolicy, RetryMode
+from azure.identity import DefaultAzureCredential
+from tqdm import tqdm
+
+from promptflow._sdk._telemetry import ActivityType, monitor_operation
+from promptflow.evals._http_utils import get_async_http_client
+from promptflow.evals.synthetic.adversarial_scenario import AdversarialScenario, _UnstableAdverarialScenario
+
+from ._conversation import CallbackConversationBot, ConversationBot, ConversationRole
+from ._conversation._conversation import simulate_conversation
+from ._model_tools import (
+    AdversarialTemplateHandler,
+    ManagedIdentityAPITokenManager,
+    ProxyChatCompletionsModel,
+    RAIClient,
+    TokenScope,
+)
+from ._utils import JsonLineList
+
+logger = logging.getLogger(__name__)
+
+
+def monitor_adversarial_scenario(func) -> Callable:
+    """Monitor an adversarial scenario with logging
+
+    :param func: The function to be monitored
+    :type func: Callable
+    :return: The decorated function
+    :rtype: Callable
+    """
+
+    @functools.wraps(func)
+    def wrapper(*args, **kwargs):
+        scenario = str(kwargs.get("scenario", None))
+        max_conversation_turns = kwargs.get("max_conversation_turns", None)
+        max_simulation_results = kwargs.get("max_simulation_results", None)
+        _jailbreak_type = kwargs.get("_jailbreak_type", None)
+        decorated_func = monitor_operation(
+            activity_name="adversarial.simulator.call",
+            activity_type=ActivityType.PUBLICAPI,
+            custom_dimensions={
+                "scenario": scenario,
+                "max_conversation_turns": max_conversation_turns,
+                "max_simulation_results": max_simulation_results,
+                "_jailbreak_type": _jailbreak_type,
+            },
+        )(func)
+
+        return decorated_func(*args, **kwargs)
+
+    return wrapper
+
+
+class AdversarialSimulator:
+    """
+    Initializes the adversarial simulator with a project scope.
+
+    :param azure_ai_project: Dictionary defining the scope of the project. It must include the following keys:
+        - "subscription_id": Azure subscription ID.
+        - "resource_group_name": Name of the Azure resource group.
+        - "project_name": Name of the Azure Machine Learning workspace.
+    :param credential: The credential for connecting to Azure AI project.
+    :type credential: ~azure.core.credentials.TokenCredential
+    :type azure_ai_project: Dict[str, Any]
+    """
+
+    def __init__(self, *, azure_ai_project: Dict[str, Any], credential=None):
+        """Constructor."""
+        # check if azure_ai_project has the keys: subscription_id, resource_group_name and project_name
+        if not all(key in azure_ai_project for key in ["subscription_id", "resource_group_name", "project_name"]):
+            raise ValueError("azure_ai_project must contain keys: subscription_id, resource_group_name, project_name")
+        # check the value of the keys in azure_ai_project is not none
+        if not all(azure_ai_project[key] for key in ["subscription_id", "resource_group_name", "project_name"]):
+            raise ValueError("subscription_id, resource_group_name and project_name must not be None")
+        if "credential" not in azure_ai_project and not credential:
+            credential = DefaultAzureCredential()
+        elif "credential" in azure_ai_project:
+            credential = azure_ai_project["credential"]
+        self.azure_ai_project = azure_ai_project
+        self.token_manager = ManagedIdentityAPITokenManager(
+            token_scope=TokenScope.DEFAULT_AZURE_MANAGEMENT,
+            logger=logging.getLogger("AdversarialSimulator"),
+            credential=credential,
+        )
+        self.rai_client = RAIClient(azure_ai_project=azure_ai_project, token_manager=self.token_manager)
+        self.adversarial_template_handler = AdversarialTemplateHandler(
+            azure_ai_project=azure_ai_project, rai_client=self.rai_client
+        )
+
+    def _ensure_service_dependencies(self):
+        if self.rai_client is None:
+            raise ValueError("Simulation options require rai services but ai client is not provided.")
+
+    @monitor_adversarial_scenario
+    async def __call__(
+        self,
+        *,
+        # Note: the scenario input also accepts inputs from _PrivateAdversarialScenario, but that's
+        # not stated since those values are nominally for internal use only.
+        scenario: AdversarialScenario,
+        target: Callable,
+        max_conversation_turns: int = 1,
+        max_simulation_results: int = 3,
+        api_call_retry_limit: int = 3,
+        api_call_retry_sleep_sec: int = 1,
+        api_call_delay_sec: int = 0,
+        concurrent_async_task: int = 3,
+        _jailbreak_type: Optional[str] = None,
+        randomize_order: bool = True,
+        randomization_seed: Optional[int] = None,
+    ):
+        """
+        Executes the adversarial simulation against a specified target function asynchronously.
+
+        :keyword scenario: Enum value specifying the adversarial scenario used for generating inputs.
+         example:
+
+         - :py:const:`promptflow.evals.synthetic.adversarial_scenario.AdversarialScenario.ADVERSARIAL_QA`
+         - :py:const:`promptflow.evals.synthetic.adversarial_scenario.AdversarialScenario.ADVERSARIAL_CONVERSATION`
+        :paramtype scenario: promptflow.evals.synthetic.adversarial_scenario.AdversarialScenario
+        :keyword target: The target function to simulate adversarial inputs against.
+            This function should be asynchronous and accept a dictionary representing the adversarial input.
+        :paramtype target: Callable
+        :keyword max_conversation_turns: The maximum number of conversation turns to simulate.
+            Defaults to 1.
+        :paramtype max_conversation_turns: int
+        :keyword max_simulation_results: The maximum number of simulation results to return.
+            Defaults to 3.
+        :paramtype max_simulation_results: int
+        :keyword api_call_retry_limit: The maximum number of retries for each API call within the simulation.
+            Defaults to 3.
+        :paramtype api_call_retry_limit: int
+        :keyword api_call_retry_sleep_sec: The sleep duration (in seconds) between retries for API calls.
+            Defaults to 1 second.
+        :paramtype api_call_retry_sleep_sec: int
+        :keyword api_call_delay_sec: The delay (in seconds) before making an API call.
+            This can be used to avoid hitting rate limits. Defaults to 0 seconds.
+        :paramtype api_call_delay_sec: int
+        :keyword concurrent_async_task: The number of asynchronous tasks to run concurrently during the simulation.
+            Defaults to 3.
+        :paramtype concurrent_async_task: int
+        :keyword randomize_order: Whether or not the order of the prompts should be randomized. Defaults to True.
+        :paramtype randomize_order: bool
+        :keyword randomization_seed: The seed used to randomize prompt selection. If unset, the system's
+            default seed is used. Defaults to None.
+        :paramtype randomization_seed: Optional[int]
+        :return: A list of dictionaries, each representing a simulated conversation. Each dictionary contains:
+
+         - 'template_parameters': A dictionary with parameters used in the conversation template,
+            including 'conversation_starter'.
+         - 'messages': A list of dictionaries, each representing a turn in the conversation.
+            Each message dictionary includes 'content' (the message text) and
+            'role' (indicating whether the message is from the 'user' or the 'assistant').
+         - '**$schema**': A string indicating the schema URL for the conversation format.
+
+         The 'content' for 'assistant' role messages may includes the messages that your callback returned.
+        :rtype: List[Dict[str, Any]]
+
+        **Output format**
+
+        .. code-block:: python
+
+            return_value = [
+                {
+                    'template_parameters': {},
+                    'messages': [
+                        {
+                            'content': '<jailbreak prompt> <adversarial question>',
+                            'role': 'user'
+                        },
+                        {
+                            'content': "<response from endpoint>",
+                            'role': 'assistant',
+                            'context': None
+                        }
+                    ],
+                    '$schema': 'http://azureml/sdk-2-0/ChatConversation.json'
+                }
+            ]
+        """
+
+        # validate the inputs
+        if scenario != AdversarialScenario.ADVERSARIAL_CONVERSATION:
+            max_conversation_turns = 2
+        else:
+            max_conversation_turns = max_conversation_turns * 2
+        if not (
+            scenario in AdversarialScenario.__members__.values()
+            or scenario in _UnstableAdverarialScenario.__members__.values()
+        ):
+            raise ValueError("Invalid adversarial scenario")
+        self._ensure_service_dependencies()
+        templates = await self.adversarial_template_handler._get_content_harm_template_collections(scenario.value)
+        concurrent_async_task = min(concurrent_async_task, 1000)
+        semaphore = asyncio.Semaphore(concurrent_async_task)
+        sim_results = []
+        tasks = []
+        total_tasks = sum(len(t.template_parameters) for t in templates)
+        if max_simulation_results > total_tasks:
+            logger.warning(
+                "Cannot provide %s results due to maximum number of adversarial simulations that can be generated: %s."
+                "\n %s simulations will be generated.",
+                max_simulation_results,
+                total_tasks,
+                total_tasks,
+            )
+        total_tasks = min(total_tasks, max_simulation_results)
+        if _jailbreak_type:
+            jailbreak_dataset = await self.rai_client.get_jailbreaks_dataset(type=_jailbreak_type)
+        progress_bar = tqdm(
+            total=total_tasks,
+            desc="generating jailbreak simulations" if _jailbreak_type else "generating simulations",
+            ncols=100,
+            unit="simulations",
+        )
+        for template in templates:
+            parameter_order = list(range(len(template.template_parameters)))
+            if randomize_order:
+                # The template parameter lists are persistent across sim runs within a session,
+                # So randomize a the selection instead of the parameter list directly,
+                # or a potentially large deep copy.
+                if randomization_seed is not None:
+                    random.seed(randomization_seed)
+                random.shuffle(parameter_order)
+            for index in parameter_order:
+                parameter = template.template_parameters[index].copy()
+
+                if _jailbreak_type == "upia":
+                    parameter = self._join_conversation_starter(parameter, random.choice(jailbreak_dataset))
+                tasks.append(
+                    asyncio.create_task(
+                        self._simulate_async(
+                            target=target,
+                            template=template,
+                            parameters=parameter,
+                            max_conversation_turns=max_conversation_turns,
+                            api_call_retry_limit=api_call_retry_limit,
+                            api_call_retry_sleep_sec=api_call_retry_sleep_sec,
+                            api_call_delay_sec=api_call_delay_sec,
+                            semaphore=semaphore,
+                        )
+                    )
+                )
+                if len(tasks) >= max_simulation_results:
+                    break
+            if len(tasks) >= max_simulation_results:
+                break
+        for task in asyncio.as_completed(tasks):
+            sim_results.append(await task)
+            progress_bar.update(1)
+        progress_bar.close()
+
+        return JsonLineList(sim_results)
+
+    def _to_chat_protocol(self, *, conversation_history, template_parameters: Dict = None):
+        if template_parameters is None:
+            template_parameters = {}
+        messages = []
+        for _, m in enumerate(conversation_history):
+            message = {"content": m.message, "role": m.role.value}
+            if "context" in m.full_response:
+                message["context"] = m.full_response["context"]
+            messages.append(message)
+        conversation_category = template_parameters.pop("metadata", {}).get("Category")
+        template_parameters["metadata"] = {}
+        for key in (
+            "conversation_starter",
+            "group_of_people",
+            "target_population",
+            "topic",
+            "ch_template_placeholder",
+        ):
+            template_parameters.pop(key, None)
+        if conversation_category:
+            template_parameters["category"] = conversation_category
+        return {
+            "template_parameters": template_parameters,
+            "messages": messages,
+            "$schema": "http://azureml/sdk-2-0/ChatConversation.json",
+        }
+
+    async def _simulate_async(
+        self,
+        *,
+        target: Callable,
+        template,
+        parameters,
+        max_conversation_turns,
+        api_call_retry_limit,
+        api_call_retry_sleep_sec,
+        api_call_delay_sec,
+        semaphore,
+    ) -> List[Dict]:
+        user_bot = self._setup_bot(role=ConversationRole.USER, template=template, parameters=parameters)
+        system_bot = self._setup_bot(
+            target=target, role=ConversationRole.ASSISTANT, template=template, parameters=parameters
+        )
+        bots = [user_bot, system_bot]
+        session = get_async_http_client().with_policies(
+            retry_policy=AsyncRetryPolicy(
+                retry_total=api_call_retry_limit,
+                retry_backoff_factor=api_call_retry_sleep_sec,
+                retry_mode=RetryMode.Fixed,
+            )
+        )
+
+        async with semaphore:
+            _, conversation_history = await simulate_conversation(
+                bots=bots,
+                session=session,
+                turn_limit=max_conversation_turns,
+                api_call_delay_sec=api_call_delay_sec,
+            )
+        return self._to_chat_protocol(conversation_history=conversation_history, template_parameters=parameters)
+
+    def _get_user_proxy_completion_model(self, template_key, template_parameters):
+        return ProxyChatCompletionsModel(
+            name="raisvc_proxy_model",
+            template_key=template_key,
+            template_parameters=template_parameters,
+            endpoint_url=self.rai_client.simulation_submit_endpoint,
+            token_manager=self.token_manager,
+            api_version="2023-07-01-preview",
+            max_tokens=1200,
+            temperature=0.0,
+        )
+
+    def _setup_bot(self, *, role, template, parameters, target: Callable = None):
+        if role == ConversationRole.USER:
+            model = self._get_user_proxy_completion_model(
+                template_key=template.template_name, template_parameters=parameters
+            )
+            return ConversationBot(
+                role=role,
+                model=model,
+                conversation_template=str(template),
+                instantiation_parameters=parameters,
+            )
+
+        if role == ConversationRole.ASSISTANT:
+            dummy_model = lambda: None  # noqa: E731
+            dummy_model.name = "dummy_model"
+            return CallbackConversationBot(
+                callback=target,
+                role=role,
+                model=dummy_model,
+                user_template=str(template),
+                user_template_parameters=parameters,
+                conversation_template="",
+                instantiation_parameters={},
+            )
+        return ConversationBot(
+            role=role,
+            model=model,
+            conversation_template=template,
+            instantiation_parameters=parameters,
+        )
+
+    def _join_conversation_starter(self, parameters, to_join):
+        key = "conversation_starter"
+        if key in parameters.keys():
+            parameters[key] = f"{to_join} {parameters[key]}"
+        else:
+            parameters[key] = to_join
+
+        return parameters
+
+    def call_sync(
+        self,
+        *,
+        max_conversation_turns: int,
+        max_simulation_results: int,
+        target: Callable,
+        api_call_retry_limit: int,
+        api_call_retry_sleep_sec: int,
+        api_call_delay_sec: int,
+        concurrent_async_task: int,
+    ) -> List[Dict[str, Any]]:
+        """Call the adversarial simulator synchronously.
+
+        :keyword max_conversation_turns: The maximum number of conversation turns to simulate.
+        :paramtype max_conversation_turns: int
+        :keyword max_simulation_results: The maximum number of simulation results to return.
+        :paramtype max_simulation_results: int
+        :keyword target: The target function to simulate adversarial inputs against.
+        :paramtype target: Callable
+        :keyword api_call_retry_limit: The maximum number of retries for each API call within the simulation.
+        :paramtype api_call_retry_limit: int
+        :keyword api_call_retry_sleep_sec: The sleep duration (in seconds) between retries for API calls.
+        :paramtype api_call_retry_sleep_sec: int
+        :keyword api_call_delay_sec: The delay (in seconds) before making an API call.
+        :paramtype api_call_delay_sec: int
+        :keyword concurrent_async_task: The number of asynchronous tasks to run concurrently during the simulation.
+        :paramtype concurrent_async_task: int
+        :return: A list of dictionaries, each representing a simulated conversation.
+        :rtype: List[Dict[str, Any]]
+        """
+        # Running the async method in a synchronous context
+        loop = asyncio.get_event_loop()
+        if loop.is_running():
+            # If the loop is already running, use run_until_complete
+            # Note: This approach might not be suitable in all contexts, especially with nested async calls
+            future = asyncio.ensure_future(
+                self(
+                    max_conversation_turns=max_conversation_turns,
+                    max_simulation_results=max_simulation_results,
+                    target=target,
+                    api_call_retry_limit=api_call_retry_limit,
+                    api_call_retry_sleep_sec=api_call_retry_sleep_sec,
+                    api_call_delay_sec=api_call_delay_sec,
+                    concurrent_async_task=concurrent_async_task,
+                )
+            )
+            return loop.run_until_complete(future)
+
+        # If no event loop is running, use asyncio.run (Python 3.7+)
+        return asyncio.run(
+            self(
+                max_conversation_turns=max_conversation_turns,
+                max_simulation_results=max_simulation_results,
+                target=target,
+                api_call_retry_limit=api_call_retry_limit,
+                api_call_retry_sleep_sec=api_call_retry_sleep_sec,
+                api_call_delay_sec=api_call_delay_sec,
+                concurrent_async_task=concurrent_async_task,
+            )
+        )