--- conflicted
+++ resolved
@@ -453,7 +453,6 @@
         assert result2["func_input"] == "input"
         assert result1["obj_id"] != result2["obj_id"]
 
-<<<<<<< HEAD
     def test_flow_flow_with_sample(self, pf):
         flow_path = Path(f"{EAGER_FLOWS_DIR}/basic_callable_class_with_sample_file")
         result1 = pf.test(flow=flow_path, init={"obj_input": "val"})
@@ -466,7 +465,7 @@
 
         result3 = pf.test(flow=flow_path, init={"obj_input": "val"}, inputs={"func_input": "mock_func_input"})
         assert result3["func_input"] == "mock_func_input"
-=======
+
     def test_flex_flow_with_model_config(self, pf):
         flow_path = Path(f"{EAGER_FLOWS_DIR}/basic_model_config")
         config1 = AzureOpenAIModelConfiguration(azure_deployment="my_deployment", azure_endpoint="fake_endpoint")
@@ -514,5 +513,4 @@
                 inputs={"func_input": "input"},
                 init={"azure_open_ai_model_config": config1, "open_ai_model_config": config2},
             )
-        assert "'AzureOpenAIConnection' object has no attribute 'base_url'" in str(e.value)
->>>>>>> a1af5b35
+        assert "'AzureOpenAIConnection' object has no attribute 'base_url'" in str(e.value)