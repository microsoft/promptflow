--- conflicted
+++ resolved
@@ -258,7 +258,6 @@
         assert any(["prompt.template" in event["attributes"]["payload"] for event in events])
         assert any(["prompt.variables" in event["attributes"]["payload"] for event in events])
 
-<<<<<<< HEAD
     def test_prompty_with_sample(self, pf: PFClient):
         prompty = Flow.load(source=f"{PROMPTY_DIR}/prompty_example_with_sample.prompty")
         result = prompty()
@@ -283,12 +282,11 @@
             )
             prompty()
         assert "Only dict and json file are supported as sample in prompty" in ex.value.message
-=======
+
     def test_prompty_with_default_connection(self, pf: PFClient):
         connection = pf.connections.get(name="azure_open_ai_connection", with_secrets=True)
         os.environ["AZURE_OPENAI_ENDPOINT"] = connection.api_base
         os.environ["AZURE_OPENAI_API_KEY"] = connection.api_key
         prompty = Prompty.load(source=f"{PROMPTY_DIR}/prompty_example_with_default_connection.prompty")
         result = prompty(question="what is the result of 1+1?")
-        assert "2" in result
->>>>>>> 6bf828b7
+        assert "2" in result