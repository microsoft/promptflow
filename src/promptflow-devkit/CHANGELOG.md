--- conflicted
+++ resolved
@@ -5,13 +5,10 @@
 ### Improvements
 - Interactive browser credential is excluded by default when using Azure AI connections, user could set `PF_NO_INTERACTIVE_LOGIN=False` to enable it.
 - Visualize flex flow run(s) switches to trace UI page.
-<<<<<<< HEAD
 - Add new `--engine` parameter for `pf flow serve`. This parameter can be used to switch python serving engine between `flask` and `fastapi`, currently it defaults to `flask`.
-=======
 - Return the secrets in the connection object by default to improve flex flow experience.
   - Behaviors not changed: 'pf connection' command will scrub secrets.
   - New behavior: connection object by `client.connection.get` will have real secrets. `print(connection_obj)` directly will scrub those secrets. `print(connection_obj.api_key)` or `print(connection_obj.secrets)` will print the REAL secrets.
->>>>>>> 9d3a0631
 
 ### Bugs Fixed
 - Fix the issue that import error will be raised after downgrading promptflow from >=1.10.0 to <1.8.0.
