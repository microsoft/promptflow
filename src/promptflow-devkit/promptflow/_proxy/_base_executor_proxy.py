--- conflicted
+++ resolved
@@ -239,17 +239,10 @@
         """Get the inputs definition of an eager flow"""
         from promptflow.contracts.flow import FlowInputDefinition
 
-<<<<<<< HEAD
-        flow_path, flow_file = resolve_flow_path(self.working_dir, check_flow_exist=False)
-        flow_meta = self.generate_flow_json(
-            flow_file=flow_path / flow_file,
-            working_dir=flow_file,
-=======
         _, flow_file = resolve_flow_path(self.working_dir, check_flow_exist=False)
         flow_meta = self.generate_flow_json(
             flow_file=self.working_dir / flow_file,
             working_dir=self.working_dir,
->>>>>>> d0fa7dad
             dump=False,
         )
         inputs = {}
