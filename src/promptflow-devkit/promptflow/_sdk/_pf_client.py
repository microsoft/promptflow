--- conflicted
+++ resolved
@@ -372,11 +372,7 @@
     def _ensure_connection_provider(self) -> str:
         if not self._connection_provider:
             # Get a copy with config override instead of the config instance
-<<<<<<< HEAD
-            self._connection_provider = Configuration(overrides=self._config)._get_connection_provider()
-=======
-            self._connection_provider = self._config.get_connection_provider()
->>>>>>> 6ba448dd
+            self._connection_provider = self._config._get_connection_provider()
             logger.debug("PFClient connection provider: %s, setting to env.", self._connection_provider)
             from promptflow.core._connection_provider._connection_provider import ConnectionProvider
 
