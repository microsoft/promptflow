--- conflicted
+++ resolved
@@ -67,11 +67,7 @@
     entry = fields.Str(required=True)
     inputs = fields.Dict(keys=fields.Str(), values=NestedField(FlowInputSchema), required=False)
     outputs = fields.Dict(keys=fields.Str(), values=NestedField(FlowOutputSchema), required=False)
-<<<<<<< HEAD
-    inits = fields.Dict(keys=fields.Str(), values=NestedField(FlowInputSchema), required=False)
-=======
     init = fields.Dict(keys=fields.Str(), values=NestedField(FlowInputSchema), required=False)
->>>>>>> 13b4c28e
 
     @validates_schema(skip_on_field_errors=False)
     def validate_entry(self, data, **kwargs):
