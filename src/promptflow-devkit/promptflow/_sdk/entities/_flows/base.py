--- conflicted
+++ resolved
@@ -182,13 +182,8 @@
         flow_dir, flow_filename = resolve_flow_path(source)
         flow_path = flow_dir / flow_filename
 
-<<<<<<< HEAD
-        if flow_path.suffix not in [".yaml", ".yml"]:
-            raise UserErrorException("Source must be a directory or a yaml file")
-=======
         if flow_path.suffix not in [".yaml", ".yml", PROMPTY_EXTENSION]:
             raise UserErrorException("Source must be a directory or a 'flow.dag.yaml' file or a prompty file")
->>>>>>> d0fa7dad
         return flow_dir, flow_path
 
     @classmethod
