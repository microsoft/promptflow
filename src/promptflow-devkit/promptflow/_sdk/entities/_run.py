# ---------------------------------------------------------
# Copyright (c) Microsoft Corporation. All rights reserved.
# ---------------------------------------------------------
import dataclasses
import datetime
import functools
import json
import uuid
from dataclasses import asdict
from os import PathLike
from pathlib import Path
from typing import Any, Dict, List, Optional, Union

from dateutil import parser as date_parser

from promptflow._constants import FlowType, OutputsFolderName
from promptflow._sdk._configuration import Configuration
from promptflow._sdk._constants import (
    BASE_PATH_CONTEXT_KEY,
    DEFAULT_ENCODING,
    DEFAULT_VARIANT,
    FLOW_DIRECTORY_MACRO_IN_CONFIG,
    FLOW_RESOURCE_ID_PREFIX,
    HOME_PROMPT_FLOW_DIR,
    PARAMS_OVERRIDE_KEY,
    REGISTRY_URI_PREFIX,
    REMOTE_URI_PREFIX,
    RUN_MACRO,
    TIMESTAMP_MACRO,
    VARIANT_ID_MACRO,
    AzureRunTypes,
    CloudDatastore,
    DownloadedRun,
    FlowRunProperties,
    IdentityKeys,
    LocalStorageFilenames,
    RestRunTypes,
    RunDataKeys,
    RunInfoSources,
    RunStatus,
    RunTypes,
)
from promptflow._sdk._errors import InvalidRunError, InvalidRunStatusError, MissingAzurePackage
from promptflow._sdk._orm import RunInfo as ORMRun
from promptflow._sdk._utils import (
    _sanitize_python_variable_name,
    is_multi_container_enabled,
    is_remote_uri,
    parse_remote_flow_pattern,
)
from promptflow._sdk.entities._yaml_translatable import YAMLTranslatableMixin
from promptflow._sdk.schemas._run import RunSchema
from promptflow._utils.flow_utils import get_flow_lineage_id, is_prompty_flow, parse_variant
from promptflow._utils.logger_utils import get_cli_sdk_logger
from promptflow.exceptions import UserErrorException

AZURE_RUN_TYPE_2_RUN_TYPE = {
    AzureRunTypes.BATCH: RunTypes.BATCH,
    AzureRunTypes.EVALUATION: RunTypes.EVALUATION,
    AzureRunTypes.PAIRWISE_EVALUATE: RunTypes.PAIRWISE_EVALUATE,
}

REST_RUN_TYPE_2_RUN_TYPE = {
    RestRunTypes.BATCH: RunTypes.BATCH,
    RestRunTypes.EVALUATION: RunTypes.EVALUATION,
    RestRunTypes.PAIRWISE_EVALUATE: RunTypes.PAIRWISE_EVALUATE,
}


logger = get_cli_sdk_logger()


class Run(YAMLTranslatableMixin):
    """Flow run entity.

    :param flow: Path of local flow entry or remote flow.
    :type flow: Path
    :param name: Name of the run.
    :type name: str
    :param data: Input data for the run. Local path or remote uri(starts with azureml: or public URL) are supported. Note: remote uri is only supported for cloud run. # noqa: E501
    :type data: Optional[str]
    :param variant: Variant of the run.
    :type variant: Optional[str]
    :param run: Parent run or run ID.
    :type run: Optional[Union[Run, str]]
    :param column_mapping: Column mapping for the run. Optional since it's not stored in the database.
    :type column_mapping: Optional[dict]
    :param display_name: Display name of the run.
    :type display_name: Optional[str]
    :param description: Description of the run.
    :type description: Optional[str]
    :param tags: Tags of the run.
    :type tags: Optional[List[Dict[str, str]]]
    :param created_on: Date and time the run was created.
    :type created_on: Optional[datetime.datetime]
    :param start_time: Date and time the run started.
    :type start_time: Optional[datetime.datetime]
    :param end_time: Date and time the run ended.
    :type end_time: Optional[datetime.datetime]
    :param status: Status of the run.
    :type status: Optional[str]
    :param environment_variables: Environment variables for the run.
    :type environment_variables: Optional[Dict[str, str]]
    :param connections: Connections for the run.
    :type connections: Optional[Dict[str, Dict]]
    :param properties: Properties of the run.
    :type properties: Optional[Dict[str, Any]]
    :param init: Class init arguments for callable class, only supported for flex flow.
    :type init: Optional[Dict[str, Any]]
    :param kwargs: Additional keyword arguments.
    :type kwargs: Optional[dict]
    """

    def __init__(
        self,
        flow: Optional[Union[Path, str]] = None,
        name: Optional[str] = None,
        # input fields are optional since it's not stored in DB
        data: Optional[str] = None,
        variant: Optional[str] = None,
        run: Optional[Union["Run", str]] = None,
        column_mapping: Optional[dict] = None,
        display_name: Optional[str] = None,
        description: Optional[str] = None,
        tags: Optional[List[Dict[str, str]]] = None,
        *,
        created_on: Optional[datetime.datetime] = None,
        start_time: Optional[datetime.datetime] = None,
        end_time: Optional[datetime.datetime] = None,
        status: Optional[str] = None,
        environment_variables: Optional[Dict[str, str]] = None,
        connections: Optional[Dict[str, Dict]] = None,
        properties: Optional[Dict[str, Any]] = None,
        source: Optional[Union[Path, str]] = None,
        init: Optional[Dict[str, Any]] = None,
        **kwargs,
    ):
        # !!! Caution !!!: Please update self._copy() if you add new fields to init
        # TODO: remove when RUN CRUD don't depend on this
        self.type = kwargs.get("type", RunTypes.BATCH)
        self.data = data
        self.column_mapping = column_mapping
        self.display_name = display_name
        self.description = description
        self.tags = tags
        self.variant = variant
        self.run = run
        self._resume_from = kwargs.get("resume_from", None)
        self._created_on = created_on or datetime.datetime.now()
        self._status = status or RunStatus.NOT_STARTED
        self.environment_variables = environment_variables or {}
        self.connections = connections or {}
        self._properties = properties or {}
        self.source = source
        self._is_archived = kwargs.get("is_archived", False)
        self._run_source = kwargs.get("run_source", RunInfoSources.LOCAL)
        self._start_time = start_time
        self._end_time = end_time
        self._duration = kwargs.get("duration", None)
        self._portal_url = kwargs.get(RunDataKeys.PORTAL_URL, None)
        self._creation_context = kwargs.get("creation_context", None)
        # init here to make sure those fields initialized in all branches.
        self.flow = flow
        self._use_remote_flow = is_remote_uri(flow)
        self._experiment_name = None
        self._lineage_id = None
        if self._use_remote_flow:
            self._flow_name = parse_remote_flow_pattern(flow)
            self._lineage_id = self._flow_name
        # default run name: flow directory name + timestamp
        self.name = name or self._generate_run_name()
        experiment_name = kwargs.get("experiment_name", None)
        if self._run_source == RunInfoSources.LOCAL and not self._use_remote_flow:
            self.flow = Path(str(flow)).resolve().absolute()
            flow_dir = self._get_flow_dir()
            # sanitize flow_dir to avoid invalid experiment name
            self._experiment_name = _sanitize_python_variable_name(flow_dir.name)
            self._lineage_id = get_flow_lineage_id(flow_dir=flow_dir)
            self._output_path = Path(
                kwargs.get("output_path", self._generate_output_path(config=kwargs.get("config", None)))
            )
            if is_prompty_flow(self.flow):
                self._flow_name = Path(self.flow).stem
            else:
                self._flow_name = flow_dir.name
        elif self._run_source == RunInfoSources.INDEX_SERVICE:
            self._metrics = kwargs.get("metrics", {})
            self._experiment_name = experiment_name
        elif self._run_source == RunInfoSources.RUN_HISTORY:
            self._error = kwargs.get("error", None)
            self._output = kwargs.get("output", None)
        elif self._run_source == RunInfoSources.EXISTING_RUN:
            # when the run is created from an existing run folder, the output path is also the source path
            self._output_path = Path(source)
        self._runtime = kwargs.get("runtime", None)
        self._resources = kwargs.get("resources", None)
        self._identity = kwargs.get("identity", {})
        self._outputs = kwargs.get("outputs", None)
        self._command = kwargs.get("command", None)
        # To support `pf.run` for dynamic callable, we need to create a run whose target function is a dynamic callable.
        # TODO: such run is not resumable, not sure if we need specific error message for this case.
        self._dynamic_callable = kwargs.get("dynamic_callable", None)
        if init:
            self._properties[FlowRunProperties.INIT_KWARGS] = init

    @property
    def created_on(self) -> str:
        return self._created_on.isoformat()

    @property
    def status(self) -> str:
        return self._status

    @property
    def properties(self) -> Dict[str, str]:
        result = {}
        if self._run_source == RunInfoSources.LOCAL:
            # show posix path to avoid windows path escaping
            result = {
                FlowRunProperties.FLOW_PATH: Path(self.flow).as_posix() if not self._use_remote_flow else self.flow,
                FlowRunProperties.OUTPUT_PATH: self._output_path.as_posix(),
            }
            if self.run:
                run_name = self.run.name if isinstance(self.run, Run) else self.run
                result[FlowRunProperties.RUN] = run_name
            if self.variant:
                result[FlowRunProperties.NODE_VARIANT] = self.variant
            if self._command:
                result[FlowRunProperties.COMMAND] = self._command
            if self._outputs:
                result[FlowRunProperties.OUTPUTS] = self._outputs
            if self._resume_from:
                resume_from_name = self._resume_from.name if isinstance(self._resume_from, Run) else self._resume_from
                result[FlowRunProperties.RESUME_FROM] = resume_from_name
            if self.column_mapping:
                result[FlowRunProperties.COLUMN_MAPPING] = self.column_mapping
        elif self._run_source == RunInfoSources.EXISTING_RUN:
            result = {
                FlowRunProperties.OUTPUT_PATH: Path(self.source).resolve().as_posix(),
            }

        return {
            **result,
            **self._properties,
        }

    @property
    def init(self):
        return self._properties.get(FlowRunProperties.INIT_KWARGS, None)

    @classmethod
    def _from_orm_object(cls, obj: ORMRun) -> "Run":
        properties_json = json.loads(str(obj.properties))
        flow = properties_json.get(FlowRunProperties.FLOW_PATH, None)

        # there can be two sources for orm run object:
        # 1. LOCAL: Created when run is created from local flow
        # 2. EXISTING_RUN: Created when run is created from existing run folder
        source = None
        if getattr(obj, "run_source", None) == RunInfoSources.EXISTING_RUN:
            source = properties_json[FlowRunProperties.OUTPUT_PATH]

        return Run(
            type=obj.type,
            name=str(obj.name),
            flow=Path(flow) if flow else None,
            source=Path(source) if source else None,
            output_path=properties_json[FlowRunProperties.OUTPUT_PATH],
            run=properties_json.get(FlowRunProperties.RUN, None),
            variant=properties_json.get(FlowRunProperties.NODE_VARIANT, None),
            resume_from=properties_json.get(FlowRunProperties.RESUME_FROM, None),
            display_name=obj.display_name,
            description=str(obj.description) if obj.description else None,
            tags=json.loads(str(obj.tags)) if obj.tags else None,
            # keyword arguments
            created_on=datetime.datetime.fromisoformat(str(obj.created_on)),
            start_time=datetime.datetime.fromisoformat(str(obj.start_time)) if obj.start_time else None,
            end_time=datetime.datetime.fromisoformat(str(obj.end_time)) if obj.end_time else None,
            status=str(obj.status),
            data=Path(obj.data).resolve().absolute().as_posix() if obj.data else None,
            properties={FlowRunProperties.SYSTEM_METRICS: properties_json.get(FlowRunProperties.SYSTEM_METRICS, {})},
            # compatible with old runs, their run_source is empty, treat them as local
            run_source=obj.run_source or RunInfoSources.LOCAL,
            # experiment command node only fields
            command=properties_json.get(FlowRunProperties.COMMAND, None),
            outputs=properties_json.get(FlowRunProperties.OUTPUTS, None),
            column_mapping=properties_json.get(FlowRunProperties.COLUMN_MAPPING, None),
        )

    @classmethod
    def _from_index_service_entity(cls, run_entity: dict) -> "Run":
        """Convert run entity from index service to run object."""
        # TODO(2887134): support cloud eager Run CRUD
        start_time = run_entity["properties"].get("startTime", None)
        end_time = run_entity["properties"].get("endTime", None)
        duration = run_entity["properties"].get("duration", None)
        return Run(
            name=run_entity["properties"]["runId"],
            flow=Path(f"azureml://flows/{run_entity['properties']['experimentName']}"),
            type=AZURE_RUN_TYPE_2_RUN_TYPE[run_entity["properties"]["runType"]],
            created_on=date_parser.parse(run_entity["properties"]["creationContext"]["createdTime"]),
            status=run_entity["annotations"]["status"],
            display_name=run_entity["annotations"]["displayName"],
            description=run_entity["annotations"]["description"],
            tags=run_entity["annotations"]["tags"],
            properties=run_entity["properties"]["userProperties"],
            is_archived=run_entity["annotations"]["archived"],
            run_source=RunInfoSources.INDEX_SERVICE,
            metrics=run_entity["annotations"]["metrics"],
            start_time=date_parser.parse(start_time) if start_time else None,
            end_time=date_parser.parse(end_time) if end_time else None,
            duration=duration,
            creation_context=run_entity["properties"]["creationContext"],
            experiment_name=run_entity["properties"]["experimentName"],
        )

    @classmethod
    def _from_run_history_entity(cls, run_entity: dict) -> "Run":
        """Convert run entity from run history service to run object."""
        # TODO(2887134): support cloud eager Run CRUD
        flow_name = run_entity["properties"].get("azureml.promptflow.flow_name", None)
        start_time = run_entity.get("startTimeUtc", None)
        end_time = run_entity.get("endTimeUtc", None)
        duration = run_entity.get("duration", None)
        resume_from = run_entity["properties"].get("azureml.promptflow.resume_from_run_id", None)
        return Run(
            name=run_entity["runId"],
            flow=Path(f"azureml://flows/{flow_name}"),
            type=AZURE_RUN_TYPE_2_RUN_TYPE[run_entity["runType"]],
            created_on=date_parser.parse(run_entity["createdUtc"]),
            start_time=date_parser.parse(start_time) if start_time else None,
            end_time=date_parser.parse(end_time) if end_time else None,
            duration=duration,
            status=run_entity["status"],
            display_name=run_entity["displayName"],
            description=run_entity["description"],
            tags=run_entity["tags"],
            properties=run_entity["properties"],
            is_archived=run_entity.get("archived", False),  # TODO: Get archived status, depends on run history team
            error=run_entity.get("error", None),
            run_source=RunInfoSources.RUN_HISTORY,
            resume_from=resume_from,
            portal_url=run_entity[RunDataKeys.PORTAL_URL],
            creation_context=run_entity["createdBy"],
            data=run_entity[RunDataKeys.DATA],
            run=run_entity[RunDataKeys.RUN],
            output=run_entity[RunDataKeys.OUTPUT],
        )

    @classmethod
    def _from_mt_service_entity(cls, run_entity) -> "Run":
        """Convert run object from MT service to run object."""
        flow_run_id = run_entity.flow_run_resource_id.split("/")[-1]
        return cls(
            name=flow_run_id,
            flow=Path(f"azureml://flows/{run_entity.flow_name}"),
            display_name=run_entity.flow_run_display_name,
            description="",
            tags=[],
            created_on=date_parser.parse(run_entity.created_on),
            status="",
            run_source=RunInfoSources.MT_SERVICE,
        )

    def _to_orm_object(self) -> ORMRun:
        """Convert current run entity to ORM object."""
        display_name = self._format_display_name()
        return ORMRun(
            type=self.type,
            name=self.name,
            created_on=self.created_on,
            status=self.status,
            start_time=self._start_time.isoformat() if self._start_time else None,
            end_time=self._end_time.isoformat() if self._end_time else None,
            display_name=display_name,
            description=self.description,
            tags=json.dumps(self.tags) if self.tags else None,
            properties=json.dumps(self.properties, default=asdict),
            data=Path(self.data).resolve().absolute().as_posix() if self.data else None,
            run_source=self._run_source,
        )

    def _dump(self) -> None:
        """Dump current run entity to local DB."""
        self._to_orm_object().dump()

    def _to_dict(
        self,
        *,
        exclude_additional_info: bool = False,
        exclude_debug_info: bool = False,
        exclude_properties: bool = False,
    ):
        from promptflow._sdk.operations._local_storage_operations import LocalStorageOperations

        properties = self.properties
        result = {
            "name": self.name,
            "created_on": self.created_on,
            "status": self.status,
            "display_name": self.display_name,
            "description": self.description,
            "tags": self.tags,
            "properties": properties,
        }

        if self._run_source == RunInfoSources.LOCAL:
            result["flow_name"] = self._flow_name
            local_storage = LocalStorageOperations(run=self)
            result[RunDataKeys.DATA] = (
                local_storage._data_path.resolve().absolute().as_posix()
                if local_storage._data_path is not None
                else None
            )
            result[RunDataKeys.OUTPUT] = local_storage.outputs_folder.as_posix()
            if self.run:
                run_name = self.run.name if isinstance(self.run, Run) else self.run
                result[RunDataKeys.RUN] = properties.pop(FlowRunProperties.RUN, run_name)
            # add exception part if any
            exception_dict = local_storage.load_exception()
            if exception_dict:
                if exclude_additional_info:
                    exception_dict.pop("additionalInfo", None)
                if exclude_debug_info:
                    exception_dict.pop("debugInfo", None)
                result["error"] = exception_dict
        elif self._run_source == RunInfoSources.INDEX_SERVICE:
            result["creation_context"] = self._creation_context
            result["flow_name"] = self._experiment_name
            result["is_archived"] = self._is_archived
            result["start_time"] = self._start_time.isoformat() if self._start_time else None
            result["end_time"] = self._end_time.isoformat() if self._end_time else None
            result["duration"] = self._duration
        elif self._run_source == RunInfoSources.RUN_HISTORY:
            result["creation_context"] = self._creation_context
            result["start_time"] = self._start_time.isoformat() if self._start_time else None
            result["end_time"] = self._end_time.isoformat() if self._end_time else None
            result["duration"] = self._duration
            result[RunDataKeys.PORTAL_URL] = self._portal_url
            result[RunDataKeys.DATA] = self.data
            result[RunDataKeys.OUTPUT] = self._output
            if self.run:
                result[RunDataKeys.RUN] = self.run
            if self._error:
                result["error"] = self._error
                if exclude_additional_info:
                    result["error"]["error"].pop("additionalInfo", None)
                if exclude_debug_info:
                    result["error"]["error"].pop("debugInfo", None)

        # hide properties when needed (e.g. list remote runs)
        if exclude_properties is True:
            result.pop("properties", None)

        return result

    @classmethod
    def _load(
        cls,
        data: Optional[Dict] = None,
        yaml_path: Optional[Union[PathLike, str]] = None,
        params_override: Optional[list] = None,
        **kwargs,
    ):
        from marshmallow import INCLUDE

        data = data or {}
        params_override = params_override or []
        context = {
            BASE_PATH_CONTEXT_KEY: Path(yaml_path).parent if yaml_path else Path("./"),
            PARAMS_OVERRIDE_KEY: params_override,
        }
        run = cls._load_from_dict(
            data=data,
            context=context,
            additional_message="Failed to load flow run",
            unknown=INCLUDE,
            **kwargs,
        )
        if yaml_path:
            run._source_path = yaml_path
        return run

    def _generate_run_name(self) -> str:
        """Generate a run name with flow_name_variant_timestamp format."""
        try:
            flow_name = self._get_flow_dir().name if not self._use_remote_flow else self._flow_name
            variant = self.variant
            timestamp = datetime.datetime.now().strftime("%Y%m%d_%H%M%S_%f")
            variant = parse_variant(variant)[1] if variant else DEFAULT_VARIANT
            run_name_prefix = f"{flow_name}_{variant}"
            # TODO(2562996): limit run name to avoid it become too long
            run_name = f"{run_name_prefix}_{timestamp}"
            return _sanitize_python_variable_name(run_name)
        except Exception:
            return str(uuid.uuid4())

    def _get_default_display_name(self) -> str:
        display_name = self.display_name or self.name
        return display_name

    def _format_display_name(self) -> str:
        """
        Format display name. Replace macros in display name with actual values.
        The following macros are supported: ${variant_id}, ${run}, ${timestamp}

        For example,
            if the display name is "run-${variant_id}-${timestamp}"
            it will be formatted to "run-variant_1-20210901123456"
        """

        display_name = self._get_default_display_name()
        time_stamp = datetime.datetime.now().strftime("%Y%m%d%H%M")
        if self.run:
            display_name = display_name.replace(RUN_MACRO, self._validate_and_return_run_name(self.run))
        display_name = display_name.replace(TIMESTAMP_MACRO, time_stamp)
        variant = self.variant
        variant = parse_variant(variant)[1] if variant else DEFAULT_VARIANT
        display_name = display_name.replace(VARIANT_ID_MACRO, variant)

        return display_name

    def _get_flow_dir(self) -> Path:
        if not self._use_remote_flow:
            flow = Path(str(self.flow)).resolve().absolute()
            if flow.is_dir():
                return flow
            return flow.parent
        raise UserErrorException("Cannot get flow directory for remote flow.")

    @classmethod
    def _get_schema_cls(self):
        return RunSchema

    @classmethod
    def _to_rest_init(cls, init):
        """Convert init to rest object."""
<<<<<<< HEAD
=======
        if not init:
            return None
>>>>>>> 98c476c7
        return {k: asdict(v) if dataclasses.is_dataclass(v) else v for k, v in init.items()}

    def _to_rest_object(self):
        try:
            from azure.ai.ml._utils._storage_utils import AzureMLDatastorePathUri

            from promptflow.azure._restclient.flow.models import (
                BatchDataInput,
                CreateExistingBulkRunRequest,
                RunDisplayNameGenerationType,
                SessionSetupModeEnum,
                SubmitBulkRunRequest,
            )
        except ImportError:
            raise MissingAzurePackage()

        if self.run is not None:
            if isinstance(self.run, Run):
                variant = self.run.name
            elif isinstance(self.run, str):
                variant = self.run
            else:
                raise UserErrorException(f"Invalid run type: {type(self.run)}")
        else:
            variant = None

        if not variant and not self.data:
            raise UserErrorException("Either run or data should be provided")

        # parse inputs mapping
        inputs_mapping = {}
        if self.column_mapping and not isinstance(self.column_mapping, dict):
            raise UserErrorException(f"column_mapping should be a dictionary, got {type(self.column_mapping)} instead.")
        if self.column_mapping:
            for k, v in self.column_mapping.items():
                if isinstance(v, (int, float, str, bool)):
                    inputs_mapping[k] = v
                else:
                    try:
                        val = json.dumps(v)
                    except Exception as e:
                        raise UserErrorException(
                            f"Invalid input mapping value: {v}, "
                            f"only primitive or json serializable value is supported, got {type(v)}",
                            error=e,
                        )
                    inputs_mapping[k] = val

        # parse resources
        if self._resources is not None:
            if not isinstance(self._resources, dict):
                raise TypeError(f"resources should be a dict, got {type(self._resources)} for {self._resources}")
            vm_size = self._resources.get("instance_type", None)
            compute_name = self._resources.get("compute", None)
        else:
            vm_size = None
            compute_name = None

        # parse identity resource id
        identity_resource_id = self._identity.get(IdentityKeys.RESOURCE_ID, None)

        # use functools.partial to avoid too many arguments that have the same values
        common_submit_bulk_run_request = functools.partial(
            SubmitBulkRunRequest,
            run_id=self.name,
            # will use user provided display name since PFS will have special logic to update it.
            run_display_name=self._get_default_display_name(),
            description=self.description,
            tags=self.tags,
            node_variant=self.variant,
            variant_run_id=variant,
            batch_data_input=BatchDataInput(
                data_uri=self.data,
            ),
            inputs_mapping=inputs_mapping,
            run_experiment_name=self._experiment_name,
            environment_variables=self.environment_variables,
            connections=self.connections,
            flow_lineage_id=self._lineage_id,
            run_display_name_generation_type=RunDisplayNameGenerationType.USER_PROVIDED_MACRO,
            vm_size=vm_size,
            session_setup_mode=SessionSetupModeEnum.SYSTEM_WAIT,
            compute_name=compute_name,
            identity=identity_resource_id,
            enable_multi_container=is_multi_container_enabled(),
            init_k_wargs=self._to_rest_init(self.init),
        )

        # use when uploading a local existing run to cloud
        local_to_cloud_info = getattr(self, "_local_to_cloud_info", None)

        if str(self.flow).startswith(REMOTE_URI_PREFIX):
            if not self._use_remote_flow:
                # in normal case, we will upload local flow to datastore and resolve the self.flow to be remote uri
                # upload via _check_and_upload_path
                # submit with params FlowDefinitionDataStoreName and FlowDefinitionBlobPath
                path_uri = AzureMLDatastorePathUri(str(self.flow))
                return common_submit_bulk_run_request(
                    flow_definition_data_store_name=path_uri.datastore,
                    flow_definition_blob_path=path_uri.path,
                )
            else:
                # if the flow is a remote flow in the beginning, we will submit with params FlowDefinitionResourceID
                # submit with params flow_definition_resource_id which will be resolved in pfazure run create operation
                # the flow resource id looks like: "azureml://locations/<region>/workspaces/<ws-name>/flows/<flow-name>"
                if not isinstance(self.flow, str) or (
                    not self.flow.startswith(FLOW_RESOURCE_ID_PREFIX) and not self.flow.startswith(REGISTRY_URI_PREFIX)
                ):
                    raise UserErrorException(
                        f"Invalid flow value when transforming to rest object: {self.flow!r}. "
                        f"Expecting a flow definition resource id starts with '{FLOW_RESOURCE_ID_PREFIX}' "
                        f"or a flow registry uri starts with '{REGISTRY_URI_PREFIX}'"
                    )
                return common_submit_bulk_run_request(
                    flow_definition_resource_id=self.flow,
                )
        elif local_to_cloud_info:
            # register local run to cloud

            # parse local_to_cloud_info to get necessary information
            flow_artifact_path = local_to_cloud_info[OutputsFolderName.FLOW_ARTIFACTS]
            flow_artifact_root_path = Path(flow_artifact_path).parent.as_posix()
            log_file_relative_path = local_to_cloud_info[LocalStorageFilenames.LOG]
            snapshot_file_path = local_to_cloud_info[LocalStorageFilenames.SNAPSHOT_FOLDER]

            # get the start and end time. Plus "Z" to specify the timezone is UTC, otherwise there will be warning
            # when sending the request to the server.
            # e.g. WARNING:msrest.serialization:Datetime with no tzinfo will be considered UTC.
            # for start_time, switch to "_start_time" once the bug item is fixed: BUG - 3085432.
            start_time = self._created_on.isoformat() + "Z" if self._created_on else None
            end_time = self._end_time.isoformat() + "Z" if self._end_time else None

            return CreateExistingBulkRunRequest(
                run_id=self.name,
                run_status=self.status,
                start_time_utc=start_time,
                end_time_utc=end_time,
                run_display_name=self._get_default_display_name(),
                description=self.description,
                tags=self.tags,
                run_experiment_name=self._experiment_name,
                run_display_name_generation_type=RunDisplayNameGenerationType.USER_PROVIDED_MACRO,
                output_data_store=CloudDatastore.DEFAULT,
                flow_artifacts_root_path=flow_artifact_root_path,
                log_file_relative_path=log_file_relative_path,
                flow_definition_data_store_name=CloudDatastore.DEFAULT,
                flow_definition_blob_path=snapshot_file_path,
            )
        else:
            # upload via CodeOperations.create_or_update
            # submit with param FlowDefinitionDataUri
            return common_submit_bulk_run_request(
                flow_definition_data_uri=str(self.flow),
            )

    def _check_run_status_is_completed(self) -> None:
        if self.status != RunStatus.COMPLETED:
            error_message = f"Run {self.name!r} is not completed, the status is {self.status!r}."
            if self.status != RunStatus.FAILED:
                error_message += " Please wait for its completion, or select other completed run(s)."
            raise InvalidRunStatusError(error_message)

    @staticmethod
    def _validate_and_return_run_name(run: Union[str, "Run"]) -> str:
        """Check if run name is valid."""
        if isinstance(run, Run):
            return run.name
        elif isinstance(run, str):
            return run
        raise InvalidRunError(f"Invalid run {run!r}, expected 'str' or 'Run' object but got {type(run)!r}.")

    def _validate_for_run_create_operation(self):
        """Validate run object for create operation."""
        # check flow value
        if Path(self.flow).is_dir() or Path(self.flow).is_file():
            # local flow
            pass
        elif isinstance(self.flow, str) and self.flow.startswith(REMOTE_URI_PREFIX):
            # remote flow
            pass
        else:
            raise UserErrorException(
                f"Invalid flow value: {self.flow!r}. Expecting a local flow folder path or a remote flow pattern "
                f"like '{REMOTE_URI_PREFIX}<flow-name>'"
            )

        if is_remote_uri(self.data):
            # Pass through ARM id or remote url, the error will happen in runtime if format is not correct currently.
            pass
        else:
            if self.data and not Path(self.data).exists():
                raise UserErrorException(f"data path {self.data} does not exist")
        if not self.run and not self.data:
            raise UserErrorException("at least one of data or run must be provided")

    def _generate_output_path(self, config: Optional[Configuration]) -> Path:
        config = config or Configuration.get_instance()
        path = config.get_run_output_path()
        if path is None:
            path = HOME_PROMPT_FLOW_DIR / ".runs"
        else:
            try:
                flow_posix_path = self.flow.resolve().as_posix()
                path = Path(path.replace(FLOW_DIRECTORY_MACRO_IN_CONFIG, self.flow.resolve().as_posix())).resolve()
                # in case user manually modifies ~/.promptflow/pf.yaml
                # fall back to default run output path
                if path.as_posix() == flow_posix_path:
                    raise Exception(f"{FLOW_DIRECTORY_MACRO_IN_CONFIG!r} is not a valid value.")
                path.mkdir(parents=True, exist_ok=True)
            except Exception:  # pylint: disable=broad-except
                path = HOME_PROMPT_FLOW_DIR / ".runs"
                warning_message = (
                    "Got unexpected error when parsing specified output path: "
                    f"{config.get_run_output_path()!r}; "
                    f"will use default output path: {path!r} instead."
                )
                logger.warning(warning_message)
        return (path / str(self.name)).resolve()

    @classmethod
    def _load_from_source(cls, source: Union[str, Path], params_override: Optional[Dict] = None, **kwargs) -> "Run":
        """Load run from run record source folder."""
        source = Path(source)
        params_override = params_override or {}

        run_metadata_file = source / DownloadedRun.RUN_METADATA_FILE_NAME
        if not run_metadata_file.exists():
            raise UserErrorException(
                f"Invalid run source: {source!r}. Expecting a valid run source folder with {run_metadata_file!r}. "
                f"Please make sure the run source is downloaded by 'pfazure run download' command."
            )
        # extract run info from source folder
        with open(source / DownloadedRun.RUN_METADATA_FILE_NAME, encoding=DEFAULT_ENCODING) as f:
            run_info = json.load(f)

        return cls(
            name=run_info["name"],
            source=source,
            run_source=RunInfoSources.EXISTING_RUN,
            status=run_info["status"],  # currently only support completed run
            display_name=params_override.get("display_name", run_info.get("display_name", source.name)),
            description=params_override.get("description", run_info.get("description", "")),
            tags=params_override.get("tags", run_info.get("tags", {})),
            created_on=datetime.datetime.fromisoformat(run_info["created_on"]),
            start_time=datetime.datetime.fromisoformat(run_info["start_time"]),
            end_time=datetime.datetime.fromisoformat(run_info["end_time"]),
            **kwargs,
        )

    def _copy(self, **kwargs):
        """Copy a new run object.

        This is used for resume run scenario, a new run will be created with the same properties as the original run.
        Allowed to override some properties with kwargs. Supported properties are:
        Meta: name, display_name, description, tags.
        Run setting: runtime, resources, identity.
        """
        init_params = {
            "flow": self.flow,
            "data": self.data,
            "variant": self.variant,
            "run": self.run,
            "column_mapping": self.column_mapping,
            "display_name": self.display_name,
            "description": self.description,
            "tags": self.tags,
            "environment_variables": self.environment_variables,
            "connections": self.connections,
            # "properties": self._properties,  # Do not copy system metrics
            "source": self.source,
            "identity": self._identity,
            **kwargs,
        }
        logger.debug(f"Run init params: {init_params}")
        return Run(**init_params)

    @functools.cached_property
    def _flow_type(self) -> str:
        """Get flow type of run."""

        from promptflow._sdk._load_functions import load_flow
        from promptflow._sdk.entities._flows import FlexFlow

        if is_prompty_flow(self.flow):
            return FlowType.PROMPTY
        flow_obj = load_flow(source=self.flow)
        if isinstance(flow_obj, FlexFlow):
            return FlowType.FLEX_FLOW
        return FlowType.DAG_FLOW<|MERGE_RESOLUTION|>--- conflicted
+++ resolved
@@ -535,11 +535,8 @@
     @classmethod
     def _to_rest_init(cls, init):
         """Convert init to rest object."""
-<<<<<<< HEAD
-=======
         if not init:
             return None
->>>>>>> 98c476c7
         return {k: asdict(v) if dataclasses.is_dataclass(v) else v for k, v in init.items()}
 
     def _to_rest_object(self):
