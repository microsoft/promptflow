# ---------------------------------------------------------
# Copyright (c) Microsoft Corporation. All rights reserved.
# ---------------------------------------------------------
import dataclasses
import datetime
import functools
import json
import uuid
from dataclasses import asdict
from os import PathLike
from pathlib import Path
from typing import Any, Dict, List, Optional, Union

from dateutil import parser as date_parser

from promptflow._constants import FlowType, OutputsFolderName, TokenKeys
from promptflow._sdk._configuration import Configuration
from promptflow._sdk._constants import (
    BASE_PATH_CONTEXT_KEY,
    DEFAULT_ENCODING,
    DEFAULT_VARIANT,
    FLOW_DIRECTORY_MACRO_IN_CONFIG,
    FLOW_RESOURCE_ID_PREFIX,
    HOME_PROMPT_FLOW_DIR,
    PARAMS_OVERRIDE_KEY,
    REGISTRY_URI_PREFIX,
    REMOTE_URI_PREFIX,
    RUN_MACRO,
    TIMESTAMP_MACRO,
    VARIANT_ID_MACRO,
    AzureRunTypes,
    CloudDatastore,
    DownloadedRun,
    FlowRunProperties,
    IdentityKeys,
    Local2CloudProperties,
    Local2CloudUserProperties,
    LocalStorageFilenames,
    RestRunTypes,
    RunDataKeys,
    RunInfoSources,
    RunStatus,
    RunTypes,
)
from promptflow._sdk._errors import InvalidRunError, InvalidRunStatusError, MissingAzurePackage
from promptflow._sdk._orm import RunInfo as ORMRun
from promptflow._sdk._utilities.general_utils import (
    _sanitize_python_variable_name,
    is_multi_container_enabled,
    is_remote_uri,
    parse_remote_flow_pattern,
)
from promptflow._sdk.entities._yaml_translatable import YAMLTranslatableMixin
from promptflow._sdk.schemas._run import RunSchema
from promptflow._utils.flow_utils import get_flow_lineage_id, is_prompty_flow, parse_variant
from promptflow._utils.logger_utils import get_cli_sdk_logger
from promptflow.exceptions import UserErrorException

AZURE_RUN_TYPE_2_RUN_TYPE = {
    AzureRunTypes.BATCH: RunTypes.BATCH,
    AzureRunTypes.EVALUATION: RunTypes.EVALUATION,
    AzureRunTypes.PAIRWISE_EVALUATE: RunTypes.PAIRWISE_EVALUATE,
}

REST_RUN_TYPE_2_RUN_TYPE = {
    RestRunTypes.BATCH: RunTypes.BATCH,
    RestRunTypes.EVALUATION: RunTypes.EVALUATION,
    RestRunTypes.PAIRWISE_EVALUATE: RunTypes.PAIRWISE_EVALUATE,
}


logger = get_cli_sdk_logger()


class Run(YAMLTranslatableMixin):
    """Flow run entity.

    :param flow: Path of local flow entry or remote flow.
    :type flow: Path
    :param name: Name of the run.
    :type name: str
    :param data: Input data for the run. Local path or remote uri(starts with azureml: or public URL) are supported. Note: remote uri is only supported for cloud run. # noqa: E501
    :type data: Optional[str]
    :param variant: Variant of the run.
    :type variant: Optional[str]
    :param run: Parent run or run ID.
    :type run: Optional[Union[Run, str]]
    :param column_mapping: Column mapping for the run. Optional since it's not stored in the database.
    :type column_mapping: Optional[dict]
    :param display_name: Display name of the run.
    :type display_name: Optional[str]
    :param description: Description of the run.
    :type description: Optional[str]
    :param tags: Tags of the run.
    :type tags: Optional[List[Dict[str, str]]]
    :param created_on: Date and time the run was created.
    :type created_on: Optional[datetime.datetime]
    :param start_time: Date and time the run started.
    :type start_time: Optional[datetime.datetime]
    :param end_time: Date and time the run ended.
    :type end_time: Optional[datetime.datetime]
    :param status: Status of the run.
    :type status: Optional[str]
    :param environment_variables: Environment variables for the run.
    :type environment_variables: Optional[Dict[str, str]]
    :param connections: Connections for the run.
    :type connections: Optional[Dict[str, Dict]]
    :param properties: Properties of the run.
    :type properties: Optional[Dict[str, Any]]
    :param init: Class init arguments for callable class, only supported for flex flow.
    :type init: Optional[Dict[str, Any]]
    :param kwargs: Additional keyword arguments.
    :type kwargs: Optional[dict]
    """

    def __init__(
        self,
        flow: Optional[Union[Path, str]] = None,
        name: Optional[str] = None,
        # input fields are optional since it's not stored in DB
        data: Optional[str] = None,
        variant: Optional[str] = None,
        run: Optional[Union["Run", str]] = None,
        column_mapping: Optional[dict] = None,
        display_name: Optional[str] = None,
        description: Optional[str] = None,
        tags: Optional[List[Dict[str, str]]] = None,
        *,
        created_on: Optional[datetime.datetime] = None,
        start_time: Optional[datetime.datetime] = None,
        end_time: Optional[datetime.datetime] = None,
        status: Optional[str] = None,
        environment_variables: Optional[Dict[str, str]] = None,
        connections: Optional[Dict[str, Dict]] = None,
        properties: Optional[Dict[str, Any]] = None,
        source: Optional[Union[Path, str]] = None,
        init: Optional[Dict[str, Any]] = None,
        # !!! Caution !!!: Please update self._copy() if you add new fields to init
        # TODO: remove when RUN CRUD don't depend on this
        **kwargs,
    ):
        self.type = kwargs.get("type", RunTypes.BATCH)
        self.data = data
        self.column_mapping = column_mapping
        self.display_name = display_name
        self.description = description
        self.tags = tags
        self.variant = variant
        self.run = run
        self._resume_from = kwargs.get("resume_from", None)
        self._created_on = created_on or datetime.datetime.now()
        self._status = status or RunStatus.NOT_STARTED
        self.environment_variables = environment_variables or {}
        self.connections = connections or {}
        self._properties = properties or {}
        self.source = source
        self._is_archived = kwargs.get("is_archived", False)
        self._run_source = kwargs.get("run_source", RunInfoSources.LOCAL)
        self._start_time = start_time
        self._end_time = end_time
        self._duration = kwargs.get("duration", None)
        self._portal_url = kwargs.get(RunDataKeys.PORTAL_URL, None)
        self._creation_context = kwargs.get("creation_context", None)
        # init here to make sure those fields initialized in all branches.
        self.flow = flow
        self._use_remote_flow = is_remote_uri(flow)
        self._experiment_name = None
        self._lineage_id = None
        if self._use_remote_flow:
            self._flow_name = parse_remote_flow_pattern(flow)
            self._lineage_id = self._flow_name
        # default run name: flow directory name + timestamp
        self.name = name or self._generate_run_name()
        experiment_name = kwargs.get("experiment_name", None)
        self._config: Configuration = kwargs.get("config", Configuration.get_instance())
        if self._run_source == RunInfoSources.LOCAL and not self._use_remote_flow:
            self.flow = Path(str(flow)).resolve().absolute()
            flow_dir = self._get_flow_dir()
            # sanitize flow_dir to avoid invalid experiment name
            self._experiment_name = _sanitize_python_variable_name(flow_dir.name)
            self._lineage_id = get_flow_lineage_id(flow_dir=flow_dir)
            self._output_path = Path(kwargs.get("output_path", self._generate_output_path(config=self._config)))
            if is_prompty_flow(self.flow):
                self._flow_name = Path(self.flow).stem
            else:
                self._flow_name = flow_dir.name
        elif self._run_source == RunInfoSources.INDEX_SERVICE:
            self._metrics = kwargs.get("metrics", {})
            self._experiment_name = experiment_name
        elif self._run_source == RunInfoSources.RUN_HISTORY:
            self._error = kwargs.get("error", None)
            self._output = kwargs.get("output", None)
        elif self._run_source == RunInfoSources.EXISTING_RUN:
            # when the run is created from an existing run folder, the output path is also the source path
            self._output_path = Path(source)
        self._runtime = kwargs.get("runtime", None)
        self._resources = kwargs.get("resources", None)
        self._identity = kwargs.get("identity", {})
        self._outputs = kwargs.get("outputs", None)
        self._command = kwargs.get("command", None)
        # To support `pf.run` for dynamic callable, we need to create a run whose target function is a dynamic callable.
        # TODO: such run is not resumable, not sure if we need specific error message for this case.
        self._dynamic_callable = kwargs.get("dynamic_callable", None)
        if init:
            self._properties[FlowRunProperties.INIT_KWARGS] = init

    def _copy(self, **kwargs):
        """Copy a new run object.

        This is used for resume run scenario, a new run will be created with the same properties as the original run.
        Allowed to override some properties with kwargs. Supported properties are:
        Meta: name, display_name, description, tags.
        Run setting: runtime, resources, identity.
        """
        init_properties = {"init_kwargs": self.properties["init_kwargs"]} if "init_kwargs" in self.properties else {}
        init_params = {
            "flow": self.flow,
            "data": self.data,
            "variant": self.variant,
            "run": self.run,
            "column_mapping": self.column_mapping,
            "display_name": self.display_name,
            "description": self.description,
            "tags": self.tags,
            "environment_variables": self.environment_variables,
            "connections": self.connections,
            "properties": init_properties,  # copy no properties except init_kwargs
            "source": self.source,
            "identity": self._identity,
            **kwargs,
        }
        logger.debug(f"Run init params: {init_params}")
        return Run(**init_params)

    @property
    def created_on(self) -> str:
        return self._created_on.isoformat()

    @property
    def status(self) -> str:
        return self._status

    @property
    def properties(self) -> Dict[str, str]:
        result = {}
        if self._run_source == RunInfoSources.LOCAL:
            # show posix path to avoid windows path escaping
            result = {
                FlowRunProperties.FLOW_PATH: Path(self.flow).as_posix() if not self._use_remote_flow else self.flow,
                FlowRunProperties.OUTPUT_PATH: self._output_path.as_posix(),
            }
            if self.run:
                run_name = self.run.name if isinstance(self.run, Run) else self.run
                result[FlowRunProperties.RUN] = run_name
            if self.variant:
                result[FlowRunProperties.NODE_VARIANT] = self.variant
            if self._command:
                result[FlowRunProperties.COMMAND] = self._command
            if self._outputs:
                result[FlowRunProperties.OUTPUTS] = self._outputs
            if self._resume_from:
                resume_from_name = self._resume_from.name if isinstance(self._resume_from, Run) else self._resume_from
                result[FlowRunProperties.RESUME_FROM] = resume_from_name
            if self.column_mapping:
                result[FlowRunProperties.COLUMN_MAPPING] = self.column_mapping
        elif self._run_source == RunInfoSources.EXISTING_RUN:
            result = {
                FlowRunProperties.OUTPUT_PATH: Path(self.source).resolve().as_posix(),
            }

        return {
            **result,
            **self._properties,
        }

    @property
    def init(self):
        return self._properties.get(FlowRunProperties.INIT_KWARGS, None)

    @classmethod
    def _from_orm_object(cls, obj: ORMRun) -> "Run":
        properties_json = json.loads(str(obj.properties))
        flow = properties_json.get(FlowRunProperties.FLOW_PATH, None)

        # there can be two sources for orm run object:
        # 1. LOCAL: Created when run is created from local flow
        # 2. EXISTING_RUN: Created when run is created from existing run folder
        source = None
        if getattr(obj, "run_source", None) == RunInfoSources.EXISTING_RUN:
            source = properties_json[FlowRunProperties.OUTPUT_PATH]

        return Run(
            type=obj.type,
            name=str(obj.name),
            flow=Path(flow) if flow else None,
            source=Path(source) if source else None,
            output_path=properties_json[FlowRunProperties.OUTPUT_PATH],
            run=properties_json.get(FlowRunProperties.RUN, None),
            variant=properties_json.get(FlowRunProperties.NODE_VARIANT, None),
            resume_from=properties_json.get(FlowRunProperties.RESUME_FROM, None),
            display_name=obj.display_name,
            description=str(obj.description) if obj.description else None,
            tags=json.loads(str(obj.tags)) if obj.tags else None,
            # keyword arguments
            created_on=datetime.datetime.fromisoformat(str(obj.created_on)),
            start_time=datetime.datetime.fromisoformat(str(obj.start_time)) if obj.start_time else None,
            end_time=datetime.datetime.fromisoformat(str(obj.end_time)) if obj.end_time else None,
            status=str(obj.status),
            data=Path(obj.data).resolve().absolute().as_posix() if obj.data else None,
            properties=properties_json,
            # compatible with old runs, their run_source is empty, treat them as local
            run_source=obj.run_source or RunInfoSources.LOCAL,
            # experiment command node only fields
            command=properties_json.get(FlowRunProperties.COMMAND, None),
            outputs=properties_json.get(FlowRunProperties.OUTPUTS, None),
            column_mapping=properties_json.get(FlowRunProperties.COLUMN_MAPPING, None),
        )

    @classmethod
    def _from_index_service_entity(cls, run_entity: dict) -> "Run":
        """Convert run entity from index service to run object."""
        # TODO(2887134): support cloud eager Run CRUD
        start_time = run_entity["properties"].get("startTime", None)
        end_time = run_entity["properties"].get("endTime", None)
        duration = run_entity["properties"].get("duration", None)
        return Run(
            name=run_entity["properties"]["runId"],
            flow=Path(f"azureml://flows/{run_entity['properties']['experimentName']}"),
            type=AZURE_RUN_TYPE_2_RUN_TYPE[run_entity["properties"]["runType"]],
            created_on=date_parser.parse(run_entity["properties"]["creationContext"]["createdTime"]),
            status=run_entity["annotations"]["status"],
            display_name=run_entity["annotations"]["displayName"],
            description=run_entity["annotations"]["description"],
            tags=run_entity["annotations"]["tags"],
            properties=run_entity["properties"]["userProperties"],
            is_archived=run_entity["annotations"]["archived"],
            run_source=RunInfoSources.INDEX_SERVICE,
            metrics=run_entity["annotations"]["metrics"],
            start_time=date_parser.parse(start_time) if start_time else None,
            end_time=date_parser.parse(end_time) if end_time else None,
            duration=duration,
            creation_context=run_entity["properties"]["creationContext"],
            experiment_name=run_entity["properties"]["experimentName"],
        )

    @classmethod
    def _from_run_history_entity(cls, run_entity: dict) -> "Run":
        """Convert run entity from run history service to run object."""
        # TODO(2887134): support cloud eager Run CRUD
        flow_name = run_entity["properties"].get("azureml.promptflow.flow_name", None)
        start_time = run_entity.get("startTimeUtc", None)
        end_time = run_entity.get("endTimeUtc", None)
        duration = run_entity.get("duration", None)
        resume_from = run_entity["properties"].get("azureml.promptflow.resume_from_run_id", None)
        return Run(
            name=run_entity["runId"],
            flow=Path(f"azureml://flows/{flow_name}"),
            type=AZURE_RUN_TYPE_2_RUN_TYPE[run_entity["runType"]],
            created_on=date_parser.parse(run_entity["createdUtc"]),
            start_time=date_parser.parse(start_time) if start_time else None,
            end_time=date_parser.parse(end_time) if end_time else None,
            duration=duration,
            status=run_entity["status"],
            display_name=run_entity["displayName"],
            description=run_entity["description"],
            tags=run_entity["tags"],
            properties=run_entity["properties"],
            is_archived=run_entity.get("archived", False),  # TODO: Get archived status, depends on run history team
            error=run_entity.get("error", None),
            run_source=RunInfoSources.RUN_HISTORY,
            resume_from=resume_from,
            portal_url=run_entity[RunDataKeys.PORTAL_URL],
            creation_context=run_entity["createdBy"],
            data=run_entity[RunDataKeys.DATA],
            run=run_entity[RunDataKeys.RUN],
            output=run_entity[RunDataKeys.OUTPUT],
        )

    @classmethod
    def _from_mt_service_entity(cls, run_entity) -> "Run":
        """Convert run object from MT service to run object."""
        flow_run_id = run_entity.flow_run_resource_id.split("/")[-1]
        return cls(
            name=flow_run_id,
            flow=Path(f"azureml://flows/{run_entity.flow_name}"),
            display_name=run_entity.flow_run_display_name,
            description="",
            tags=[],
            created_on=date_parser.parse(run_entity.created_on),
            status="",
            run_source=RunInfoSources.MT_SERVICE,
        )

    def _to_orm_object(self) -> ORMRun:
        """Convert current run entity to ORM object."""
        display_name = self._format_display_name()
        return ORMRun(
            type=self.type,
            name=self.name,
            created_on=self.created_on,
            status=self.status,
            start_time=self._start_time.isoformat() if self._start_time else None,
            end_time=self._end_time.isoformat() if self._end_time else None,
            display_name=display_name,
            description=self.description,
            tags=json.dumps(self.tags) if self.tags else None,
            properties=json.dumps(self.properties, default=asdict),
            data=Path(self.data).resolve().absolute().as_posix() if self.data else None,
            run_source=self._run_source,
        )

    def _dump(self) -> None:
        """Dump current run entity to local DB."""
        self._to_orm_object().dump()

    def _to_dict(
        self,
        *,
        exclude_additional_info: bool = False,
        exclude_debug_info: bool = False,
        exclude_properties: bool = False,
    ):
        from promptflow._sdk.operations._local_storage_operations import LocalStorageOperations

        properties = self.properties
        result = {
            "name": self.name,
            "created_on": self.created_on,
            "status": self.status,
            "display_name": self.display_name,
            "description": self.description,
            "tags": self.tags,
            "properties": properties,
        }

        if self._run_source == RunInfoSources.LOCAL:
            result["flow_name"] = self._flow_name
            local_storage = LocalStorageOperations(run=self)
            result[RunDataKeys.DATA] = (
                local_storage._data_path.resolve().absolute().as_posix()
                if local_storage._data_path is not None
                else None
            )
            result[RunDataKeys.OUTPUT] = local_storage.outputs_folder.as_posix()
            if self.run:
                run_name = self.run.name if isinstance(self.run, Run) else self.run
                result[RunDataKeys.RUN] = properties.pop(FlowRunProperties.RUN, run_name)
            # add exception part if any
            exception_dict = local_storage.load_exception()
            if exception_dict:
                if exclude_additional_info:
                    exception_dict.pop("additionalInfo", None)
                if exclude_debug_info:
                    exception_dict.pop("debugInfo", None)
                result["error"] = exception_dict
        elif self._run_source == RunInfoSources.INDEX_SERVICE:
            result["creation_context"] = self._creation_context
            result["flow_name"] = self._experiment_name
            result["is_archived"] = self._is_archived
            result["start_time"] = self._start_time.isoformat() if self._start_time else None
            result["end_time"] = self._end_time.isoformat() if self._end_time else None
            result["duration"] = self._duration
        elif self._run_source == RunInfoSources.RUN_HISTORY:
            result["creation_context"] = self._creation_context
            result["start_time"] = self._start_time.isoformat() if self._start_time else None
            result["end_time"] = self._end_time.isoformat() if self._end_time else None
            result["duration"] = self._duration
            result[RunDataKeys.PORTAL_URL] = self._portal_url
            result[RunDataKeys.DATA] = self.data
            result[RunDataKeys.OUTPUT] = self._output
            if self.run:
                result[RunDataKeys.RUN] = self.run
            if self._error:
                result["error"] = self._error
                if exclude_additional_info:
                    result["error"]["error"].pop("additionalInfo", None)
                if exclude_debug_info:
                    result["error"]["error"].pop("debugInfo", None)

        # hide properties when needed (e.g. list remote runs)
        if exclude_properties is True:
            result.pop("properties", None)

        return result

    @classmethod
    def _load(
        cls,
        data: Optional[Dict] = None,
        yaml_path: Optional[Union[PathLike, str]] = None,
        params_override: Optional[list] = None,
        **kwargs,
    ):
        from marshmallow import INCLUDE

        data = data or {}
        params_override = params_override or []
        context = {
            BASE_PATH_CONTEXT_KEY: Path(yaml_path).parent if yaml_path else Path("./"),
            PARAMS_OVERRIDE_KEY: params_override,
        }
        run = cls._load_from_dict(
            data=data,
            context=context,
            additional_message="Failed to load flow run",
            unknown=INCLUDE,
            **kwargs,
        )
        if yaml_path:
            run._source_path = yaml_path
        return run

    def _generate_run_name(self) -> str:
        """Generate a run name with flow_name_variant_timestamp format."""
        try:
            flow_name = self._get_flow_dir().name if not self._use_remote_flow else self._flow_name
            variant = self.variant
            timestamp = datetime.datetime.now().strftime("%Y%m%d_%H%M%S_%f")
            variant = parse_variant(variant)[1] if variant else DEFAULT_VARIANT
            run_name_prefix = f"{flow_name}_{variant}"
            # TODO(2562996): limit run name to avoid it become too long
            run_name = f"{run_name_prefix}_{timestamp}"
            return _sanitize_python_variable_name(run_name)
        except Exception:
            return str(uuid.uuid4())

    def _get_default_display_name(self) -> str:
        display_name = self.display_name or self.name
        return display_name

    def _format_display_name(self) -> str:
        """
        Format display name. Replace macros in display name with actual values.
        The following macros are supported: ${variant_id}, ${run}, ${timestamp}

        For example,
            if the display name is "run-${variant_id}-${timestamp}"
            it will be formatted to "run-variant_1-20210901123456"
        """

        display_name = self._get_default_display_name()
        time_stamp = datetime.datetime.now().strftime("%Y%m%d%H%M")
        if self.run:
            display_name = display_name.replace(RUN_MACRO, self._validate_and_return_run_name(self.run))
        display_name = display_name.replace(TIMESTAMP_MACRO, time_stamp)
        variant = self.variant
        variant = parse_variant(variant)[1] if variant else DEFAULT_VARIANT
        display_name = display_name.replace(VARIANT_ID_MACRO, variant)

        return display_name

    def _get_flow_dir(self) -> Path:
        if not self._use_remote_flow:
            flow = Path(str(self.flow)).resolve().absolute()
            if flow.is_dir():
                return flow
            return flow.parent
        raise UserErrorException("Cannot get flow directory for remote flow.")

    @classmethod
    def _get_schema_cls(self):
        return RunSchema

    @classmethod
    def _to_rest_init(cls, init):
        """Convert init to rest object."""
        if not init:
            return None
        return {k: asdict(v) if dataclasses.is_dataclass(v) else v for k, v in init.items()}

    def _to_rest_object(self):
        try:
            from azure.ai.ml._utils._storage_utils import AzureMLDatastorePathUri

            from promptflow.azure._restclient.flow.models import (
                BatchDataInput,
                RunDisplayNameGenerationType,
                SessionSetupModeEnum,
                SubmitBulkRunRequest,
            )
        except ImportError:
            raise MissingAzurePackage()

        if self.run is not None:
            if isinstance(self.run, Run):
                variant = self.run.name
            elif isinstance(self.run, str):
                variant = self.run
            else:
                raise UserErrorException(f"Invalid run type: {type(self.run)}")
        else:
            variant = None

        if not variant and not self.data:
            raise UserErrorException("Either run or data should be provided")

        # parse inputs mapping
        inputs_mapping = {}
        if self.column_mapping and not isinstance(self.column_mapping, dict):
            raise UserErrorException(f"column_mapping should be a dictionary, got {type(self.column_mapping)} instead.")
        if self.column_mapping:
            for k, v in self.column_mapping.items():
                if isinstance(v, (int, float, str, bool)):
                    inputs_mapping[k] = v
                else:
                    try:
                        val = json.dumps(v)
                    except Exception as e:
                        raise UserErrorException(
                            f"Invalid input mapping value: {v}, "
                            f"only primitive or json serializable value is supported, got {type(v)}",
                            error=e,
                        )
                    inputs_mapping[k] = val

        # parse resources
        if self._resources is not None:
            if not isinstance(self._resources, dict):
                raise TypeError(f"resources should be a dict, got {type(self._resources)} for {self._resources}")
            vm_size = self._resources.get("instance_type", None)
            compute_name = self._resources.get("compute", None)
        else:
            vm_size = None
            compute_name = None

        # parse identity resource id
        identity_resource_id = self._identity.get(IdentityKeys.RESOURCE_ID, None)

        # use functools.partial to avoid too many arguments that have the same values
        common_submit_bulk_run_request = functools.partial(
            SubmitBulkRunRequest,
            run_id=self.name,
            # will use user provided display name since PFS will have special logic to update it.
            run_display_name=self._get_default_display_name(),
            description=self.description,
            tags=self.tags,
            node_variant=self.variant,
            variant_run_id=variant,
            batch_data_input=BatchDataInput(
                data_uri=self.data,
            ),
            inputs_mapping=inputs_mapping,
            run_experiment_name=self._experiment_name,
            environment_variables=self.environment_variables,
            connections=self.connections,
            flow_lineage_id=self._lineage_id,
            run_display_name_generation_type=RunDisplayNameGenerationType.USER_PROVIDED_MACRO,
            vm_size=vm_size,
            session_setup_mode=SessionSetupModeEnum.SYSTEM_WAIT,
            compute_name=compute_name,
            identity=identity_resource_id,
            enable_multi_container=is_multi_container_enabled(),
            init_k_wargs=self._to_rest_init(self.init),
        )

        # use when uploading a local existing run to cloud
        local_to_cloud_info = getattr(self, "_local_to_cloud_info", None)

        if str(self.flow).startswith(REMOTE_URI_PREFIX):
            if not self._use_remote_flow:
                # in normal case, we will upload local flow to datastore and resolve the self.flow to be remote uri
                # upload via _check_and_upload_path
                # submit with params FlowDefinitionDataStoreName and FlowDefinitionBlobPath
                path_uri = AzureMLDatastorePathUri(str(self.flow))
                return common_submit_bulk_run_request(
                    flow_definition_data_store_name=path_uri.datastore,
                    flow_definition_blob_path=path_uri.path,
                )
            else:
                # if the flow is a remote flow in the beginning, we will submit with params FlowDefinitionResourceID
                # submit with params flow_definition_resource_id which will be resolved in pfazure run create operation
                # the flow resource id looks like: "azureml://locations/<region>/workspaces/<ws-name>/flows/<flow-name>"
                if not isinstance(self.flow, str) or (
                    not self.flow.startswith(FLOW_RESOURCE_ID_PREFIX) and not self.flow.startswith(REGISTRY_URI_PREFIX)
                ):
                    raise UserErrorException(
                        f"Invalid flow value when transforming to rest object: {self.flow!r}. "
                        f"Expecting a flow definition resource id starts with '{FLOW_RESOURCE_ID_PREFIX}' "
                        f"or a flow registry uri starts with '{REGISTRY_URI_PREFIX}'"
                    )
                return common_submit_bulk_run_request(
                    flow_definition_resource_id=self.flow,
                )
        elif local_to_cloud_info:
            # register local run to cloud
            return self._to_rest_object_for_local_to_cloud(local_to_cloud_info, variant)
        else:
            # upload via CodeOperations.create_or_update
            # submit with param FlowDefinitionDataUri
            return common_submit_bulk_run_request(
                flow_definition_data_uri=str(self.flow),
            )

    def _to_rest_object_for_local_to_cloud(self, local_to_cloud_info: dict, variant_run_id=None):
        """Convert run object to CreateExistingBulkRunRequest object for local to cloud operation."""
        from promptflow.azure._restclient.flow.models import CreateExistingBulkRunRequest, RunDisplayNameGenerationType

        # parse local_to_cloud_info to get necessary information
        flow_artifact_path = local_to_cloud_info[OutputsFolderName.FLOW_ARTIFACTS]
        flow_artifact_root_path = Path(flow_artifact_path).parent.as_posix()
        log_file_relative_path = local_to_cloud_info[LocalStorageFilenames.LOG]
        snapshot_file_path = local_to_cloud_info[LocalStorageFilenames.SNAPSHOT_FOLDER]

        # get the start and end time. Plus "Z" to specify the timezone is UTC, otherwise there will be warning
        # when sending the request to the server.
        # e.g. WARNING:msrest.serialization:Datetime with no tzinfo will be considered UTC.
        # for start_time, switch to "_start_time" once the bug item is fixed: BUG - 3085432.
        start_time = self._created_on.isoformat() + "Z" if self._created_on else None
        end_time = self._end_time.isoformat() + "Z" if self._end_time else None

        # extract properties that needs to be passed to the request
        properties = {
            # add instance_results.jsonl path to run properties, which is required by UI feature.
            Local2CloudProperties.EVAL_ARTIFACTS: '[{"path": "instance_results.jsonl", "type": "table"}]',
        }
        # add system metrics to run properties
        for token_key in TokenKeys.get_all_values():
            final_key = f"{Local2CloudProperties.PREFIX}.{token_key}"
            value = self.properties[FlowRunProperties.SYSTEM_METRICS].get(token_key, 0)
            if value is not None:
                properties[final_key] = value

        # add user properties to run properties
        for property_key in Local2CloudUserProperties.get_all_values():
            value = self.properties.get(property_key, None)
            if value is not None:
                properties[property_key] = value

        return CreateExistingBulkRunRequest(
            run_id=self.name,
            run_status=self.status,
            start_time_utc=start_time,
            end_time_utc=end_time,
            run_display_name=self._get_default_display_name(),
            description=self.description,
            tags=self.tags,
            variant_run_id=variant_run_id,
            properties=properties,
            run_experiment_name=self._experiment_name,
            run_display_name_generation_type=RunDisplayNameGenerationType.USER_PROVIDED_MACRO,
            output_data_store=CloudDatastore.DEFAULT,
            flow_artifacts_root_path=flow_artifact_root_path,
            log_file_relative_path=log_file_relative_path,
            flow_definition_data_store_name=CloudDatastore.DEFAULT,
            flow_definition_blob_path=snapshot_file_path,
        )

    def _check_run_status_is_completed(self) -> None:
        if self.status != RunStatus.COMPLETED:
            error_message = f"Run {self.name!r} is not completed, the status is {self.status!r}."
            if self.status != RunStatus.FAILED:
                error_message += " Please wait for its completion, or select other completed run(s)."
            raise InvalidRunStatusError(error_message)

    @staticmethod
    def _validate_and_return_run_name(run: Union[str, "Run"]) -> str:
        """Check if run name is valid."""
        if isinstance(run, Run):
            return run.name
        elif isinstance(run, str):
            return run
        raise InvalidRunError(f"Invalid run {run!r}, expected 'str' or 'Run' object but got {type(run)!r}.")

    def _validate_for_run_create_operation(self):
        """Validate run object for create operation."""
        # check flow value
        if Path(self.flow).is_dir() or Path(self.flow).is_file():
            # local flow
            pass
        elif isinstance(self.flow, str) and self.flow.startswith(REMOTE_URI_PREFIX):
            # remote flow
            pass
        else:
            raise UserErrorException(
                f"Invalid flow value: {self.flow!r}. Expecting a local flow folder path or a remote flow pattern "
                f"like '{REMOTE_URI_PREFIX}<flow-name>'"
            )

        if is_remote_uri(self.data):
            # Pass through ARM id or remote url, the error will happen in runtime if format is not correct currently.
            pass
        else:
            if self.data and not Path(self.data).exists():
                raise UserErrorException(f"data path {self.data} does not exist")
        if not self.run and not self.data:
            raise UserErrorException("at least one of data or run must be provided")

<<<<<<< HEAD
    def _generate_output_path(self, config: Optional[Configuration]) -> Path:
        config = config or Configuration.get_instance()
        path = config._get_run_output_path()
=======
    def _generate_output_path(self, config: Configuration) -> Path:
        path = config.get_run_output_path()
>>>>>>> 6ba448dd
        if path is None:
            path = HOME_PROMPT_FLOW_DIR / ".runs"
        else:
            try:
                flow_posix_path = self.flow.resolve().as_posix()
                path = Path(path.replace(FLOW_DIRECTORY_MACRO_IN_CONFIG, self.flow.resolve().as_posix())).resolve()
                # in case user manually modifies ~/.promptflow/pf.yaml
                # fall back to default run output path
                if path.as_posix() == flow_posix_path:
                    raise Exception(f"{FLOW_DIRECTORY_MACRO_IN_CONFIG!r} is not a valid value.")
                path.mkdir(parents=True, exist_ok=True)
            except Exception:  # pylint: disable=broad-except
                path = HOME_PROMPT_FLOW_DIR / ".runs"
                warning_message = (
                    "Got unexpected error when parsing specified output path: "
                    f"{config._get_run_output_path()!r}; "
                    f"will use default output path: {path!r} instead."
                )
                logger.warning(warning_message)
        return (path / str(self.name)).resolve()

    @classmethod
    def _load_from_source(cls, source: Union[str, Path], params_override: Optional[Dict] = None, **kwargs) -> "Run":
        """Load run from run record source folder."""
        source = Path(source)
        params_override = params_override or {}

        run_metadata_file = source / DownloadedRun.RUN_METADATA_FILE_NAME
        if not run_metadata_file.exists():
            raise UserErrorException(
                f"Invalid run source: {source!r}. Expecting a valid run source folder with {run_metadata_file!r}. "
                f"Please make sure the run source is downloaded by 'pfazure run download' command."
            )
        # extract run info from source folder
        with open(source / DownloadedRun.RUN_METADATA_FILE_NAME, encoding=DEFAULT_ENCODING) as f:
            run_info = json.load(f)

        return cls(
            name=run_info["name"],
            source=source,
            run_source=RunInfoSources.EXISTING_RUN,
            status=run_info["status"],  # currently only support completed run
            display_name=params_override.get("display_name", run_info.get("display_name", source.name)),
            description=params_override.get("description", run_info.get("description", "")),
            tags=params_override.get("tags", run_info.get("tags", {})),
            created_on=datetime.datetime.fromisoformat(run_info["created_on"]),
            start_time=datetime.datetime.fromisoformat(run_info["start_time"]),
            end_time=datetime.datetime.fromisoformat(run_info["end_time"]),
            **kwargs,
        )

    @functools.cached_property
    def _flow_type(self) -> str:
        """Get flow type of run."""

        from promptflow._sdk._load_functions import load_flow
        from promptflow._sdk.entities._flows import FlexFlow

        if is_prompty_flow(self.flow):
            return FlowType.PROMPTY
        flow_obj = load_flow(source=self.flow)
        if isinstance(flow_obj, FlexFlow):
            return FlowType.FLEX_FLOW
        return FlowType.DAG_FLOW<|MERGE_RESOLUTION|>--- conflicted
+++ resolved
@@ -785,14 +785,8 @@
         if not self.run and not self.data:
             raise UserErrorException("at least one of data or run must be provided")
 
-<<<<<<< HEAD
-    def _generate_output_path(self, config: Optional[Configuration]) -> Path:
-        config = config or Configuration.get_instance()
+    def _generate_output_path(self, config: Configuration) -> Path:
         path = config._get_run_output_path()
-=======
-    def _generate_output_path(self, config: Configuration) -> Path:
-        path = config.get_run_output_path()
->>>>>>> 6ba448dd
         if path is None:
             path = HOME_PROMPT_FLOW_DIR / ".runs"
         else:
