--- conflicted
+++ resolved
@@ -51,7 +51,6 @@
     is_flex_flow,
     is_prompty_flow,
     parse_variant,
-    resolve_flow_path,
 )
 from promptflow._utils.yaml_utils import dump_yaml, load_yaml
 from promptflow.exceptions import ErrorTarget, UserErrorException
@@ -1073,13 +1072,7 @@
             )
         )
 
-<<<<<<< HEAD
-        _, flow_file = resolve_flow_path(target_flow_directory)
-
-        target_flow_file = target_flow_directory / flow_file
-=======
         target_flow_file = target_flow_directory / FLOW_DAG_YAML
->>>>>>> d0fa7dad
         target_flow_directory.parent.mkdir(parents=True, exist_ok=True)
 
         # TODO: handle ignore
