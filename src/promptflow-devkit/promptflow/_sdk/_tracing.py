--- conflicted
+++ resolved
@@ -199,16 +199,10 @@
 def _get_ws_triad_from_pf_config(path: typing.Optional[Path], config=None) -> typing.Optional[AzureMLWorkspaceTriad]:
     from promptflow._sdk._configuration import Configuration
 
-<<<<<<< HEAD
-    config = Configuration.get_instance()._get_trace_destination(path=path)
-    _logger.info("resolved tracing.trace.destination: %s", config)
-    if not TraceDestinationConfig.need_to_export_to_azure(config):
-=======
     config = config or Configuration.get_instance()
-    trace_destination = config.get_trace_destination(path=path)
+    trace_destination = config._get_trace_destination(path=path)
     _logger.info("resolved tracing.trace.destination: %s", trace_destination)
     if not TraceDestinationConfig.need_to_export_to_azure(trace_destination):
->>>>>>> 6ba448dd
         return None
     return extract_workspace_triad_from_trace_provider(trace_destination)
 
