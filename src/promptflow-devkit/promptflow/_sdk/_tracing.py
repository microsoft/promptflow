--- conflicted
+++ resolved
@@ -717,26 +717,9 @@
 
         failed_span_count = 0
         for span in all_spans:
-<<<<<<< HEAD
-            span_client = get_client(
-                CosmosDBContainerName.SPAN, subscription_id, resource_group_name, workspace_name, get_credential
-            )
-            result = SpanCosmosDB(span, collection_id, created_by).persist(
-                span_client, blob_container_client, blob_base_uri
-            )
-            # None means the span already exists, then we don't need to persist the summary also.
-            if result is not None:
-                line_summary_client = get_client(
-                    CosmosDBContainerName.LINE_SUMMARY,
-                    subscription_id,
-                    resource_group_name,
-                    workspace_name,
-                    get_credential,
-=======
             try:
                 span_client = get_client(
-                    CosmosDBContainerName.SPAN, subscription_id, resource_group_name, workspace_name, credential
->>>>>>> 7725069e
+                    CosmosDBContainerName.SPAN, subscription_id, resource_group_name, workspace_name, get_credential
                 )
                 result = SpanCosmosDB(span, collection_id, created_by).persist(
                     span_client, blob_container_client, blob_base_uri
@@ -748,7 +731,7 @@
                         subscription_id,
                         resource_group_name,
                         workspace_name,
-                        credential,
+                        get_credential,
                     )
                     Summary(span, collection_id, created_by, logger).persist(line_summary_client)
             except Exception as e:
