--- conflicted
+++ resolved
@@ -15,7 +15,6 @@
 from opentelemetry.sdk.trace import TracerProvider
 from opentelemetry.sdk.trace.export import BatchSpanProcessor
 
-from promptflow._cli._pf.entry import entry
 from promptflow._constants import (
     OTEL_RESOURCE_SERVICE_NAME,
     SpanAttributeFieldName,
@@ -62,11 +61,7 @@
 def _invoke_pf_svc() -> str:
     port = get_port_from_config(create_if_not_exists=True)
     port = str(port)
-<<<<<<< HEAD
     cmd_args = ["pf", "service", "start", "--port", port]
-=======
-    cmd_args = ["service", "start", "--port", port]
->>>>>>> 67c66bd3
     hint_stop_message = (
         f"You can stop the Prompt flow Tracing Server with the following command:'\033[1m pf service stop\033[0m'.\n"
         f"Alternatively, if no requests are made within {PF_SERVICE_HOUR_TIMEOUT} "
