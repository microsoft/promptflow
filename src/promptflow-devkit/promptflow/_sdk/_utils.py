--- conflicted
+++ resolved
@@ -32,11 +32,7 @@
 from marshmallow import ValidationError
 
 import promptflow
-<<<<<<< HEAD
-from promptflow._constants import ENABLE_MULTI_CONTAINER_KEY, EXTENSION_UA, FLOW_FLEX_YAML, FlowLanguage
-=======
 from promptflow._constants import ENABLE_MULTI_CONTAINER_KEY, EXTENSION_UA, FLOW_DAG_YAML, FlowLanguage
->>>>>>> d0fa7dad
 from promptflow._core.entry_meta_generator import generate_flow_meta as _generate_flow_meta
 from promptflow._sdk._constants import (
     AZURE_WORKSPACE_REGEX_FORMAT,
@@ -985,12 +981,7 @@
         code = Path(code)
         if not code.exists():
             raise UserErrorException(f"Code path {code.as_posix()} does not exist.")
-<<<<<<< HEAD
-
-    flow_yaml_path = code / FLOW_FLEX_YAML
-=======
     flow_yaml_path = code / FLOW_DAG_YAML
->>>>>>> d0fa7dad
     existing_content = None
 
     try:
