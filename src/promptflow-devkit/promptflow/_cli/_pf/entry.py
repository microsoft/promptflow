--- conflicted
+++ resolved
@@ -27,17 +27,7 @@
 from promptflow._cli._pf._upgrade import add_upgrade_parser, upgrade_version  # noqa: E402
 from promptflow._cli._pf.help import show_privacy_statement, show_welcome_message  # noqa: E402
 from promptflow._cli._user_agent import USER_AGENT  # noqa: E402
-<<<<<<< HEAD
-from promptflow._sdk._utils import (  # noqa: E402
-    get_promptflow_core_version,
-    get_promptflow_devkit_version,
-    get_promptflow_sdk_version,
-    get_promptflow_tracing_version,
-    print_pf_version,
-)
-=======
 from promptflow._sdk._utils import print_pf_version, print_promptflow_version_dict_string  # noqa: E402
->>>>>>> bd1fe06b
 from promptflow._utils.logger_utils import get_cli_sdk_logger  # noqa: E402
 from promptflow._utils.user_agent_utils import setup_user_agent_to_operation_context  # noqa: E402
 
@@ -141,28 +131,7 @@
     """Entrance of pf CLI."""
     command_args = sys.argv[1:]
     if len(command_args) == 1 and command_args[0] == "version":
-<<<<<<< HEAD
-        version_dict = {"promptflow": get_promptflow_sdk_version()}
-        # check tracing version
-        version_tracing = get_promptflow_tracing_version()
-        if version_tracing:
-            version_dict["promptflow-tracing"] = version_tracing
-        # check core version
-        version_core = get_promptflow_core_version()
-        if version_core:
-            version_dict["promptflow-core"] = version_core
-        # check devkit version
-        version_devkit = get_promptflow_devkit_version()
-        if version_devkit:
-            version_dict["promptflow-devkit"] = version_devkit
-
-        version_dict_string = (
-            json.dumps(version_dict, ensure_ascii=False, indent=2, sort_keys=True, separators=(",", ": ")) + "\n"
-        )
-        print(version_dict_string)
-=======
         print_promptflow_version_dict_string()
->>>>>>> bd1fe06b
         return
     if len(command_args) == 0:
         # print privacy statement & welcome message like azure-cli
