# ---------------------------------------------------------
# Copyright (c) Microsoft Corporation. All rights reserved.
# ---------------------------------------------------------

import functools
import inspect
import json
import logging
from collections.abc import Iterator
from importlib.metadata import version
from threading import Lock
from typing import Callable, List, Optional

import opentelemetry.trace as otel_trace
from opentelemetry.sdk.trace import ReadableSpan
from opentelemetry.trace import Link
from opentelemetry.trace.span import NonRecordingSpan
from opentelemetry.trace.status import StatusCode

from ._openai_utils import OpenAIMetricsCalculator, OpenAIResponseParser
from ._operation_context import OperationContext
from ._tracer import Tracer, _create_trace_from_function_call, get_node_name_from_context
from ._utils import get_input_names_for_prompt_template, get_prompt_param_name_from_func, serialize
from .contracts.generator_proxy import GeneratorProxy
from .contracts.trace import Trace, TraceType

IS_LEGACY_OPENAI = version("openai").startswith("0.")

open_telemetry_tracer = otel_trace.get_tracer("promptflow")


class TokenCollector:
    _lock = Lock()

    def __init__(self):
        self._span_id_to_tokens = {}

    def collect_openai_tokens(self, span, output):
        span_id = span.get_span_context().span_id
        if not inspect.isgenerator(output) and hasattr(output, "usage") and output.usage is not None:
            tokens = output.usage.dict()
            if tokens:
                with self._lock:
                    self._span_id_to_tokens[span_id] = tokens

    def collect_openai_tokens_for_streaming(self, span, inputs, output, is_chat):
        span_id = span.get_span_context().span_id
        calculator = OpenAIMetricsCalculator()
        if is_chat:
            tokens = calculator.get_openai_metrics_for_chat_api(inputs, output)
        else:
            tokens = calculator.get_openai_metrics_for_completion_api(inputs, output)
        with self._lock:
            self._span_id_to_tokens[span_id] = tokens

    def collect_openai_tokens_for_parent_span(self, span):
        tokens = self.try_get_openai_tokens(span.get_span_context().span_id)
        if tokens:
            if not hasattr(span, "parent") or span.parent is None:
                return
            parent_span_id = span.parent.span_id
            with self._lock:
                if parent_span_id in self._span_id_to_tokens:
                    merged_tokens = {
                        key: self._span_id_to_tokens[parent_span_id].get(key, 0) + tokens.get(key, 0)
                        for key in set(self._span_id_to_tokens[parent_span_id]) | set(tokens)
                    }
                    self._span_id_to_tokens[parent_span_id] = merged_tokens
                else:
                    self._span_id_to_tokens[parent_span_id] = tokens

    def try_get_openai_tokens(self, span_id):
        with self._lock:
            return self._span_id_to_tokens.get(span_id, None)


token_collector = TokenCollector()


def enrich_span_with_context(span):
    try:
        attrs_from_context = OperationContext.get_instance()._get_otel_attributes()
        span.set_attributes(attrs_from_context)
    except Exception as e:
        logging.warning(f"Failed to enrich span with context: {e}")


def enrich_span_with_trace(span, trace: Trace):
    try:
        span.set_attributes(
            {
                "framework": "promptflow",
                "span_type": trace.type.value,
                "function": trace.function,
            }
        )
        node_name = get_node_name_from_context()
        if node_name:
            span.set_attribute("node_name", node_name)
        enrich_span_with_context(span)
    except Exception as e:
        logging.warning(f"Failed to enrich span with trace: {e}")


def enrich_span_with_prompt_info(span, func, kwargs):
    try:
        prompt_tpl, prompt_vars = None, None
<<<<<<< HEAD
        if not inspect.isfunction(func):
            if type(func).__name__ == "Prompty":
                # Get prompt template from prompty
                prompt_tpl = getattr(func, "_template")
                prompt_vars = {
                    name: kwargs.get(name) for name in get_input_names_for_prompt_template(prompt_tpl) if name in kwargs
                }
=======
        if not inspect.isfunction(func) and type(func).__name__ == "Prompty":
            # Get prompt template from prompty
            prompt_tpl = getattr(func, "_template")
            prompt_vars = {
                name: kwargs.get(name) for name in get_input_names_for_prompt_template(prompt_tpl) if name in kwargs
            }
>>>>>>> 0f310eaa
        else:
            # Assume there is only one prompt template parameter in the function,
            # we use the first one by default if there are multiple.
            prompt_tpl_param_name = get_prompt_param_name_from_func(func)
            if prompt_tpl_param_name is not None:
                prompt_tpl = kwargs.get(prompt_tpl_param_name)
                prompt_vars = {
                    name: kwargs.get(name) for name in get_input_names_for_prompt_template(prompt_tpl) if name in kwargs
                }

        if prompt_tpl:
            prompt_info = {"prompt.template": prompt_tpl, "prompt.variables": serialize_attribute(prompt_vars)}
            span.set_attributes(prompt_info)
            span.add_event("promptflow.prompt.template", {"payload": serialize_attribute(prompt_info)})
    except Exception as e:
        logging.warning(f"Failed to enrich span with prompt info: {e}")


def enrich_span_with_input(span, input):
    try:
        serialized_input = serialize_attribute(input)
        span.set_attribute("inputs", serialized_input)
        span.add_event("promptflow.function.inputs", {"payload": serialized_input})
    except Exception as e:
        logging.warning(f"Failed to enrich span with input: {e}")

    return input


def enrich_span_with_trace_type(span, inputs, output, trace_type):
    if trace_type == TraceType.LLM:
        # Handle the non-streaming output of LLM, the streaming output will be handled in traced_generator.
        token_collector.collect_openai_tokens(span, output)
        enrich_span_with_llm_output(span, output)
    elif trace_type == TraceType.EMBEDDING:
        token_collector.collect_openai_tokens(span, output)
        enrich_span_with_embedding(span, inputs, output)
    enrich_span_with_openai_tokens(span, trace_type)
    enrich_span_with_output(span, output)
    # If the output is a generator, while the span is a valid span, we will trace the generator.
    if isinstance(output, Iterator) and not isinstance(span, NonRecordingSpan):
        output = traced_generator(span, inputs, output)
    return output


def traced_generator(original_span: ReadableSpan, inputs, generator):
    context = original_span.get_span_context()
    link = Link(context)
    # If start_trace is not called, the name of the original_span will be empty.
    with open_telemetry_tracer.start_as_current_span(
        f"Iterated({original_span.name})",
        links=[link],
    ) as span:
        enrich_span_with_original_attributes(span, original_span.attributes)
        # Enrich the new span with input before generator iteration to prevent loss of input information.
        # The input is as an event within this span.
        enrich_span_with_input(span, inputs)
        generator_proxy = GeneratorProxy(generator)
        yield from generator_proxy
        generator_output = generator_proxy.items

        # Enrich LLM span for OpenAI streaming output
        if original_span.attributes["span_type"] == "LLM" and not IS_LEGACY_OPENAI:
            from openai.types.chat.chat_completion_chunk import ChatCompletionChunk
            from openai.types.completion import Completion

            if generator_output and isinstance(generator_output[0], (ChatCompletionChunk, Completion)):
                parser = OpenAIResponseParser.init_parser(generator_output)
                enrich_span_with_llm(span, parser.model, parser.get_generated_message())
                token_collector.collect_openai_tokens_for_streaming(span, inputs, generator_output, parser.is_chat)
        enrich_span_with_openai_tokens(span, TraceType(original_span.attributes["span_type"]))
        enrich_span_with_output(span, serialize_attribute(generator_output))
        span.set_status(StatusCode.OK)
    token_collector.collect_openai_tokens_for_parent_span(span)


def enrich_span_with_original_attributes(span, attributes):
    try:
        span.set_attributes(attributes)
    except Exception as e:
        logging.warning(f"Failed to enrich span with original attributes: {e}")


def enrich_span_with_llm(span, model, generated_message):
    try:
        span.set_attribute("llm.response.model", model)
        span.set_attribute("llm.generated_message", serialize_attribute(generated_message))
        span.add_event("promptflow.llm.generated_message", {"payload": serialize_attribute(generated_message)})
    except Exception as e:
        logging.warning(f"Failed to enrich span with llm: {e}")


def enrich_span_with_output(span, output):
    try:
        serialized_output = serialize_attribute(output)
        span.set_attribute("output", serialized_output)
        span.add_event("promptflow.function.output", {"payload": serialized_output})
    except Exception as e:
        logging.warning(f"Failed to enrich span with output: {e}")


def enrich_span_with_openai_tokens(span, trace_type):
    try:
        tokens = token_collector.try_get_openai_tokens(span.get_span_context().span_id)
        if tokens:
            span_tokens = {f"__computed__.cumulative_token_count.{k.split('_')[0]}": v for k, v in tokens.items()}
            if trace_type in [TraceType.LLM, TraceType.EMBEDDING]:
                llm_tokens = {f"llm.usage.{k}": v for k, v in tokens.items()}
                span_tokens.update(llm_tokens)
            span.set_attributes(span_tokens)
    except Exception as e:
        logging.warning(f"Failed to enrich span with openai tokens: {e}")


def enrich_span_with_embedding(span, inputs, output):
    from openai.types.create_embedding_response import CreateEmbeddingResponse

    try:
        if isinstance(output, CreateEmbeddingResponse):
            span.set_attribute("llm.response.model", output.model)
            embeddings = []
            input_list = [emb_input] if _is_single_input(emb_input := inputs["input"]) else emb_input
            for emb in output.data:
                emb_text = i if isinstance(i := input_list[emb.index], str) else f"<{len(i)} dimensional token>"
                embeddings.append(
                    {
                        "embedding.vector": f"<{len(emb.embedding)} dimensional vector>",
                        "embedding.text": emb_text,
                    }
                )
            span.set_attribute("embedding.embeddings", serialize_attribute(embeddings))
            span.add_event("promptflow.embedding.embeddings", {"payload": serialize_attribute(embeddings)})
    except Exception as e:
        logging.warning(f"Failed to enrich span with embedding: {e}")


def _is_single_input(embedding_inputs):
    # OpenAI Embedding API accepts a single string/tokenized string or a list of string/tokenized string as input.
    # For the single string/tokenized string case, we should return true, otherwise return false.
    if isinstance(embedding_inputs, str):
        # input is a string
        return True
    elif isinstance(embedding_inputs, list) and all(isinstance(i, int) for i in embedding_inputs):
        # input is a token array
        return True
    return False


def enrich_span_with_llm_output(span, output):
    if not IS_LEGACY_OPENAI:
        from openai.types.chat.chat_completion import ChatCompletion
        from openai.types.completion import Completion

        if isinstance(output, (ChatCompletion, Completion)):
            model = output.model if isinstance(output, (ChatCompletion, Completion)) else None
            if isinstance(output, ChatCompletion):
                generated_message = output.choices[0].message
            elif isinstance(output, Completion):
                generated_message = output.choices[0].text
            else:
                generated_message = None
            enrich_span_with_llm(span, model, generated_message)


def serialize_attribute(value):
    """Serialize values that can be used as attributes in span."""
    try:
        serializable = Tracer.to_serializable(value)
        serialized_value = serialize(serializable)
        try:
            from promptflow._utils.utils import default_json_encoder

            return json.dumps(serialized_value, indent=2, default=default_json_encoder)
        except ImportError:
            return json.dumps(serialized_value, indent=2)
    except Exception as e:
        logging.warning(f"Failed to serialize attribute: {e}")
        return None


def _traced(
    func: Callable = None, *, args_to_ignore: Optional[List[str]] = None, trace_type=TraceType.FUNCTION, name=None
) -> Callable:
    """
    Decorator that adds tracing to a function.

    Args:
        func (Callable): The function to be traced.
        args_to_ignore (Optional[List[str]], optional): A list of argument names to be ignored in the trace.
                                                        Defaults to None.
        trace_type (TraceType, optional): The type of the trace. Defaults to TraceType.FUNCTION.

    Returns:
        Callable: The traced function.
    """
    wrapped_method = _traced_async if inspect.iscoroutinefunction(func) else _traced_sync
    return wrapped_method(func, args_to_ignore=args_to_ignore, trace_type=trace_type, name=name)


def _traced_async(
    func: Callable = None,
    *,
    args_to_ignore: Optional[List[str]] = None,
    trace_type=TraceType.FUNCTION,
    name: Optional[str] = None,
) -> Callable:
    """
    Decorator that adds tracing to an asynchronous function.

    Args:
        func (Callable): The function to be traced.
        args_to_ignore (Optional[List[str]], optional): A list of argument names to be ignored in the trace.
                                                        Defaults to None.
        trace_type (TraceType, optional): The type of the trace. Defaults to TraceType.FUNCTION.
        name (str, optional): The name of the trace, will set to func name if not provided.

    Returns:
        Callable: The traced function.
    """

    def create_trace(func, args, kwargs):
        return _create_trace_from_function_call(
            func,
            args=args,
            kwargs=kwargs,
            args_to_ignore=args_to_ignore,
            trace_type=trace_type,
            name=name,
        )

    @functools.wraps(func)
    async def wrapped(*args, **kwargs):
        trace = create_trace(func, args, kwargs)
        # For node span we set the span name to node name, otherwise we use the function name.
        span_name = get_node_name_from_context(used_for_span_name=True) or trace.name
        with open_telemetry_tracer.start_as_current_span(span_name) as span:
            # Store otel trace id in context for correlation
            OperationContext.get_instance()["otel_trace_id"] = f"{span.get_span_context().trace_id:032x}"
            enrich_span_with_trace(span, trace)
            enrich_span_with_prompt_info(span, func, kwargs)

            # Should not extract these codes to a separate function here.
            # We directly call func instead of calling Tracer.invoke,
            # because we want to avoid long stack trace when hitting an exception.
            try:
                Tracer.push(trace)
                enrich_span_with_input(span, trace.inputs)
                output = await func(*args, **kwargs)
                output = enrich_span_with_trace_type(span, trace.inputs, output, trace_type)
                span.set_status(StatusCode.OK)
                output = Tracer.pop(output)
            except Exception as e:
                Tracer.pop(None, e)
                raise
        token_collector.collect_openai_tokens_for_parent_span(span)
        return output

    wrapped.__original_function = func

    return wrapped


def _traced_sync(
    func: Callable = None,
    *,
    args_to_ignore: Optional[List[str]] = None,
    trace_type=TraceType.FUNCTION,
    name: Optional[str] = None,
) -> Callable:
    """
    Decorator that adds tracing to a synchronous function.

    Args:
        func (Callable): The function to be traced.
        args_to_ignore (Optional[List[str]], optional): A list of argument names to be ignored in the trace.
                                                        Defaults to None.
        trace_type (TraceType, optional): The type of the trace. Defaults to TraceType.FUNCTION.
        name (str, optional): The name of the trace, will set to func name if not provided.


    Returns:
        Callable: The traced function.
    """

    def create_trace(func, args, kwargs):
        return _create_trace_from_function_call(
            func,
            args=args,
            kwargs=kwargs,
            args_to_ignore=args_to_ignore,
            trace_type=trace_type,
            name=name,
        )

    @functools.wraps(func)
    def wrapped(*args, **kwargs):
        trace = create_trace(func, args, kwargs)
        # For node span we set the span name to node name, otherwise we use the function name.
        span_name = get_node_name_from_context(used_for_span_name=True) or trace.name
        with open_telemetry_tracer.start_as_current_span(span_name) as span:
            # Store otel trace id in context for correlation
            OperationContext.get_instance()["otel_trace_id"] = f"{span.get_span_context().trace_id:032x}"
            enrich_span_with_trace(span, trace)
            enrich_span_with_prompt_info(span, func, kwargs)

            # Should not extract these codes to a separate function here.
            # We directly call func instead of calling Tracer.invoke,
            # because we want to avoid long stack trace when hitting an exception.
            try:
                Tracer.push(trace)
                enrich_span_with_input(span, trace.inputs)
                output = func(*args, **kwargs)
                output = enrich_span_with_trace_type(span, trace.inputs, output, trace_type)
                span.set_status(StatusCode.OK)
                output = Tracer.pop(output)
            except Exception as e:
                Tracer.pop(None, e)
                raise
        token_collector.collect_openai_tokens_for_parent_span(span)
        return output

    wrapped.__original_function = func

    return wrapped


def trace(func: Callable = None) -> Callable:
    """A decorator to add trace to a function.

    When a function is wrapped by this decorator, the function name,
    inputs, outputs, start time, end time, and error (if any) will be recorded.

    It can be used for both sync and async functions.
    For sync functions, it will return a sync function.
    For async functions, it will return an async function.

    :param func: The function to be traced.
    :type func: Callable
    :return: The wrapped function with trace enabled.
    :rtype: Callable

    :Examples:

    Synchronous function usage:

    .. code-block:: python

        @trace
        def greetings(user_id):
            name = get_name(user_id)
            return f"Hello, {name}"

    Asynchronous function usage:

    .. code-block:: python

        @trace
        async def greetings_async(user_id):
            name = await get_name_async(user_id)
            return f"Hello, {name}"
    """

    return _traced(func, trace_type=TraceType.FUNCTION)<|MERGE_RESOLUTION|>--- conflicted
+++ resolved
@@ -105,22 +105,12 @@
 def enrich_span_with_prompt_info(span, func, kwargs):
     try:
         prompt_tpl, prompt_vars = None, None
-<<<<<<< HEAD
-        if not inspect.isfunction(func):
-            if type(func).__name__ == "Prompty":
-                # Get prompt template from prompty
-                prompt_tpl = getattr(func, "_template")
-                prompt_vars = {
-                    name: kwargs.get(name) for name in get_input_names_for_prompt_template(prompt_tpl) if name in kwargs
-                }
-=======
         if not inspect.isfunction(func) and type(func).__name__ == "Prompty":
             # Get prompt template from prompty
             prompt_tpl = getattr(func, "_template")
             prompt_vars = {
                 name: kwargs.get(name) for name in get_input_names_for_prompt_template(prompt_tpl) if name in kwargs
             }
->>>>>>> 0f310eaa
         else:
             # Assume there is only one prompt template parameter in the function,
             # we use the first one by default if there are multiple.
