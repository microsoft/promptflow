--- conflicted
+++ resolved
@@ -40,11 +40,7 @@
   
   **Understand the prompts**
   
-<<<<<<< HEAD
-  The test data generation flow contains five different prompts, classified into two categories based on their roles: generation prompts and validation prompts. Generation prompts are used to create questions, ground truths, etc., while validation prompts are used to verify the validity of the text trunk, generated question or ground truth.
-=======
   The test data construction flow contains five different prompts, classified into two categories based on their roles: generation prompts and validation prompts. Generation prompts are used to create questions, suggested answers, etc., while validation prompts are used to verify the validity of the text trunk, generated question or answer.
->>>>>>> 546209cb
   - Generation prompts
     - *generate question prompt*: frame a question based on the given text trunk.
     - *generate suggested answer prompt*: generate suggested answer for the question based on the given text trunk.
