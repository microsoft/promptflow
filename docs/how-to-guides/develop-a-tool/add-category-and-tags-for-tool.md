--- conflicted
+++ resolved
@@ -16,16 +16,10 @@
 
 ## How to add category and tags for a tool
 
-<<<<<<< HEAD
-### Initialize a package tool with category and tags
-
 You can use [pf tool init](../../reference/pf-command-reference.md#pf-tool-init) to initialize a package tool with category and tags:
 ```python
 pf tool init --package <package-name> --tool <tool-name> --set category=<tool_category> tags=<tool_tags>
-=======
-```
-python <promptflow github repo>\scripts\tool\generate_package_tool_meta.py -m <tool_module> -o <tool_yaml_path> --category <tool_category> --tags <tool_tags>
->>>>>>> 2e6a2694
+
 ```
 
 Here, we use an example to show the categories and tags of the tool after initialization. Assume that the user executes this command:
