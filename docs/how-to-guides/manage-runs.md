# Manage runs

:::{admonition} Experimental feature
This is an experimental feature, and may change at any time. Learn [more](faq.md#stable-vs-experimental).
:::
You can manage runs by creating a run against bulk inputs or an existing run.
You can:

- [Manage runs](#manage-runs)
  - [Create a run](#create-a-run)
  - [Get a run](#get-a-run)
  - [Show run details](#show-run-details)
  - [Show run metrics](#show-run-metrics)
  - [Visualize a run](#visualize-a-run)
  - [List runs](#list-runs)
  - [Update a run](#update-a-run)
  - [Archive a run](#archive-a-run)
  - [Restore a run](#restore-a-run)

## Create a run

::::{tab-set}
:::{tab-item} CLI
:sync: CLI
To create a run against bulk inputs, you can write the following YAML file.

```yaml
$schema: https://azuremlschemas.azureedge.net/promptflow/latest/Run.schema.json
flow: ../web_classification
data: ../webClassification1.jsonl
column_mapping:
   url: "${data.url}"
variant: ${summarize_text_content.variant_0}
```

To create a run against existing run, you can write the following YAML file.

```yaml
$schema: https://azuremlschemas.azureedge.net/promptflow/latest/Run.schema.json
flow: ../classification_accuracy_evaluation
data: ../webClassification1.jsonl
column_mapping:
   groundtruth: "${data.answer}"
   prediction: "${run.outputs.category}"
run: <existing-flow-run-name>
```

<<<<<<< HEAD
Reference [here](./run-and-evaluate-a-flow/use-column-mapping.md) for detailed information for column mapping.
=======
Reference [here](./use-column-mapping.md) for detailed information for column mapping.
You can find additional information about flow yaml schema in [Run YAML Schema](../reference/run-yaml-schema-reference.md).
>>>>>>> e247f714

After preparing the yaml file, use the CLI command below to create them:

```bash
# create the flow run
pf run create -f <path-to-flow-run> 

# create the flow run and stream output
pf run create -f <path-to-flow-run> --stream
```

The expected result is as follows if the run is created successfully.

![img](../media/how-to-guides/run_create.png)
:::


:::{tab-item} SDK
:sync: SDK
Using SDK, create `Run` object and submit it with `PFClient`. The following code snippet shows how to import the required class and create the run:

```python
from promptflow import PFClient
from promptflow.entities import Run

# Get a pf client to manage runs
pf = PFClient()

# Initialize an Run object
run = Run( 
    flow="<path-to-local-flow>",
    # run flow against local data or existing run, only one of data & run can be specified. 
    data="<path-to-data>",
    run="<existing-run-name>",
    column_mapping={"url": "${data.url}"},
    variant="${summarize_text_content.variant_0}"
)

# Create the run
result = pf.runs.create_or_update(run)
print(result)

```
:::

:::{tab-item} VS Code Extension
:sync: VS Code Extension

You can click on the actions on the top of the default yaml editor or the visual editor for the flow.dag.yaml files to trigger flow batch runs.

![img](../media/how-to-guides/vscode_batch_run_yaml.png)
![img](../media/how-to-guides/vscode_batch_run_visual.png)
:::
::::

## Get a run

::::{tab-set}
:::{tab-item} CLI
:sync: CLI

Get a run in CLI with JSON format.

```bash
pf run show --name <run-name>
```

![img](../media/how-to-guides/run_show.png)

:::


:::{tab-item} SDK
:sync: SDK
Show run with `PFClient`
```python
from promptflow import PFClient
# Get a pf client to manage runs
pf = PFClient()
# Get and print the run
run = pf.runs.get(name="<run-name>")
print(run)
```
:::

:::{tab-item} VS Code Extension
:sync: VSC
![img](../media/how-to-guides/vscode_run_detail.png)
:::
::::

## Show run details

::::{tab-set}
:::{tab-item} CLI
:sync: CLI

Get run details with TABLE format.

```bash
pf run show --name <run-name>
```

![img](../media/how-to-guides/run_show_details.png)

:::


:::{tab-item} SDK
:sync: SDK
Show run details with `PFClient`
```python
from promptflow import PFClient
from tabulate import tabulate

# Get a pf client to manage runs
pf = PFClient()
# Get and print the run-details
run_details = pf.runs.get_details(name="<run-name>")
print(tabulate(details.head(max_results), headers="keys", tablefmt="grid"))
```
:::

:::{tab-item} VS Code Extension
:sync: VSC
![img](../media/how-to-guides/vscode_run_detail.png)
:::
::::

## Show run metrics

::::{tab-set}
:::{tab-item} CLI
:sync: CLI

Get run metrics with JSON format.

```bash
pf run show-metrics --name <run-name>
```

![img](../media/how-to-guides/run_show_metrics.png)

:::


:::{tab-item} SDK
:sync: SDK
Show run metrics with `PFClient`
```python
from promptflow import PFClient
import json

# Get a pf client to manage runs
pf = PFClient()
# Get and print the run-metrics
run_details = pf.runs.get_metrics(name="<run-name>")
print(json.dumps(metrics, indent=4))
```
:::

::::

## Visualize a run

::::{tab-set}
:::{tab-item} CLI
:sync: CLI

Visualize run in browser.

```bash
pf run visualize --name <run-name>
```

A browser will open and display run outputs.

![img](../media/how-to-guides/run_visualize.png)

:::


:::{tab-item} SDK
:sync: SDK
Visualize run with `PFClient`
```python
from promptflow import PFClient

# Get a pf client to manage runs
pf = PFClient()
# Visualize the run
client.runs.visualize(name="<run-name>")
```
:::

:::{tab-item} VS Code Extension
:sync: VSC

On the VS Code primary sidebar > the Prompt flow pane, there is a run list. It will list all the runs on your machine. Select one or more items and click the "visualize" button on the top-right to visualize the local runs.

![img](../media/how-to-guides/vscode_run_actions.png)
:::
::::

## List runs


::::{tab-set}
:::{tab-item} CLI
:sync: CLI

List runs with JSON format.

```bash
pf run list
```

![img](../media/how-to-guides/run_list.png)

:::


:::{tab-item} SDK
:sync: SDK
List with `PFClient`
```python
from promptflow import PFClient

# Get a pf client to manage runs
pf = PFClient()
# list runs
runs = pf.runs.list()
print(runs)
```
:::

:::{tab-item} VS Code Extension
:sync: VSC

On the VS Code primary sidebar > the Prompt flow pane, there is a run list. It will list all the runs on your machine. Hover on it to view more details.
![img](../media/how-to-guides/vscode_list_runs.png)
:::
::::

## Update a run

::::{tab-set}
:::{tab-item} CLI
:sync: CLI

Get run metrics with JSON format.

```bash
pf run update --name <run-name> --set display_name=new_display_name
```

:::


:::{tab-item} SDK
:sync: SDK
Update run with `PFClient`
```python
from promptflow import PFClient

# Get a pf client to manage runs
pf = PFClient()
# Get and print the run-metrics
run = pf.runs.update(name="<run-name>", display_name="new_display_name")
print(run)
```
:::
::::

## Archive a run

::::{tab-set}
:::{tab-item} CLI
:sync: CLI

Archive the run so it won't show in run list results.

```bash
pf run archive --name <run-name>
```
:::


:::{tab-item} SDK
:sync: SDK
Archive with `PFClient`
```python
from promptflow import PFClient

# Get a pf client to manage runs
pf = PFClient()
# archive a run
client.runs.archive(name="<run-name>")
```
:::

:::{tab-item} VS Code Extension
:sync: VSC
![img](../media/how-to-guides/vscode_run_actions.png)
:::
::::

## Restore a run

::::{tab-set}
:::{tab-item} CLI
:sync: CLI

Restore an archived run so it can show in run list results.

```bash
pf run restore --name <run-name>
```
:::


:::{tab-item} SDK
:sync: SDK
Restore with `PFClient`
```python
from promptflow import PFClient

# Get a pf client to manage runs
pf = PFClient()
# restore a run
client.runs.restore(name="<run-name>")
```
:::
::::<|MERGE_RESOLUTION|>--- conflicted
+++ resolved
@@ -45,12 +45,8 @@
 run: <existing-flow-run-name>
 ```
 
-<<<<<<< HEAD
 Reference [here](./run-and-evaluate-a-flow/use-column-mapping.md) for detailed information for column mapping.
-=======
-Reference [here](./use-column-mapping.md) for detailed information for column mapping.
 You can find additional information about flow yaml schema in [Run YAML Schema](../reference/run-yaml-schema-reference.md).
->>>>>>> e247f714
 
 After preparing the yaml file, use the CLI command below to create them:
 
