--- conflicted
+++ resolved
@@ -288,23 +288,13 @@
 
 ## Next steps
 
-<<<<<<< HEAD
-Learn more about:
-- [Manage connections](./manage-connections.md)
-- [Initialize and test a flow](./init-and-test-a-flow.md)
-- [Run and evaluate a flow](./run-and-evaluate-a-flow.md)
-- [Tune prompts with variants](./tune-prompts-with-variants.md)
-- [Deploy a flow](./deploy-a-flow/index.md)
-- [Prompt flow in Azure AI](../cloud/azureai/quick-start.md)
-=======
 Learn more on how to:
 - [Initialize and test a flow](./init-and-test-a-flow.md): details on how develop a flow from scratch or existing code.
 - [Run and evaluate a flow](./run-and-evaluate-a-flow.md): run and evaluate the flow using multi line data file.
-- [Deploy a flow](./deploy-and-export-a-flow.md): how to deploy the flow as a web app.
+- [Deploy a flow](./deploy-a-flow/index.md): how to deploy the flow as a web app.
 - [Manage connections](./manage-connections.md): how to manage the endpoints/secrets information to access external services including LLMs.
 - [Prompt flow in Azure AI](../cloud/azureai/quick-start.md): run and evaluate flow in Azure AI where you can collaborate with team better.
 
 And you can also check our [examples](https://github.com/microsoft/promptflow/tree/main/examples), especially:
 - [Getting Started with Prompt Flow](https://github.com/microsoft/promptflow/blob/main/examples/tutorials/get-started/quickstart.ipynb): the notebook covering the python sdk experience for sample introduced in this doc.
-- [Tutorial: Chat with PDF](https://github.com/microsoft/promptflow/blob/main/examples/tutorials/e2e-development/chat-with-pdf.md): An end-to-end tutorial on how to build a high quality chat application with prompt flow, including flow development and evaluation with metrics.
->>>>>>> 9c91aa24
+- [Tutorial: Chat with PDF](https://github.com/microsoft/promptflow/blob/main/examples/tutorials/e2e-development/chat-with-pdf.md): An end-to-end tutorial on how to build a high quality chat application with prompt flow, including flow development and evaluation with metrics.