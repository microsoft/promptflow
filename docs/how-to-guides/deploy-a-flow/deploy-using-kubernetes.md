--- conflicted
+++ resolved
@@ -1,7 +1,6 @@
 # Deploy a flow using Kubernetes
 :::{admonition} Experimental feature
-<<<<<<< HEAD
-This is an experimental feature, and may change at any time. Learn [more](https://aka.ms/azuremlexperimental).
+This is an experimental feature, and may change at any time. Learn [more](../faq.md#stable-vs-experimental).
 :::
 
 There are five steps to deploy a flow using Kubernetes:
@@ -158,8 +157,4 @@
 
 
 ## Next steps
-- Try the example [here](https://github.com/microsoft/promptflow/blob/main/examples/tutorials/flow-deploy/deploy.md).
-=======
-This is an experimental feature, and may change at any time. Learn [more](../faq.md#stable-vs-experimental).
-:::
->>>>>>> 21d5e9d2
+- Try the example [here](https://github.com/microsoft/promptflow/blob/main/examples/tutorials/flow-deploy/deploy.md).