# pf

:::{admonition} Experimental feature
This is an experimental feature, and may change at any time. Learn [more](../how-to-guides/faq.md#stable-vs-experimental).
:::

Manage prompt flow resources with the prompt flow CLI.

| Command                         | Description                    |
|---------------------------------|--------------------------------|
| [pf flow](#pf-flow)             | Manage flows.                  |
| [pf connection](#pf-connection) | Manage connections.            |
| [pf run](#pf-run)               | Manage runs.                   |
| [pf tool](#pf-tool)             | Init or list tools.            |
| [pf config](#pf-config)         | Manage config for current user. |
| [pf service](#pf-service)       | Manage prompt flow service. |
| [pf upgrade](#pf-upgrade)       | Upgrade prompt flow CLI.       |

## pf flow

Manage promptflow flow flows.

| Command | Description |
| --- | --- |
| [pf flow init](#pf-flow-init) | Initialize a prompt flow directory. |
| [pf flow test](#pf-flow-test) | Test the prompt flow or flow node. |
| [pf flow validate](#pf-flow-validate) | Validate a flow and generate `flow.tools.json` for it. |
| [pf flow build](#pf-flow-build) | Build a flow for further sharing or deployment. |
| [pf flow serve](#pf-flow-serve) | Serve a flow as an endpoint. |

### pf flow init

Initialize a prompt flow directory.

```bash
pf flow init [--flow]
             [--entry]
             [--function]
             [--prompt-template]
             [--type]
             [--yes]
```

#### Examples

Create a flow folder with code, prompts and YAML specification of the flow.

```bash
pf flow init --flow <path-to-flow-direcotry>
```

Create an evaluation prompt flow

```bash
pf flow init --flow <path-to-flow-direcotry> --type evaluation
```

Create a flow in existing folder

```bash
pf flow init --flow <path-to-existing-folder> --entry <entry.py> --function <function-name> --prompt-template <path-to-prompt-template.md>
```

#### Optional Parameters

`--flow`

The flow name to create.

`--entry`

The entry file name.

`--function`

The function name in entry file.

`--prompt-template`

The prompt template parameter and assignment.

`--type`

The initialized flow type.  
accepted value: standard, evaluation, chat

`--yes --assume-yes -y`

Automatic yes to all prompts; assume 'yes' as answer to all prompts and run non-interactively.

### pf flow test

Test the prompt flow or flow node.

```bash
pf flow test --flow
             [--inputs]
             [--node]
             [--variant]
             [--debug]
             [--interactive]
             [--verbose]
```

#### Examples

Test the flow.

```bash
pf flow test --flow <path-to-flow-directory>
```

<<<<<<< HEAD
Test the flow from json file.
=======
Test the flow from `json` file.
>>>>>>> dd6de33c

```bash
pf flow test --flow <path-to-flow-directory> --inputs inputs.json
```

<<<<<<< HEAD
Test the flow with first line from input file.
=======
Test the flow with first line from `jsonl` file.
>>>>>>> dd6de33c

```bash
pf flow test --flow <path-to-flow-directory> --inputs inputs.jsonl
```

Test the flow with input values.

```bash
pf flow test --flow <path-to-flow-directory> --inputs data_key1=data_val1 data_key2=data_val2
```

Test the flow with specified variant node.

```bash
pf flow test --flow <path-to-flow-directory> --variant '${node_name.variant_name}'
```

Test the single node in the flow.

```bash
pf flow test --flow <path-to-flow-directory> --node <node_name>
```

Debug the single node in the flow.

```bash
pf flow test --flow <path-to-flow-directory> --node <node_name> --debug
```

Chat in the flow.

```bash
pf flow test --flow <path-to-flow-directory> --node <node_name> --interactive
```

#### Required Parameter

`--flow`

The flow directory to test.

#### Optional Parameters

`--inputs`

Input data for the flow. Example: --inputs data1=data1_val data2=data2_val

`--node`

The node name in the flow need to be tested.

`--variant`

Node & variant name in format of ${node_name.variant_name}.

`--debug`

Debug the single node in the flow.

`--interactive`

Start a interactive chat session for chat flow.

`--verbose`

Displays the output for each step in the chat flow.

### pf flow validate

Validate the prompt flow and generate a `flow.tools.json` under `.promptflow`. This file is required when using flow as a component in a Azure ML pipeline.

```bash
pf flow validate --source
                 [--debug]
                 [--verbose]
```

#### Examples

Validate the flow.

```bash
pf flow validate --source <path-to-flow>
```

#### Required Parameter

`--source`

The flow source to validate.

### pf flow build

Build a flow for further sharing or deployment.

```bash
pf flow build --source
              --output
              --format
              [--variant]
              [--verbose]
              [--debug]
```

#### Examples

Build a flow as docker, which can be built into Docker image via `docker build`.

```bash
pf flow build --source <path-to-flow> --output <output-path> --format docker
```

Build a flow as docker with specific variant.

```bash
pf flow build --source <path-to-flow> --output <output-path> --format docker --variant '${node_name.variant_name}'
```

#### Required Parameter

`--source`

The flow or run source to be used.

`--output`

The folder to output built flow. Need to be empty or not existed.

`--format`

The format to build flow into

#### Optional Parameters

`--variant`

Node & variant name in format of ${node_name.variant_name}.

`--verbose`

Show more details for each step during build.

`--debug`

Show debug information during build.

### pf flow serve

Serving a flow as an endpoint.

```bash
pf flow serve --source
              [--port]
              [--host]
              [--environment-variables]
              [--verbose]
              [--debug]
              [--skip-open-browser]
```

#### Examples

Serve flow as an endpoint.

```bash
pf flow serve --source <path-to-flow>
```

Serve flow as an endpoint with specific port and host.

```bash
pf flow serve --source <path-to-flow> --port <port> --host <host> --environment-variables key1="`${my_connection.api_key}`" key2="value2"
```

#### Required Parameter

`--source`

The flow or run source to be used.

#### Optional Parameters

`--port`

The port on which endpoint to run.

`--host`

The host of endpoint.

`--environment-variables`

Environment variables to set by specifying a property path and value. Example: --environment-variable key1="\`${my_connection.api_key}\`" key2="value2". The value reference to connection keys will be resolved to the actual value, and all environment variables specified will be set into `os.environ`.

`--verbose`

Show more details for each step during serve.

`--debug`

Show debug information during serve.

`--skip-open-browser`

Skip opening browser after serve. Store true parameter.

## pf connection

Manage prompt flow connections.

| Command | Description |
| --- | --- |
| [pf connection create](#pf-connection-create) | Create a connection. |
| [pf connection update](#pf-connection-update) | Update a connection. |
| [pf connection show](#pf-connection-show) | Show details of a connection. |
| [pf connection list](#pf-connection-list) | List all the connection. |
| [pf connection delete](#pf-connection-delete) | Delete a connection. |

### pf connection create

Create a connection.

```bash
pf connection create --file
                     [--name]
                     [--set]
```

#### Examples

Create a connection with YAML file.

```bash
pf connection create -f <yaml-filename>
```

Create a connection with YAML file with override.

```bash
pf connection create -f <yaml-filename> --set api_key="<api-key>"
```

Create a custom connection with .env file; note that overrides specified by `--set` will be ignored.

```bash
pf connection create -f .env --name <name>
```

#### Required Parameter

`--file -f`

Local path to the YAML file containing the prompt flow connection specification.

#### Optional Parameters

`--name -n`

Name of the connection.

`--set`

Update an object by specifying a property path and value to set. Example: --set property1.property2=.

### pf connection update

Update a connection.

```bash
pf connection update --name
                     [--set]
```

#### Example

Update a connection.

```bash
pf connection update -n <name> --set api_key="<api-key>"
```

#### Required Parameter

`--name -n`

Name of the connection.

#### Optional Parameter

`--set`

Update an object by specifying a property path and value to set. Example: --set property1.property2=.

### pf connection show

Show details of a connection.

```bash
pf connection show --name
```

#### Required Parameter

`--name -n`

Name of the connection.

### pf connection list

List all the connection.

```bash
pf connection list
```

### pf connection delete

Delete a connection.

```bash
pf connection delete --name
```

#### Required Parameter

`--name -n`

Name of the connection.

## pf run

Manage prompt flow runs.

| Command | Description |
| --- | --- |
| [pf run create](#pf-run-create) | Create a run. |
| [pf run update](#pf-run-update) | Update a run metadata, including display name, description and tags. |
| [pf run stream](#pf-run-stream) | Stream run logs to the console. |
| [pf run list](#pf-run-list) | List runs. |
| [pf run show](#pf-run-show) | Show details for a run. |
| [pf run show-details](#pf-run-show-details) | Preview a run's intput(s) and output(s). |
| [pf run show-metrics](#pf-run-show-metrics) | Print run metrics to the console. |
| [pf run visualize](#pf-run-visualize) | Visualize a run. |
| [pf run archive](#pf-run-archive) | Archive a run. |
| [pf run restore](#pf-run-restore) | Restore an archived run. |

### pf run create

Create a run.

```bash
pf run create [--file]
              [--flow]
              [--data]
              [--column-mapping]
              [--run]
              [--variant]
              [--stream]
              [--environment-variables]
              [--connections]
              [--set]
              [--source]
              [--resume-from] # require promptflow>=1.8.0, and original run created with promptflow>=1.8.0
```

#### Examples

Create a run with YAML file.

```bash
pf run create -f <yaml-filename>
```

Create a run with YAML file and replace another data in the YAML file.

```bash
pf run create -f <yaml-filename> --data <path-to-new-data-file-relative-to-yaml-file>
```

Create a run from flow directory and reference a run.

```bash
pf run create --flow <path-to-flow-directory> --data <path-to-data-file> --column-mapping groundtruth='${data.answer}' prediction='${run.outputs.category}' --run <run-name> --variant '${summarize_text_content.variant_0}' --stream
```

Create a run from an existing run record folder.

```bash
pf run create --source <path-to-run-folder>
```

Create a run by specifying the `resume_from`. (Require promptflow>=1.8.0, and original run created with promptflow>=1.8.0)

Succeeded line result of the original run will be reused, only remaining/failed lines will be run.

```bash
pf run create --resume-from <original-run-name>
```

```bash
pf run create --resume-from <original-run-name> --name <new-run-name> --set display_name='A new run' description='my run description' tags.Type=Test
```

#### Optional Parameters

`--file -f`

Local path to the YAML file containing the prompt flow run specification; can be overwritten by other parameters. Reference [here](https://azuremlschemas.azureedge.net/promptflow/latest/Run.schema.json) for YAML schema.

`--flow`

Local path to the flow directory. If --file is provided, this path should be relative path to the file.

`--data`

Local path to the data file. If --file is provided, this path should be relative path to the file.

`--column-mapping`

Inputs column mapping, use `${data.xx}` to refer to data columns, use `${run.inputs.xx}` to refer to referenced run's data columns, and `${run.outputs.xx}` to refer to run outputs columns.

`--run`

Referenced flow run name. For example, you can run an evaluation flow against an existing run. For example, "pf run create --flow evaluation_flow_dir --run existing_bulk_run".

`--variant`

Node & variant name in format of `${node_name.variant_name}`.

`--stream -s`

Indicates whether to stream the run's logs to the console.  
default value: False

`--environment-variables`

Environment variables to set by specifying a property path and value. Example:
`--environment-variable key1='${my_connection.api_key}' key2='value2'`. The value reference
to connection keys will be resolved to the actual value, and all environment variables
specified will be set into os.environ.

`--connections`

Overwrite node level connections with provided value.
Example: `--connections node1.connection=test_llm_connection node1.deployment_name=gpt-35-turbo`

`--set`

Update an object by specifying a property path and value to set.
Example: `--set property1.property2=<value>`.

`--source`

Local path to the existing run record folder.

### pf run update

Update a run metadata, including display name, description and tags.

```bash
pf run update --name
              [--set]
```

#### Example

Update a run

```bash
pf run update -n <name> --set display_name="<display-name>" description="<description>" tags.key="value"
```

#### Required Parameter

`--name -n`

Name of the run.

#### Optional Parameter

`--set`

Update an object by specifying a property path and value to set. Example: --set property1.property2=.

### pf run stream

Stream run logs to the console.

```bash
pf run stream --name
```

#### Required Parameter

`--name -n`

Name of the run.

### pf run list

List runs.

```bash
pf run list [--all-results]
            [--archived-only]
            [--include-archived]
            [--max-results]
```

#### Optional Parameters

`--all-results`

Returns all results.  
default value: False

`--archived-only`

List archived runs only.  
default value: False

`--include-archived`

List archived runs and active runs.  
default value: False

`--max-results -r`

Max number of results to return. Default is 50.  
default value: 50

### pf run show

Show details for a run.

```bash
pf run show --name
```

#### Required Parameter

`--name -n`

Name of the run.

### pf run show-details

Preview a run's input(s) and output(s).

```bash
pf run show-details --name
```

#### Required Parameter

`--name -n`

Name of the run.

### pf run show-metrics

Print run metrics to the console.

```bash
pf run show-metrics --name
```

#### Required Parameter

`--name -n`

Name of the run.

### pf run visualize

Visualize a run in the browser.

```bash
pf run visualize --names
```

#### Required Parameter

`--names -n`

Name of the runs, comma separated.

### pf run archive

Archive a run.

```bash
pf run archive --name
```

#### Required Parameter

`--name -n`

Name of the run.

### pf run restore

Restore an archived run.

```bash
pf run restore --name
```

#### Required Parameter

`--name -n`

Name of the run.

## pf tool

Manage promptflow tools.

| Command | Description |
| --- | --- |
| [pf tool init](#pf-tool-init) | Initialize a tool directory. |
| [pf tool list](#pf-tool-list) | List all tools in the environment. |
| [pf tool validate](#pf-tool-validate) | Validate tools. |

### pf tool init

Initialize a tool directory.

```bash
pf tool init [--package]
             [--tool]
             [--set]
```

#### Examples

Creating a package tool from scratch.

```bash
pf tool init --package <package-name> --tool <tool-name>
```

Creating a package tool with extra info.

```bash
pf tool init --package <package-name> --tool <tool-name> --set icon=<icon-path> category=<tool-category> tags="{'<key>': '<value>'}"
```

Creating a package tool from scratch.

```bash
pf tool init --package <package-name> --tool <tool-name>
```

Creating a python tool from scratch.

```bash
pf tool init --tool <tool-name>
```

#### Optional Parameters

`--package`

The package name to create.

`--tool`

The tool name to create.

`--set`

Set extra information about the tool, like category, icon and tags. Example: --set <key>=<value>.

### pf tool list

List all tools in the environment.

```bash
pf tool list [--flow]
```

#### Examples

List all package tool in the environment.

```bash
pf tool list
```

List all package tool and code tool in the flow.

```bash
pf tool list --flow <path-to-flow-direcotry>
```

#### Optional Parameters

`--flow`

The flow directory.

### pf tool validate

Validate tool.

```bash
pf tool validate --source
```

#### Examples

Validate single function tool.

```bash
pf tool validate -–source <package-name>.<module-name>.<tool-function>
```

Validate all tool in a package tool.

```bash
pf tool validate -–source <package-name>
```

Validate tools in a python script.

```bash
pf tool validate --source <path-to-tool-script>
```

#### Required Parameter

`--source`

The tool source to be used.


## pf config

Manage config for current user.

| Command                           | Description                                |
|-----------------------------------|--------------------------------------------|
| [pf config set](#pf-config-set)   | Set prompt flow configs for current user.  |
| [pf config show](#pf-config-show) | Show prompt flow configs for current user. |

### pf config set

Set prompt flow configs for current user, configs will be stored at ~/.promptflow/pf.yaml.

```bash
pf config set
```

#### Examples

Config connection provider to azure workspace for current user.

```bash
pf config set connection.provider="azureml://subscriptions/<your-subscription>/resourceGroups/<your-resourcegroup>/providers/Microsoft.MachineLearningServices/workspaces/<your-workspace>"
```

### pf config show

Show prompt flow configs for current user.

```bash
pf config show
```

#### Examples

Show prompt flow for current user.

```bash
pf config show
```

## pf service

Manage prompt flow service.

| Command                                 | Description                                   |
|-----------------------------------------|-----------------------------------------------|
| [pf service start](#pf-service-start)   | Start prompt flow service.                    |
| [pf service stop](#pf-service-stop)     | Stop prompt flow service.                     |
| [pf service status](#pf-service-status) | Display the started prompt flow service info. |

### pf service start

Start prompt flow service.

```bash
pf service start [--port]
                 [--force]
                 [--debug]
```

#### Examples
Start prompt flow service.
```bash
pf service start
```

Force restart promptflow service.
```bash
pf service start --force
```

Start promptflow service with specific port.
```bash
pf service start --port 65553
```

Start prompt flow service in foreground, displaying debug level logs directly in the terminal.
```bash
pf service start --debug
```

#### Optional Parameters

`--port -p`

Port of the promptflow service.

`--force`

Force restart the existing service if the port is used.

`--debug`

Start prompt flow service in foreground, displaying debug level logs directly in the terminal.



### pf service stop

Stop prompt flow service.

```bash
pf service stop [--debug]
```

#### Example

Stop prompt flow service.

```bash
pf service stop
```

#### Optional Parameter

`--debug`

The flag to turn on debug mode for cli.

### pf service status

Display the started prompt flow service info.

```bash
pf service status
```


## pf upgrade

Upgrade prompt flow CLI.

| Command                     | Description                 |
|-----------------------------|-----------------------------|
| [pf upgrade](#pf-upgrade)   | Upgrade prompt flow CLI.    |

### Examples

Upgrade prompt flow without prompt and run non-interactively.

```bash
pf upgrade --yes
```

## Autocomplete

To activate autocomplete features for the pf CLI you need to add the following snippet to your ~/.bashrc or ~/.zshrc:

```bash
source <promptflow_package_install_root>/pf.completion.sh
```<|MERGE_RESOLUTION|>--- conflicted
+++ resolved
@@ -110,21 +110,13 @@
 pf flow test --flow <path-to-flow-directory>
 ```
 
-<<<<<<< HEAD
-Test the flow from json file.
-=======
 Test the flow from `json` file.
->>>>>>> dd6de33c
 
 ```bash
 pf flow test --flow <path-to-flow-directory> --inputs inputs.json
 ```
 
-<<<<<<< HEAD
-Test the flow with first line from input file.
-=======
 Test the flow with first line from `jsonl` file.
->>>>>>> dd6de33c
 
 ```bash
 pf flow test --flow <path-to-flow-directory> --inputs inputs.jsonl
