--- conflicted
+++ resolved
@@ -3,9 +3,7 @@
 Faiss Index Lookup is a tool tailored for querying within a user-provided Faiss-based vector store. In combination with our Large Language Model (LLM) tool, it empowers users to extract contextually relevant information from a domain knowledge base.
 
 ## Requirements
-<<<<<<< HEAD
 - For AzureML users, the tool is installed in default image, you can use the tool without extra installation.
-  
 - For local users, if your index is stored in local path,
   
   `pip install promptflow-vectordb`
@@ -13,15 +11,6 @@
   if your index is stored in Azure storage,
 
   `pip install promptflow-vectordb[azure]`
-=======
-- For Azure Machine Learning users, 
-
-  promptflow-vectordb[azure]
-
-- For Community users not having dependency on Azure,
-
-  pip install promptflow-vectordb
->>>>>>> 5e8bf964
 
 ## Prerequisites
 ### For AzureML users,
