--- conflicted
+++ resolved
@@ -44,65 +44,9 @@
           # Use black profile for isort to avoid conflicts
           # see https://github.com/PyCQA/isort/issues/1518
           args: ["--profile", "black", --line-length=120]
-<<<<<<< HEAD
-    - repo: local
-      hooks:
-        - id: pylint
-          name: pylint
-          entry: python
-          language: system
-          args: [ -m, pylint, --rcfile=pylintrc, --output-format=parseable ]
-          types: [python]
-    - repo: local
-      hooks:
-      - id: pylint-dependencies-check
-        name: pylint-dependencies-check
-        entry: python
-        language: system
-        types: [python]
-        args:
-        - "-c"
-        - |
-            import os
-            import sys
-
-            import pkg_resources
-
-            # These are the versions that run in our CI
-            dependencies = [
-                (
-                    "azure-pylint-guidelines-checker",
-                    "0.3.1",
-                    [
-                        "--index-url",
-                        "https://pkgs.dev.azure.com/azure-sdk/public/_packaging/azure-sdk-for-python/pypi/simple/",
-                    ],
-                ),
-                ("pylint", "3.0.3", []),
-            ]
-
-            # Make sure that correct versions are installed
-            for packagename, required_version, install_args in dependencies:
-                try:
-                    version = pkg_resources.get_distribution(packagename).version
-                    assert version == required_version
-                except AssertionError:
-                    print(
-                        f"Version mismatch: Installed version '{version}' of '{packagename}' does not match required version {required_version}"
-                    )
-                except pkg_resources.DistributionNotFound:
-                    print(f"Package '{packagename}' is not installed")
-                else:
-                    continue
-
-                print(f"Please run the following command to install the correct version of {packagename}")
-                print(f"\tpython -m pip install {packagename}=={required_version} {' '.join(install_args)}")
-                sys.exit(1)
-=======
     - repo: https://github.com/pylint-dev/pylint
       rev: v3.0.3
       hooks:
         - id: pylint
           name: pylint
-          args: [ --rcfile=pylintrc, --output-format=parseable ]
->>>>>>> 1be5cb88
+          args: [ --rcfile=pylintrc, --output-format=parseable ]