--- conflicted
+++ resolved
@@ -126,14 +126,10 @@
     "tcsetattr",
     "pysqlite",
     "AADSTS700082",
-<<<<<<< HEAD
     "runsvdir",
-    "levelno"
-=======
     "levelno",
     "LANCZOS",
     "Mobius"
->>>>>>> e067bbe9
   ],
   "allowCompoundWords": true
 }