--- conflicted
+++ resolved
@@ -160,13 +160,8 @@
 #.idea/
 
 # ignore 
-<<<<<<< HEAD
-# TODO: add this back before merging
+# TODO: ignore when PFS supports submit without tools.json
 # .promptflow
-=======
-# TODO: ignore when PFS supports submit without tools.json
-.promptflow
->>>>>>> 94d9b9b8
 .runs
 connection.json
 .env
