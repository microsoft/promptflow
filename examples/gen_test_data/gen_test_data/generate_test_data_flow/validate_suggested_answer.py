--- conflicted
+++ resolved
@@ -11,31 +11,30 @@
 # Please update the function name/signature per need
 @tool
 def validate_suggested_answer(
-        connection: Union[OpenAIConnection, AzureOpenAIConnection],
-        model_or_deployment_name: str,
-        suggested_answer: str,
-        validate_suggested_answer_prompt: str,
-        temperature: float = 1.0,
-        max_tokens: int = 512
+    connection: Union[OpenAIConnection, AzureOpenAIConnection],
+    model_or_deployment_name: str,
+    suggested_answer: str,
+    validate_suggested_answer_prompt: str,
+    temperature: float = 1.0,
+    max_tokens: int = 512,
 ):
     """
-    1. Validates the given ground truth.
+    1. Validates the given suggested answer.
 
     Returns:
-        dict: The generated ground truth and its validation result.
+        dict: The generated suggested answer and its validation result.
     """
     if not suggested_answer:
         return {"suggested_answer": "", "validation_res": None}
 
-<<<<<<< HEAD
     validation_res = get_suggested_answer_validation_res(
-        connection, model, validate_suggested_answer_prompt, suggested_answer
+        connection,
+        model_or_deployment_name,
+        validate_suggested_answer_prompt,
+        suggested_answer,
+        temperature,
+        max_tokens,
     )
-=======
-    validation_res = get_suggested_answer_validation_res(connection, model_or_deployment_name,
-                                                         validate_suggested_answer_prompt, suggested_answer,
-                                                         temperature, max_tokens)
->>>>>>> b27c99a4
     is_valid_gt = validation_res.pass_validation
     failed_reason = ""
     if not is_valid_gt:
