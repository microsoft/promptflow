import json
import os
import shutil
import time
from datetime import datetime
from pathlib import Path

import configargparse

from promptflow._utils.logger_utils import get_logger

CONFIG_FILE = (Path(__file__).parents[1] / "config.ini").resolve()

# in order to import from absolute path, which is required by mldesigner
os.sys.path.insert(0, os.path.abspath(Path(__file__).parent))

<<<<<<< HEAD
from common import clean_data, count_non_blank_lines, \
    split_document, copy_flow_folder_and_set_node_inputs, print_progress  # noqa: E402
from constants import TEXT_CHUNK, DETAILS_FILE_NAME  # noqa: E402
=======
from common import clean_data, convert_to_abs_path, count_non_blank_lines, print_progress, split_document  # noqa: E402
from constants import DETAILS_FILE_NAME, TEXT_CHUNK  # noqa: E402
>>>>>>> c52f285b

logger = get_logger("data.gen")


def batch_run_flow(
    flow_folder: str,
    flow_input_data: str,
    flow_batch_run_size: int,
):
    logger.info("Step 2: Start to batch run 'generate_test_data_flow'...")
    import subprocess

    run_name = f"test_data_gen_{datetime.now().strftime('%b-%d-%Y-%H-%M-%S')}"
    # TODO: replace the separate process to submit batch run with batch run async method when it's available.
    cmd = (
        f"pf run create --flow {flow_folder} --data {flow_input_data} --name {run_name} "
        f"--environment-variables PF_WORKER_COUNT='{flow_batch_run_size}' PF_BATCH_METHOD='spawn' "
        f"--column-mapping {TEXT_CHUNK}='${{data.text_chunk}}'"
    )
    process = subprocess.Popen(cmd, shell=True, stdout=subprocess.PIPE, stderr=subprocess.PIPE)
    logger.info(
        f"Submit batch run successfully. process id {process.pid}. Please wait for the batch run to complete..."
    )
    return run_name


def get_batch_run_output(output_path: Path):
    logger.info(f"Reading batch run output from '{output_path}'.")
    # wait for the output file to be created
    start_time = time.time()
    while not Path(output_path).is_file():
        time.sleep(1)
        # if the log file is not created within 5 minutes, raise an error
        if time.time() - start_time > 300:
            raise Exception(f"Output jsonl file '{output_path}' is not created within 5 minutes.")

    with open(output_path, "r") as f:
        output_lines = list(map(json.loads, f))

    return [
        {"question": line["question"], "suggested_answer": line["suggested_answer"], "debug_info": line["debug_info"]}
        for line in output_lines
    ]


def run_local(
        documents_folder,
        document_chunk_size,
        document_nodes_file,
        flow_folder,
        flow_batch_run_size,
        output_folder,
        should_skip_split,
):
    text_chunks_path = document_nodes_file
    output_folder = Path(output_folder) / datetime.now().strftime("%b-%d-%Y-%H-%M-%S")
    if not Path(output_folder).is_dir():
        Path(output_folder).mkdir(parents=True, exist_ok=True)

    if not should_skip_split:
        text_chunks_path = split_document(document_chunk_size, documents_folder, output_folder)

    run_name = batch_run_flow(
        flow_folder,
        text_chunks_path,
        flow_batch_run_size
    )

    run_folder_path = Path.home() / f".promptflow/.runs/{run_name}"
    print_progress(run_folder_path / "logs.txt")
    test_data_set = get_batch_run_output(run_folder_path / "outputs.jsonl")
    # Store intermedian batch run output results
    jsonl_str = "\n".join(map(json.dumps, test_data_set))
    batch_run_details_file = Path(output_folder) / DETAILS_FILE_NAME
    with open(batch_run_details_file, "wt") as text_file:
        print(f"{jsonl_str}", file=text_file)

    clean_data_output = Path(output_folder) / "test-data.jsonl"
    clean_data(test_data_set, clean_data_output)
    logger.info(f"More debug info of test data generation can be found in '{batch_run_details_file}'.")


def run_cloud(
        documents_folder,
        document_chunk_size,
        document_nodes_file,
        flow_folder,
        subscription_id,
        resource_group,
        workspace_name,
        aml_cluster,
        prs_instance_count,
        prs_mini_batch_size,
        prs_max_concurrency_per_instance,
        prs_max_retry_count,
        prs_run_invocation_time,
        prs_allowed_failed_count,
        should_skip_split,
):
    # lazy import azure dependencies
    try:
        from azure.ai.ml import Input as V2Input
        from azure.ai.ml import MLClient, dsl, load_component
        from azure.ai.ml.entities import RetrySettings
        from azure.identity import DefaultAzureCredential
    except ImportError:
        raise ImportError(
            "Please install azure dependencies using the following command: "
            + "`pip install -r requirements_cloud.txt`"
        )

    @dsl.pipeline(
        non_pipeline_inputs=[
            "flow_yml_path",
            "should_skip_doc_split",
            "instance_count",
            "mini_batch_size",
            "max_concurrency_per_instance",
            "max_retry_count",
            "run_invocation_time",
            "allowed_failed_count",
        ]
    )
    def gen_test_data_pipeline(
            data_input: V2Input,
            flow_yml_path: str,
            should_skip_doc_split: bool,
            chunk_size=1024,
            instance_count=1,
            mini_batch_size=1,
            max_concurrency_per_instance=2,
            max_retry_count=3,
            run_invocation_time=600,
            allowed_failed_count=-1,
    ):
        from components import clean_data_component, split_document_component

        data = (
            data_input
            if should_skip_doc_split
            else split_document_component(
                documents_folder=data_input, chunk_size=chunk_size
            ).outputs.document_node_output
        )
        flow_node = load_component(flow_yml_path)(
            data=data,
            text_chunk="${data.text_chunk}"
        )
        flow_node.mini_batch_size = mini_batch_size
        flow_node.max_concurrency_per_instance = max_concurrency_per_instance
        flow_node.set_resources(instance_count=instance_count)
        flow_node.retry_settings = RetrySettings(max_retry_count=max_retry_count, timeout=run_invocation_time)
        flow_node.mini_batch_error_threshold = allowed_failed_count
        # Should use `mount` mode to ensure PRS complete merge output lines.
        flow_node.outputs.flow_outputs.mode = "mount"
        clean_data_component(test_data_set_folder=flow_node.outputs.flow_outputs).outputs.test_data_output

    def get_ml_client(subscription_id: str, resource_group: str, workspace_name: str):
        credential = DefaultAzureCredential(exclude_shared_token_cache_credential=True)
        return MLClient(
            credential=credential,
            subscription_id=subscription_id,
            resource_group_name=resource_group,
            workspace_name=workspace_name,
        )

    ml_client = get_ml_client(subscription_id, resource_group, workspace_name)

    if should_skip_split:
        data_input = V2Input(path=document_nodes_file, type="uri_file")
    else:
        data_input = V2Input(path=documents_folder, type="uri_folder")

    prs_configs = {
        "instance_count": prs_instance_count,
        "mini_batch_size": prs_mini_batch_size,
        "max_concurrency_per_instance": prs_max_concurrency_per_instance,
        "max_retry_count": prs_max_retry_count,
        "run_invocation_time": prs_run_invocation_time,
        "allowed_failed_count": prs_allowed_failed_count,
    }

    pipeline_with_flow = gen_test_data_pipeline(
        data_input=data_input,
        flow_yml_path=os.path.join(flow_folder, "flow.dag.yaml"),
        should_skip_doc_split=should_skip_split,
        chunk_size=document_chunk_size,
        **prs_configs,
    )
    pipeline_with_flow.compute = aml_cluster
    studio_url = ml_client.jobs.create_or_update(pipeline_with_flow).studio_url
    logger.info(f"Completed to submit pipeline. Experiment Link: {studio_url}")


if __name__ == "__main__":
    if Path(CONFIG_FILE).is_file():
        parser = configargparse.ArgParser(default_config_files=[CONFIG_FILE])
    else:
        raise Exception(
            f"'{CONFIG_FILE}' does not exist. "
            + "Please check if you are under the wrong directory or the file is missing."
        )

    parser.add_argument("--cloud", action="store_true", help="cloud flag")
    parser.add_argument("--documents_folder", type=str, help="Documents folder path")
    parser.add_argument("--document_chunk_size", type=int, help="Document chunk size, default is 1024")
    parser.add_argument(
        "--document_nodes_file", type=str, help="Document nodes file, default is ./document_nodes.jsonl"
    )

    parser.add_argument("--flow_folder", required=True, type=str, help="Test data generation flow folder path")
    parser.add_argument(
        "--flow_batch_run_size",
        type=int,
        help="Test data generation flow batch run size, default is 16",
    )
    parser.add_argument("--node_inputs_override", type=json.loads, help="The inputs need to override")
    # Configs for local
    parser.add_argument("--output_folder", type=str, help="Output folder path.")
    # Configs for cloud
    parser.add_argument("--subscription_id", help="AzureML workspace subscription id")
    parser.add_argument("--resource_group", help="AzureML workspace resource group name")
    parser.add_argument("--workspace_name", help="AzureML workspace name")
    parser.add_argument("--aml_cluster", help="AzureML cluster name")
    parser.add_argument("--prs_instance_count", type=int, help="Parallel run step instance count")
    parser.add_argument("--prs_mini_batch_size", help="Parallel run step mini batch size")
    parser.add_argument(
        "--prs_max_concurrency_per_instance", type=int, help="Parallel run step max concurrency per instance"
    )
    parser.add_argument("--prs_max_retry_count", type=int, help="Parallel run step max retry count")
    parser.add_argument("--prs_run_invocation_time", type=int, help="Parallel run step run invocation time")
    parser.add_argument(
        "--prs_allowed_failed_count", type=int, help="Number of failed mini batches that could be ignored"
    )
    args = parser.parse_args()
    copied_flow_folder = args.flow_folder + "_" + time.strftime("%b-%d-%Y-%H-%M-%S") + "_temp"

<<<<<<< HEAD
    try:
        should_skip_split_documents = False
        if args.document_nodes_file and Path(args.document_nodes_file).is_file():
            should_skip_split_documents = True
        elif not args.documents_folder or not Path(args.documents_folder).is_dir():
            parser.error("Either 'documents_folder' or 'document_nodes_file' should be specified correctly.")

        if args.cloud:
            logger.info("Start to generate test data at cloud...")
        else:
            logger.info("Start to generate test data at local...")

        if should_skip_split_documents:
            logger.info(
                "Skip step 1 'Split documents to document nodes' as received document nodes from "
                f"input file '{args.document_nodes_file}'."
            )
            logger.info(f"Collected {count_non_blank_lines(args.document_nodes_file)} document nodes.")

        copy_flow_folder_and_set_node_inputs(copied_flow_folder, args.flow_folder, args.node_inputs_override)

        if args.cloud:
            run_cloud(
                args.documents_folder,
                args.document_chunk_size,
                args.document_nodes_file,
                copied_flow_folder,
                args.subscription_id,
                args.resource_group,
                args.workspace_name,
                args.aml_cluster,
                args.prs_instance_count,
                args.prs_mini_batch_size,
                args.prs_max_concurrency_per_instance,
                args.prs_max_retry_count,
                args.prs_run_invocation_time,
                args.prs_allowed_failed_count,
                should_skip_split_documents,
            )
        else:
            run_local(
                args.documents_folder,
                args.document_chunk_size,
                args.document_nodes_file,
                copied_flow_folder,
                args.flow_batch_run_size,
                args.output_folder,
                should_skip_split_documents,
            )
    finally:
        if os.path.exists(copied_flow_folder):
            shutil.rmtree(copied_flow_folder)
=======
    should_skip_split_documents = False
    document_nodes_file = convert_to_abs_path(args.document_nodes_file)
    documents_folder = convert_to_abs_path(args.documents_folder)
    flow_folder = convert_to_abs_path(args.flow_folder)
    output_folder = convert_to_abs_path(args.output_folder)

    if document_nodes_file and Path(document_nodes_file).is_file():
        should_skip_split_documents = True
    elif not documents_folder or not Path(documents_folder).is_dir():
        parser.error(
            "Either 'documents_folder' or 'document_nodes_file' should be specified correctly.\n"
            f"documents_folder: '{documents_folder}'\ndocument_nodes_file: '{document_nodes_file}'"
        )

    if args.cloud:
        logger.info("Start to generate test data at cloud...")
    else:
        logger.info("Start to generate test data at local...")

    if should_skip_split_documents:
        logger.info(
            "Skip step 1 'Split documents to document nodes' as received document nodes from "
            f"input file path '{document_nodes_file}'."
        )
        logger.info(f"Collected {count_non_blank_lines(document_nodes_file)} document nodes.")

    if args.cloud:
        run_cloud(
            documents_folder,
            args.document_chunk_size,
            document_nodes_file,
            flow_folder,
            args.subscription_id,
            args.resource_group,
            args.workspace_name,
            args.aml_cluster,
            args.prs_instance_count,
            args.prs_mini_batch_size,
            args.prs_max_concurrency_per_instance,
            args.prs_max_retry_count,
            args.prs_run_invocation_time,
            args.prs_allowed_failed_count,
            should_skip_split_documents,
        )
    else:
        run_local(
            documents_folder,
            args.document_chunk_size,
            document_nodes_file,
            flow_folder,
            args.flow_batch_run_size,
            output_folder,
            should_skip_split_documents,
        )
>>>>>>> c52f285b
<|MERGE_RESOLUTION|>--- conflicted
+++ resolved
@@ -14,14 +14,10 @@
 # in order to import from absolute path, which is required by mldesigner
 os.sys.path.insert(0, os.path.abspath(Path(__file__).parent))
 
-<<<<<<< HEAD
 from common import clean_data, count_non_blank_lines, \
-    split_document, copy_flow_folder_and_set_node_inputs, print_progress  # noqa: E402
+    split_document, copy_flow_folder_and_set_node_inputs, \
+    print_progress, convert_to_abs_path  # noqa: E402
 from constants import TEXT_CHUNK, DETAILS_FILE_NAME  # noqa: E402
-=======
-from common import clean_data, convert_to_abs_path, count_non_blank_lines, print_progress, split_document  # noqa: E402
-from constants import DETAILS_FILE_NAME, TEXT_CHUNK  # noqa: E402
->>>>>>> c52f285b
 
 logger = get_logger("data.gen")
 
@@ -259,13 +255,20 @@
     args = parser.parse_args()
     copied_flow_folder = args.flow_folder + "_" + time.strftime("%b-%d-%Y-%H-%M-%S") + "_temp"
 
-<<<<<<< HEAD
     try:
         should_skip_split_documents = False
-        if args.document_nodes_file and Path(args.document_nodes_file).is_file():
+        document_nodes_file = convert_to_abs_path(args.document_nodes_file)
+        documents_folder = convert_to_abs_path(args.documents_folder)
+        flow_folder = convert_to_abs_path(args.flow_folder)
+        output_folder = convert_to_abs_path(args.output_folder)
+
+        if document_nodes_file and Path(document_nodes_file).is_file():
             should_skip_split_documents = True
-        elif not args.documents_folder or not Path(args.documents_folder).is_dir():
-            parser.error("Either 'documents_folder' or 'document_nodes_file' should be specified correctly.")
+        elif not documents_folder or not Path(documents_folder).is_dir():
+            parser.error(
+                "Either 'documents_folder' or 'document_nodes_file' should be specified correctly.\n"
+                f"documents_folder: '{documents_folder}'\ndocument_nodes_file: '{document_nodes_file}'"
+            )
 
         if args.cloud:
             logger.info("Start to generate test data at cloud...")
@@ -311,60 +314,4 @@
             )
     finally:
         if os.path.exists(copied_flow_folder):
-            shutil.rmtree(copied_flow_folder)
-=======
-    should_skip_split_documents = False
-    document_nodes_file = convert_to_abs_path(args.document_nodes_file)
-    documents_folder = convert_to_abs_path(args.documents_folder)
-    flow_folder = convert_to_abs_path(args.flow_folder)
-    output_folder = convert_to_abs_path(args.output_folder)
-
-    if document_nodes_file and Path(document_nodes_file).is_file():
-        should_skip_split_documents = True
-    elif not documents_folder or not Path(documents_folder).is_dir():
-        parser.error(
-            "Either 'documents_folder' or 'document_nodes_file' should be specified correctly.\n"
-            f"documents_folder: '{documents_folder}'\ndocument_nodes_file: '{document_nodes_file}'"
-        )
-
-    if args.cloud:
-        logger.info("Start to generate test data at cloud...")
-    else:
-        logger.info("Start to generate test data at local...")
-
-    if should_skip_split_documents:
-        logger.info(
-            "Skip step 1 'Split documents to document nodes' as received document nodes from "
-            f"input file path '{document_nodes_file}'."
-        )
-        logger.info(f"Collected {count_non_blank_lines(document_nodes_file)} document nodes.")
-
-    if args.cloud:
-        run_cloud(
-            documents_folder,
-            args.document_chunk_size,
-            document_nodes_file,
-            flow_folder,
-            args.subscription_id,
-            args.resource_group,
-            args.workspace_name,
-            args.aml_cluster,
-            args.prs_instance_count,
-            args.prs_mini_batch_size,
-            args.prs_max_concurrency_per_instance,
-            args.prs_max_retry_count,
-            args.prs_run_invocation_time,
-            args.prs_allowed_failed_count,
-            should_skip_split_documents,
-        )
-    else:
-        run_local(
-            documents_folder,
-            args.document_chunk_size,
-            document_nodes_file,
-            flow_folder,
-            args.flow_batch_run_size,
-            output_folder,
-            should_skip_split_documents,
-        )
->>>>>>> c52f285b
+            shutil.rmtree(copied_flow_folder)