import json
import os
from datetime import datetime
from pathlib import Path

import configargparse

from promptflow import PFClient
from promptflow._utils.logger_utils import get_logger
from promptflow.entities import Run

CONFIG_FILE = (Path(__file__).parents[1] / "config.ini").resolve()
CLOUD_CONFIG_FILE = (Path(__file__).parents[1] / "cloud.config.ini").resolve()

# in order to import from absoluate path, which is required by mldesigner
os.sys.path.insert(0, os.path.abspath(Path(__file__).parent))

from common import clean_data_and_save, count_non_blank_lines, split_document  # noqa: E402
from constants import TEXT_CHUNK  # noqa: E402

logger = get_logger("data.gen")


def batch_run_flow(
    pf: PFClient,
    flow_folder: str,
    flow_input_data: str,
    flow_batch_run_size: int,
):
    logger.info("Step 2: Start to batch run 'generate_test_data_flow'...")
    base_run = pf.run(
        flow=flow_folder,
        data=flow_input_data,
        stream=True,
        environment_variables={
            "PF_WORKER_COUNT": str(flow_batch_run_size),
            "PF_BATCH_METHOD": "spawn",
        },
        column_mapping={TEXT_CHUNK: "${data.text_chunk}"},
        debug=True,
    )
    logger.info("Batch run is completed.")
    return base_run


def get_batch_run_output(pf: PFClient, base_run: Run):
    logger.info(f"Start to get batch run {base_run.name} details.")
    details = pf.get_details(base_run, all_results=True)
    question = details["outputs.question"].tolist()
    suggested_answer = details["outputs.suggested_answer"].tolist()
    debug_info = details["outputs.debug_info"].tolist()
    return [
        {"question": q, "suggested_answer": g, "debug_info": d}
        for q, g, d in zip(question, suggested_answer, debug_info)
    ]


def run_local(
    documents_folder,
    document_chunk_size,
    document_nodes_file,
    flow_folder,
    flow_batch_run_size,
    output_folder,
    should_skip_split,
):
    text_chunks_path = document_nodes_file
    inner_folder = os.path.join(output_folder, datetime.now().strftime("%b-%d-%Y-%H-%M-%S"))
    if not os.path.isdir(inner_folder):
        os.makedirs(inner_folder)

    if not should_skip_split:
        text_chunks_path = split_document(document_chunk_size, documents_folder, inner_folder)

    pf = PFClient()
    batch_run = batch_run_flow(
        pf,
        flow_folder,
        text_chunks_path,
        flow_batch_run_size,
    )

    test_data_set = get_batch_run_output(pf, batch_run)

    # Store intermedian batch run output results
    jsonl_str = "\n".join(map(json.dumps, test_data_set))
    intermedian_batch_run_res = os.path.join(inner_folder, "batch-run-result.jsonl")
    with open(intermedian_batch_run_res, "wt") as text_file:
        print(f"{jsonl_str}", file=text_file)

    clean_data_output = os.path.join(inner_folder, "test-data.jsonl")
    clean_data_and_save(test_data_set, clean_data_output)


def run_cloud(
    documents_folder,
    document_chunk_size,
    document_nodes_file,
    flow_folder,
    subscription_id,
    resource_group,
    workspace_name,
    aml_cluster,
    prs_instance_count,
    prs_mini_batch_size,
    prs_max_concurrency_per_instance,
    prs_max_retry_count,
    prs_run_invocation_time,
    prs_allowed_failed_count,
    should_skip_split,
):
    # lazy import azure dependencies
<<<<<<< HEAD
    from azure.ai.ml import Input as V2Input
    from azure.ai.ml import MLClient, dsl, load_component
    from azure.ai.ml.entities import RetrySettings
    from azure.identity import DefaultAzureCredential
    from constants import ENVIRONMENT_DICT_FIXED_VERSION
    from mldesigner import Input, Output, command_component

    @command_component(
        name="split_document_component",
        display_name="split documents",
        description="Split documents into document nodes.",
        environment=ENVIRONMENT_DICT_FIXED_VERSION,
    )
    def split_document_component(
        documents_folder: Input(type="uri_folder"), chunk_size: int, document_node_output: Output(type="uri_folder")
    ) -> str:
        """Split documents into document nodes.

        Args:
            documents_folder: The folder containing documents to be split.
            chunk_size: The size of each chunk.
            document_node_output: The output folder

        Returns:
            The folder containing the split documents.
        """
        return split_document(chunk_size, documents_folder, document_node_output)

    @command_component(
        name="clean_data_and_save_component",
        display_name="clean dataset",
        description="Clean test data set to remove empty lines.",
        environment=ENVIRONMENT_DICT_FIXED_VERSION,
    )
    def clean_data_and_save_component(
        test_data_set_folder: Input(type="uri_folder"), test_data_output: Output(type="uri_folder")
    ) -> str:
        test_data_set_path = Path(test_data_set_folder) / "parallel_run_step.jsonl"

        with open(test_data_set_path, "r") as f:
            data = [json.loads(line) for line in f]

        test_data_output_path = test_data_output / Path("test_data_set.jsonl")
        clean_data_and_save(data, test_data_output_path)

        return str(test_data_output_path)
=======
    try:
        from azure.ai.ml import Input as V2Input, MLClient, dsl, load_component
        from azure.identity import DefaultAzureCredential
        from constants import ENVIRONMENT_DICT_FIXED_VERSION
    except ImportError:
        raise ImportError(
            "Please install azure dependencies using the following command: "
            + "`pip install -r requirements_cloud.txt`"
        )
>>>>>>> f405a7c8

    @dsl.pipeline(
        non_pipeline_inputs=[
            "flow_yml_path",
            "should_skip_doc_split",
            "instance_count",
            "mini_batch_size",
            "max_concurrency_per_instance",
            "max_retry_count",
            "run_invocation_time",
            "allowed_failed_count",
        ]
    )
    def gen_test_data_pipeline(
        data_input: V2Input,
        flow_yml_path: str,
        should_skip_doc_split: bool,
        chunk_size=1024,
        instance_count=1,
        mini_batch_size=1,
        max_concurrency_per_instance=2,
        max_retry_count=3,
        run_invocation_time=600,
        allowed_failed_count=-1,
    ):
        from components import split_document_component, clean_data_and_save_component
        data = (
            data_input
            if should_skip_doc_split
            else split_document_component(
                documents_folder=data_input, chunk_size=chunk_size
            ).outputs.document_node_output
        )
        flow_node = load_component(flow_yml_path)(
            data=data,
            text_chunk="${data.text_chunk}",
            # connections={
            #     key: {"connection": value["connection"].format(connection_name=connection_name)}
            #     for key, value in CONNECTIONS_TEMPLATE.items()
            # },
        )
        flow_node.mini_batch_size = mini_batch_size
        flow_node.max_concurrency_per_instance = max_concurrency_per_instance
        flow_node.set_resources(instance_count=instance_count)
<<<<<<< HEAD
        flow_node.retry_settings = RetrySettings(max_retry_count=max_retry_count, timeout=run_invocation_time)
        flow_node.mini_batch_error_threshold = allowed_failed_count

=======
        # flow_node.allowed_failed_count = -1
>>>>>>> f405a7c8
        # Should use `mount` mode to ensure PRS complete merge output lines.
        flow_node.outputs.flow_outputs.mode = "mount"
        clean_data_and_save_component(test_data_set_folder=flow_node.outputs.flow_outputs).outputs.test_data_output

    def get_ml_client(subscription_id: str, resource_group: str, workspace_name: str):
        credential = DefaultAzureCredential(exclude_shared_token_cache_credential=True)
        return MLClient(
            credential=credential,
            subscription_id=subscription_id,
            resource_group_name=resource_group,
            workspace_name=workspace_name,
        )

    ml_client = get_ml_client(subscription_id, resource_group, workspace_name)

    if should_skip_split:
        data_input = V2Input(path=document_nodes_file, type="uri_file")
    else:
        data_input = V2Input(path=documents_folder, type="uri_folder")

    prs_configs = {
        "instance_count": prs_instance_count,
        "mini_batch_size": prs_mini_batch_size,
        "max_concurrency_per_instance": prs_max_concurrency_per_instance,
        "max_retry_count": prs_max_retry_count,
        "run_invocation_time": prs_run_invocation_time,
        "allowed_failed_count": prs_allowed_failed_count,
    }

    pipeline_with_flow = gen_test_data_pipeline(
        data_input=data_input,
        flow_yml_path=os.path.join(flow_folder, "flow.dag.yaml"),
        should_skip_doc_split=should_skip_split,
        chunk_size=document_chunk_size,
        **prs_configs,
    )
    pipeline_with_flow.compute = aml_cluster
    studio_url = ml_client.jobs.create_or_update(pipeline_with_flow).studio_url
    logger.info(f"Completed to submit pipeline. Experiment Link: {studio_url}")


if __name__ == "__main__":
    parser = configargparse.ArgParser()
    parser.add_argument("--cloud", action="store_true", help="cloud flag")
    args = parser.parse_args()

    # Choose the config file based on the argument
    if args.cloud:
        config_file = CLOUD_CONFIG_FILE
    else:
        config_file = CONFIG_FILE

    if not Path(config_file).is_file():
        raise Exception(
            f"'{config_file}' does not exist. "
            + "Please check if you are under the wrong directory or the file is missing."
        )

    parser = configargparse.ArgParser(default_config_files=[config_file])
    # TODO: remove this
    parser.add_argument("--cloud", action="store_true", help="cloud flag")

    parser.add_argument("--documents_folder", type=str, help="Documents folder path")
    parser.add_argument("--document_chunk_size", type=int, help="Document chunk size, default is 1024")
    parser.add_argument(
        "--document_nodes_file", type=str, help="Document nodes file, default is ./document_nodes.jsonl"
    )

    parser.add_argument("--flow_folder", required=True, type=str, help="Test data generation flow folder path")
    parser.add_argument(
        "--flow_batch_run_size",
        type=int,
        help="Test data generation flow batch run size, default is 16",
    )
    if not args.cloud:
        parser.add_argument("--output_folder", type=str, help="Output folder path.")
    else:
        parser.add_argument("--subscription_id", help="AzureML workspace subscription id")
        parser.add_argument("--resource_group", help="AzureML workspace resource group name")
        parser.add_argument("--workspace_name", help="AzureML workspace name")
        parser.add_argument("--aml_cluster", help="AzureML cluster name")
        parser.add_argument("--prs_instance_count", type=int, help="Parallel run step instance count")
        parser.add_argument("--prs_mini_batch_size", help="Parallel run step mini batch size")
        parser.add_argument(
            "--prs_max_concurrency_per_instance", type=int, help="Parallel run step max concurrency per instance"
        )
        parser.add_argument("--prs_max_retry_count", type=int, help="Parallel run step max retry count")
        parser.add_argument("--prs_run_invocation_time", type=int, help="Parallel run step run invocation time")
        parser.add_argument(
            "--prs_allowed_failed_count", type=int, help="Number of failed mini batches that could be ignored"
        )
    args = parser.parse_args()

    print(f"yaodebug: {type(args.prs_allowed_failed_count)}")

    should_skip_split_documents = False
    if args.document_nodes_file and Path(args.document_nodes_file).is_file():
        should_skip_split_documents = True
    elif not args.documents_folder or not Path(args.documents_folder).is_dir():
        parser.error("Either 'documents_folder' or 'document_nodes_file' should be specified correctly.")

    if args.cloud:
        logger.info("Start to generate test data at cloud...")
    else:
        logger.info("Start to generate test data at local...")

    if should_skip_split_documents:
        logger.info(
            "Skip step 1 'Split documents to document nodes' as received document nodes from "
            f"input file '{args.document_nodes_file}'."
        )
        logger.info(f"Collected {count_non_blank_lines(args.document_nodes_file)} document nodes.")

    if args.cloud:
        run_cloud(
            args.documents_folder,
            args.document_chunk_size,
            args.document_nodes_file,
            args.flow_folder,
            args.subscription_id,
            args.resource_group,
            args.workspace_name,
            args.aml_cluster,
            args.prs_instance_count,
            args.prs_mini_batch_size,
            args.prs_max_concurrency_per_instance,
            args.prs_max_retry_count,
            args.prs_run_invocation_time,
            args.prs_allowed_failed_count,
            should_skip_split_documents,
        )
    else:
        run_local(
            args.documents_folder,
            args.document_chunk_size,
            args.document_nodes_file,
            args.flow_folder,
            args.flow_batch_run_size,
            args.output_folder,
            should_skip_split_documents,
        )<|MERGE_RESOLUTION|>--- conflicted
+++ resolved
@@ -12,7 +12,7 @@
 CONFIG_FILE = (Path(__file__).parents[1] / "config.ini").resolve()
 CLOUD_CONFIG_FILE = (Path(__file__).parents[1] / "cloud.config.ini").resolve()
 
-# in order to import from absoluate path, which is required by mldesigner
+# in order to import from absolute path, which is required by mldesigner
 os.sys.path.insert(0, os.path.abspath(Path(__file__).parent))
 
 from common import clean_data_and_save, count_non_blank_lines, split_document  # noqa: E402
@@ -84,7 +84,7 @@
 
     # Store intermedian batch run output results
     jsonl_str = "\n".join(map(json.dumps, test_data_set))
-    intermedian_batch_run_res = os.path.join(inner_folder, "batch-run-result.jsonl")
+    intermedian_batch_run_res = os.path.join(inner_folder, "test-data-gen-details.jsonl")
     with open(intermedian_batch_run_res, "wt") as text_file:
         print(f"{jsonl_str}", file=text_file)
 
@@ -110,64 +110,16 @@
     should_skip_split,
 ):
     # lazy import azure dependencies
-<<<<<<< HEAD
-    from azure.ai.ml import Input as V2Input
-    from azure.ai.ml import MLClient, dsl, load_component
-    from azure.ai.ml.entities import RetrySettings
-    from azure.identity import DefaultAzureCredential
-    from constants import ENVIRONMENT_DICT_FIXED_VERSION
-    from mldesigner import Input, Output, command_component
-
-    @command_component(
-        name="split_document_component",
-        display_name="split documents",
-        description="Split documents into document nodes.",
-        environment=ENVIRONMENT_DICT_FIXED_VERSION,
-    )
-    def split_document_component(
-        documents_folder: Input(type="uri_folder"), chunk_size: int, document_node_output: Output(type="uri_folder")
-    ) -> str:
-        """Split documents into document nodes.
-
-        Args:
-            documents_folder: The folder containing documents to be split.
-            chunk_size: The size of each chunk.
-            document_node_output: The output folder
-
-        Returns:
-            The folder containing the split documents.
-        """
-        return split_document(chunk_size, documents_folder, document_node_output)
-
-    @command_component(
-        name="clean_data_and_save_component",
-        display_name="clean dataset",
-        description="Clean test data set to remove empty lines.",
-        environment=ENVIRONMENT_DICT_FIXED_VERSION,
-    )
-    def clean_data_and_save_component(
-        test_data_set_folder: Input(type="uri_folder"), test_data_output: Output(type="uri_folder")
-    ) -> str:
-        test_data_set_path = Path(test_data_set_folder) / "parallel_run_step.jsonl"
-
-        with open(test_data_set_path, "r") as f:
-            data = [json.loads(line) for line in f]
-
-        test_data_output_path = test_data_output / Path("test_data_set.jsonl")
-        clean_data_and_save(data, test_data_output_path)
-
-        return str(test_data_output_path)
-=======
     try:
-        from azure.ai.ml import Input as V2Input, MLClient, dsl, load_component
+        from azure.ai.ml import Input as V2Input
+        from azure.ai.ml import MLClient, dsl, load_component
+        from azure.ai.ml.entities import RetrySettings
         from azure.identity import DefaultAzureCredential
-        from constants import ENVIRONMENT_DICT_FIXED_VERSION
     except ImportError:
         raise ImportError(
             "Please install azure dependencies using the following command: "
             + "`pip install -r requirements_cloud.txt`"
         )
->>>>>>> f405a7c8
 
     @dsl.pipeline(
         non_pipeline_inputs=[
@@ -193,7 +145,8 @@
         run_invocation_time=600,
         allowed_failed_count=-1,
     ):
-        from components import split_document_component, clean_data_and_save_component
+        from components import clean_data_and_save_component, split_document_component
+
         data = (
             data_input
             if should_skip_doc_split
@@ -212,13 +165,8 @@
         flow_node.mini_batch_size = mini_batch_size
         flow_node.max_concurrency_per_instance = max_concurrency_per_instance
         flow_node.set_resources(instance_count=instance_count)
-<<<<<<< HEAD
         flow_node.retry_settings = RetrySettings(max_retry_count=max_retry_count, timeout=run_invocation_time)
         flow_node.mini_batch_error_threshold = allowed_failed_count
-
-=======
-        # flow_node.allowed_failed_count = -1
->>>>>>> f405a7c8
         # Should use `mount` mode to ensure PRS complete merge output lines.
         flow_node.outputs.flow_outputs.mode = "mount"
         clean_data_and_save_component(test_data_set_folder=flow_node.outputs.flow_outputs).outputs.test_data_output
@@ -311,8 +259,6 @@
             "--prs_allowed_failed_count", type=int, help="Number of failed mini batches that could be ignored"
         )
     args = parser.parse_args()
-
-    print(f"yaodebug: {type(args.prs_allowed_failed_count)}")
 
     should_skip_split_documents = False
     if args.document_nodes_file and Path(args.document_nodes_file).is_file():
