--- conflicted
+++ resolved
@@ -1,9 +1,5 @@
-<<<<<<< HEAD
-inputs:   # Enter the flow inputs
-=======
 $schema: https://azuremlschemas.azureedge.net/promptflow/latest/Flow.schema.json
 inputs:
->>>>>>> b227c4f7
   customer_info:
     type: string
   history:
