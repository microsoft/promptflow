--- conflicted
+++ resolved
@@ -122,11 +122,7 @@
     path: parse_skill_to_text.py
   inputs:
     output: ${Abstractive_Summarization.output}
-<<<<<<< HEAD
     skill: ABSTRACTIVE
-=======
-    skill: ABSUM
->>>>>>> 89d756a9
 - name: Create_Summary_Doc
   type: python
   source:
