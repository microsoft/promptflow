--- conflicted
+++ resolved
@@ -40,12 +40,7 @@
 Click on line record, the LLM detail will be displayed with chat window experience, together with other LLM call params:
 ![LLM-trace-detail](./img/LLM-trace-detail.png)
 
-<<<<<<< HEAD
 * **`@trace` to allow you trace for any function**
-=======
-* `@trace` to add your own trace for any function
-More common scenario is the application has complicated code structure, and developer would like to add trace on critical path that they would like to 
->>>>>>> 61022fca
 
 More common scenario is the applicaton has complicated code structure, and developer would like to add trace on critical path that they would like to debug and monitor. 
 
