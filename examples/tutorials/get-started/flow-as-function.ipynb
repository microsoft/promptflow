--- conflicted
+++ resolved
@@ -192,10 +192,6 @@
  ],
  "metadata": {
   "build_doc": {
-<<<<<<< HEAD
-   "category": "local",
-   "section": "Flow"
-=======
    "author": [
     "D-W-@github.com",
     "wangchao1230@github.com"
@@ -203,7 +199,6 @@
    "category": "local",
    "section": "Flow",
    "weight": 40
->>>>>>> d614febf
   },
   "description": "This guide will walk you through the main scenarios of executing flow as a function.",
   "kernelspec": {
