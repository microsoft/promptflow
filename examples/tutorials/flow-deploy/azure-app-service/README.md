# Deploy flow using Azure App Service

This example demos how to deploy a flow using Azure App Service.

[Azure App Service](https://learn.microsoft.com/azure/app-service/) is an HTTP-based service for hosting web applications, REST APIs, and mobile back ends.
The scripts (`deploy.sh` for bash and `deploy.ps1` for powershell) under this folder are here to help deploy the docker image to Azure App Service.

<<<<<<< HEAD
This example demos how to deploy [web-classification](../../../flows/standard/web-classification/README.md) deploy a flow using Azure App Service.
=======
We will use [web-classification](../../flows/standard/web-classification/README.md) as example in this tutorial.
>>>>>>> f46c3ef6

## Build a flow as docker format app

Note that all dependent connections must be created before building as docker.
```bash
# create connection if not created before
pf connection create --file ../../../connections/azure_openai.yml --set api_key=<your_api_key> api_base=<your_api_base> --name open_ai_connection
```

Use the command below to build a flow as docker format app:

```bash
pf flow build --source ../../../flows/standard/web-classification --output build --format docker
```


## Deploy with Azure App Service
The two scripts will do the following things:
1. Create a resource group if not exists.
2. Build and push the image to docker registry.
3. Create an app service plan with the give sku.
4. Create an app with specified name, set the deployment container image to the pushed docker image.
5. Set up the environment variables for the app.

Example command to use bash script:
```shell
bash deploy.sh --path build -i <image_tag> --name my_app_23d8m -r <docker registery> -g <resource_group>
```

Example command to use powershell script:
```powershell
.\deploy.ps1 -i <image_tag> --Name my_app_23d8m -r <docker registery> -g <resource_group>
```
Note that the `name` will produce a unique FQDN as AppName.azurewebsites.net.

See the full parameters by `bash deploy.sh -h` or `.\deploy.ps1 -h`.

## View and test the web app
The web app can be found via [azure portal](https://ms.portal.azure.com/) 

![img](assets/azure_portal_img.png)

After the app created, you will need to go to https://ms.portal.azure.com/ find the app and set up the environment variables
at (Settings>Configuration) or (Settings>Environment variables), then restart the app.

![img](assets/set_env_var.png)

Browse the app at Overview and see the test page:

![img](assets/test_page.png)

Tips:
- Reach deployment logs at (Deployment>Deployment Central) and app logs at (Monitoring>Log stream).
- Reach advanced deployment tools at https://$name.scm.azurewebsites.net/.
- Reach more details about app service at https://learn.microsoft.com/azure/app-service/.<|MERGE_RESOLUTION|>--- conflicted
+++ resolved
@@ -5,11 +5,7 @@
 [Azure App Service](https://learn.microsoft.com/azure/app-service/) is an HTTP-based service for hosting web applications, REST APIs, and mobile back ends.
 The scripts (`deploy.sh` for bash and `deploy.ps1` for powershell) under this folder are here to help deploy the docker image to Azure App Service.
 
-<<<<<<< HEAD
-This example demos how to deploy [web-classification](../../../flows/standard/web-classification/README.md) deploy a flow using Azure App Service.
-=======
-We will use [web-classification](../../flows/standard/web-classification/README.md) as example in this tutorial.
->>>>>>> f46c3ef6
+We will use [web-classification](../../../flows/standard/web-classification/README.md) as example in this tutorial.
 
 ## Build a flow as docker format app
 
