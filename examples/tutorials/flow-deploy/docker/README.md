# Deploy a flow using Docker

<<<<<<< HEAD
This example demos how to deploy [web-classification](../../../flows/standard/web-classification/README.md) as a docker app.
=======
This example demos how to deploy flow as a docker app. 
We will use [web-classification](../../flows/standard/web-classification/README.md) as example in this tutorial.
>>>>>>> f46c3ef6

## Build a flow as docker format app

Note that all dependent connections must be created before building as docker.
```bash
# create connection if not created before
pf connection create --file ../../../connections/azure_openai.yml --set api_key=<your_api_key> api_base=<your_api_base> --name open_ai_connection
```

Use the command below to build a flow as docker format app:

```bash
pf flow build --source ../../../flows/standard/web-classification --output build --format docker
```

## Deploy with Docker
### Build Docker image

Like other Dockerfile, you need to build the image first. You can tag the image with any name you want. In this example, we use `promptflow-serve`.

Run the command below to build image:

```shell
docker build build -t web-classification-serve
```

### Run Docker image

Run the docker image will start a service to serve the flow inside the container. 

#### Connections
If the service involves connections, all related connections will be exported as yaml files and recreated in containers.
Secrets in connections won't be exported directly. Instead, we will export them as a reference to environment variables:
```yaml
$schema: https://azuremlschemas.azureedge.net/promptflow/latest/OpenAIConnection.schema.json
type: open_ai
name: open_ai_connection
module: promptflow.connections
api_key: ${env:OPEN_AI_CONNECTION_API_KEY} # env reference
```
You'll need to set up the environment variables in the container to make the connections work.

### Run with `docker run`


You can run the docker image directly set via below commands:
```shell
# The started service will listen on port 8080.You can map the port to any port on the host machine as you want.
docker run -p 8080:8080 -e OPEN_AI_CONNECTION_API_KEY=<secret-value> web-classification-serve
```

### Test the endpoint
After start the service, you can use curl to test it:

```shell
curl http://localhost:8080/score --data '{"url":"https://play.google.com/store/apps/details?id=com.twitter.android"}' -X POST  -H "Content-Type: application/json"
```<|MERGE_RESOLUTION|>--- conflicted
+++ resolved
@@ -1,11 +1,7 @@
 # Deploy a flow using Docker
 
-<<<<<<< HEAD
-This example demos how to deploy [web-classification](../../../flows/standard/web-classification/README.md) as a docker app.
-=======
 This example demos how to deploy flow as a docker app. 
-We will use [web-classification](../../flows/standard/web-classification/README.md) as example in this tutorial.
->>>>>>> f46c3ef6
+We will use [web-classification](../../../flows/standard/web-classification/README.md) as example in this tutorial.
 
 ## Build a flow as docker format app
 
