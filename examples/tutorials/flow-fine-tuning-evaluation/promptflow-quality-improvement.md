# Tutorial: How prompt flow helps on quality improvement

This tutorial is designed to enhance your understanding of improving flow quality through prompt tuning and evaluation.

Embark on a journey to overcome the inherent randomness of Language Models (LLMs) and enhance output reliability through **prompt fine-tuning** with this comprehensive tutorial. Explore how Prompt Flow can simplify this process, enabling you to swiftly build high-quality, LLM-native apps.

Prompt fine-tuning involves optimizing the input prompts given to an LLM. This strategic adjustment helps the model to focus on specific information needed for a task, thereby improving the accuracy and reliability of the LLM's responses.

When we talk about "high quality", it's not just about accuracy. It's equally important to strike a balance between the accuracy and the token cost of the LLM. Spend just 15 minutes with us to discover how prompt flow expedites the process of prompt tuning, testing, and evaluation, guiding you towards finding the ideal prompt **(accuracy ↑,token ↓)**

<img src="./media/realcase.png" alt="comparison resutl" width=60%>

## Video tutorial

Before practicing, you can watch the video for a quick understand. This video shows how to use the **prompt flow VS code extension** to develop your chat flow, fine tune the prompt, batch test the flow, and evaluate the quality.

<a href="http://www.youtube.com/watch?feature=player_embedded&v=gcIe6nk2gA4
" target="_blank"><img src="./media/Screenshot-video.png" 
alt="video demo" border="5" /></a>

## Hands-on practice

* Option 1 - VS Code Extension: [Install the prompt flow extension](https://marketplace.visualstudio.com/items?itemName=prompt-flow.prompt-flow) in VS Code and follow the [video tutorial](https://youtu.be/gcIe6nk2gA4) above for a guided practice.
* Option 2 - CLI：Follow the steps below to gain hands-on experience with the prompt flow CLI.

It's time to put theory into practice! Execute our sample and witness the effects.

### Prerequisite

Before moving ahead, ensure you've completed the [Quick Start](../../../README.md#get-started-with-prompt-flow-⚡) guidance. Ensure you have the following setup:
* [Install prompt flow](../../../README.md#installation)
* [Setup a connection for your API key](../../../README.md#quick-start-⚡)

> ℹ️ For testing quickly, this tutorial uses CLI command.

Clone the promptflow repository to your local machine:

```bash
git clone https://github.com/microsoft/promptflow.git
```


Next, let's get started with customizing the flow for a specific task.

### Customize the flow for a specific task

In the `examples/flows/chat` folder, you can see a `basic-chat` folder, which represents a chat template flow as same as the one you created in the [Quick Start](../../../README.md#get-started-with-prompt-flow-⚡) guidance. We'll use this flow as a starting point to build a math problem solver.

```bash
cd promptflow/examples/flows/chat/basic-chat/
```

To enable your chatbot flow to solve math problems, you need to instruct the LLM about the task and target in the prompt. Open `chat.jinja2`, update the prompt as below:

```
system:
You are an assistant to calculate the answer to the provided math problems. 
Please return the final numerical answer only, without any accompanying reasoning or explanation.

{% for item in chat_history %}
user:
{{item.inputs.question}}
assistant:
{{item.outputs.answer}}
{% endfor %}

user:
{{question}}
```

Before run, check your connection settings in `flow.dag.yaml` file. The default connection name is `open_ai_connection`, and the default model is `gpt-3.5-turbo`. If you have a different connection name or model, please modify the `flow.dag.yaml` file accordingly.

><details>
><summary>(click to toggle details) For example, if you use Azure Open AI, please modify the `flow.dag.yaml` file to specify your connection and deployment</summary>
>
> Replace the 'node:' section with following content, specify the 'connection_name' to your Azure Open AI connection, and specify the 'deployment_name' to the model deployment you'd like to use.
> ```yaml
>nodes:
>- name: chat
>  type: llm
>  source:
>    type: code
>    path: chat.jinja2
>  inputs:
>    deployment_name: <your_azure_open_ai_deployment_name> #specify your deployment name
>    max_tokens: '256'
>    temperature: '0'
>    chat_history: ${inputs.chat_history}
>    question: ${inputs.question}
>  api: chat
>  connection: <your_azure_open_ai_connection_name> #specify your azure openai connection name
> ```
</details>

Go back to the `promptflow/examples/flows/chat` path, run the following command to test the flow with a simple math problem:

```bash
cd ..
pf flow test --flow ./basic-chat --inputs question="1+1=?"
```
This will yield the following output:
```json
{
    "answer": "2"
}
```

Sometime, the question may be challenging. Now, let's test it with a complex math problem, such as:

```bash
pf flow test --flow ./basic-chat --inputs question="We are allowed to remove exactly one integer from the list $$-1,0, 1, 2, 3, 4, 5, 6, 7, 8, 9, 10,11,$$and then we choose two distinct integers at random from the remaining list. What number should we remove if we wish to maximize the probability that the sum of the two chosen numbers is 10?"
```
The output is:
```json
{
    "answer": "-1"
}
```
However, the correct answer is 5, so the output answer is incorrect! (Don't be surprised if you got the correct answer, as the randiness of LLM. You can try multiple times for different answers.) It indicates that we need to further evaluate the performance. Therefore, in the next step, we will test the flow with more math problems to better evaluate the quality.

### Evaluate the quality of your prompt

With prompt flow, you can quickly trigger a batch-run to test your prompt with a larger dataset, and evaluate the quality of the answers.

There is a `data.jsonl` file in the `promptflow/examples/flows/chat/chat-math-variant` folder, which is a dataset containing 20 test data entries (a subset of [the Math Dataset](https://github.com/hendrycks/math/)). It includes the input question, the ground truth for numerical answer, and the reasoning (raw_answer). Here's one example:

```json
{
    "question": "Determine the number of ways to arrange the letters of the word PROOF.", 
    "answer": "60", 
    "raw_answer": "There are two O's and five total letters, so the answer is $\\dfrac{5!}{2!} = \\boxed{60}$." 
}

```

Run the following command to test your prompt with this dataset:

Firsr, set the environment variable `run_name` to specify the run name. 

```bash
<<<<<<< HEAD
pf run create --flow ./basic-chat --data ./chat-math-variant/data.jsonl --column-mapping question='${data.question}' chat_history=[] --connections chat.connection=open_ai_connection chat.deployment_name=gpt-4 --stream  --name base_run
=======
base_run_name="base_run"
>>>>>>> 2079f7ee
```
<details>
<summary>For Windows CMD users, run commnad in toggle </summary>

```bash
set base_run_name=base_run
```
</details>


>ℹ️ The default model is `gpt-turbo-3.5`, let's try `gpt-4` to see if it's smarter to get better results. Use `--connections <node_name>.connection=<connection_name>...`to specify.

```bash
pf run create 
    --flow ./basic-chat 
    --data ./chat-math-variant/data.jsonl 
    --column-mapping question='${data.question}' chat_history=[] 
    --connections chat.connection=open_ai_connection chat.deployment_name=gpt-4 
    --stream  
    --name $base_run_name
```
<details>
<summary>For Windows CMD users, run commnad in toggle</summary>

```bash
pf run create 
    --flow ./basic-chat 
    --data ./chat-math-variant/data.jsonl 
    --column-mapping question='${data.question}' chat_history=[] 
    --connections chat.connection=open_ai_connection chat.deployment_name=gpt-4 
    --stream  
    --name %base_run_name%
```
</details>

> ℹ️ The run name must be unique. Please specify a new name in `--name`. 
> If you see "Run 'base_run' already exists.", you can specify another name. But please remember the name you specified, because you'll need it in the next step.


When it completes, you can run the following command to see the details of results:
> Specify the run name of your completed run in `--name` argument:

```bash
pf run show-details --name $base_run_name
```
<details>
<summary>For Windows CMD users, run commnad in toggle</summary>

```bash
pf run show-details --name %base_run_name%
```
</details>

This can show the line by line input and output of the run:
```
+----+---------------+-----------------+---------------+---------------+
|    | inputs.chat   | inputs.questi   |   inputs.line | outputs.ans   |
|    | _history      | on              |       _number | wer           |
+====+===============+=================+===============+===============+
|  0 | []            | Compute $\dbi   |             0 | 4368          |
|    |               | nom{16}{5}$.    |               |               |
+----+---------------+-----------------+---------------+---------------+
|  1 | []            | Determine the   |             1 | 60            |
|    |               | number of       |               |               |
|    |               | ways to         |               |               |
|    |               | arrange the     |               |               |
|    |               | letters of      |               |               |
|    |               | the word        |               |               |
|    |               | PROOF.          |               |               |
+----+---------------+-----------------+---------------+---------------+
| .. | ...           | ...             |...            | ...           |
```

Next, create an **evaluation run** to calculate the accuracy of the answers based on the previous run.

In the `promptflow/examples/flows/evaluation` folder, you can see a `eval-chat-math` folder, which represents an evaluation flow. We'll use this flow to evaluate the accuracy of the answers.

```bash
cd promptflow/examples/flows/evaluation
```

Run the following command to create an evaluation run:

```bash
eval_run_name="eval_run"
pf run create 
    --flow ./eval-chat-math 
    --data ../chat/chat-math-variant/data.jsonl 
    --column-mapping groundtruth='${data.answer}' prediction='${run.outputs.answer}' 
    --run $base_run_name 
    --name $eval_run_name 
    --stream
```
<details>
<summary>For Windows CMD users, run commnad in toggle</summary>

```bash
set eval_run_name=eval_run
pf run create 
    --flow ./eval-chat-math 
    --data ../chat/chat-math-variant/data.jsonl 
    --column-mapping groundtruth='${data.answer}' prediction='${run.outputs.answer}' 
    --run %base_run_name% 
    --name %eval_run_name%
    --stream
```
</details>

> If needed, specify the run name which you want to evaluate in `--run` argument, and specify this evaluation run name in `--name` argument.

Then get metrics of the `eval_run`:
```bash
pf run show-metrics --name $eval_run_name
```

<details>
<summary>For Windows CMD users, run commnad in toggle</summary>

```bash
pf run show-details --name %eval_run_name%
```
</details>

You can visualize and compare the output line by line of `base_run` and `eval_run` in a web browser:

```bash
pf run visualize --name "$base_run_name,$eval_run_name"
```
<details>
<summary>For Windows CMD users, run commnad in toggle</summary>

```bash
pf run visualize --name "%base_run_name%,%eval_run_name%"
```
</details>

Because of the randomness of the LLM, the accuracy may vary. For example, in my run, the metrics are as follows:

```json
{
    "accuracy": 0.35,
    "error_rate": 0.65
}
```

Oops! The accuracy isn't satisfactory. It's time to fine-tune your prompt for higher quality!

### Fine-tuning your prompt and evaluate the improvement

In the `/chat` folder, you can see a `chat-math-variant` folder, which represents a flow with two additional prompt variants compared to the original one you customized based on the `basic-chat`.

In this sample flow, you'll find three Jinja files: 
* `chat.jinja2` is the original prompt as same as the one you customized in `basic-chat`.
* `chat_variant_1.jinja2` and `chat_variant_2.jinja2` are the 2 additional prompt variants.

We leverage the Chain of Thought (CoT) prompt engineering method to adjust the prompt. The goal is to activate the Language Model's reasoning capability of the questions, by providing a few CoT examples.

<details>
<summary>Variant_1: 2 CoT examples</summary>

```sh
system:
You are an assistant to calculate the answer to the provided math problems.
Please think step by step.
Return the final numerical answer only and any accompanying reasoning or explanation seperately as json format. <br>
user:
A jar contains two red marbles, three green marbles, ten white marbles and no other marbles. Two marbles are randomly drawn from this jar without replacement. What is the probability that these two marbles drawn will both be red? Express your answer as a common fraction.
assistant:
{Chain of thought: "The total number of marbles is $2+3+10=15$.  The probability that the first marble drawn will be red is $2/15$.  Then, there will be one red left, out of 14.  Therefore, the probability of drawing out two red marbles will be: $$\\frac{2}{15}\\cdot\\frac{1}{14}=\\boxed{\\frac{1}{105}}$$.", "answer": "1/105"}
user:
Find the greatest common divisor of $7!$ and $(5!)^2.$
assistant:
{"Chain of thought": "$$ \\begin{array}{rcrcr} 7! &=& 7 \\cdot 6 \\cdot 5 \\cdot 4 \\cdot 3 \\cdot 2 \\cdot 1 &=& 2^4 \\cdot 3^2 \\cdot 5^1 \\cdot 7^1 \\\\ (5!)^2 &=& (5 \\cdot 4 \\cdot 3 \\cdot 2 \\cdot 1)^2 &=& 2^6 \\cdot 3^2 \\cdot 5^2 \\\\ \\text{gcd}(7!, (5!)^2) &=& 2^4 \\cdot 3^2 \\cdot 5^1 &=& \\boxed{720} \\end{array} $$.", "answer": "720"}

......
```
</details>

<details>
<summary>Variant_2 : 6 CoT examples.</summary>

```sh
system:
You are an assistant to calculate the answer to the provided math problems.
Please think step by step.
Return the final numerical answer only and any accompanying reasoning or explanation seperately as json format.

user:
A jar contains two red marbles, three green marbles, ten white marbles and no other marbles. Two marbles are randomly drawn from this jar without replacement. What is the probability that these two marbles drawn will both be red? Express your answer as a common fraction.
assistant:
{Chain of thought: "The total number of marbles is $2+3+10=15$.  The probability that the first marble drawn will be red is $2/15$.  Then, there will be one red left, out of 14.  Therefore, the probability of drawing out two red marbles will be: $$\\frac{2}{15}\\cdot\\frac{1}{14}=\\boxed{\\frac{1}{105}}$$.", "answer": "1/105"}
user:
Find the greatest common divisor of $7!$ and $(5!)^2.$
assistant:
{"Chain of thought": "$$ \\begin{array}{rcrcr} 7! &=& 7 \\cdot 6 \\cdot 5 \\cdot 4 \\cdot 3 \\cdot 2 \\cdot 1 &=& 2^4 \\cdot 3^2 \\cdot 5^1 \\cdot 7^1 \\\\ (5!)^2 &=& (5 \\cdot 4 \\cdot 3 \\cdot 2 \\cdot 1)^2 &=& 2^6 \\cdot 3^2 \\cdot 5^2 \\\\ \\text{gcd}(7!, (5!)^2) &=& 2^4 \\cdot 3^2 \\cdot 5^1 &=& \\boxed{720} \\end{array} $$.", "answer": "720"}
user:
A club has 10 members, 5 boys and 5 girls.  Two of the members are chosen at random.  What is the probability that they are both girls?
assistant:
{"Chain of thought": "There are $\\binom{10}{2} = 45$ ways to choose two members of the group, and there are $\\binom{5}{2} = 10$ ways to choose two girls.  Therefore, the probability that two members chosen at random are girls is $\\dfrac{10}{45} = \\boxed{\\dfrac{2}{9}}$.", "answer": "2/9"}
user:
Allison, Brian and Noah each have a 6-sided cube. All of the faces on Allison's cube have a 5. The faces on Brian's cube are numbered 1, 2, 3, 4, 5 and 6. Three of the faces on Noah's cube have a 2 and three of the faces have a 6. All three cubes are rolled. What is the probability that Allison's roll is greater than each of Brian's and Noah's? Express your answer as a common fraction.
assistant:
{"Chain of thought": "Since Allison will always roll a 5, we must calculate the probability that both Brian and Noah roll a 4 or lower. The probability of Brian rolling a 4 or lower is $\\frac{4}{6} = \\frac{2}{3}$ since Brian has a standard die. Noah, however, has a $\\frac{3}{6} = \\frac{1}{2}$ probability of rolling a 4 or lower, since the only way he can do so is by rolling one of his 3 sides that have a 2. So, the probability of both of these independent events occurring is $\\frac{2}{3} \\cdot \\frac{1}{2} = \\boxed{\\frac{1}{3}}$.", "answer": "1/3"}
user:
Compute $\\dbinom{50}{2}$.
assistant:
{"Chain of thought": "$\\dbinom{50}{2} = \\dfrac{50!}{2!48!}=\\dfrac{50\\times 49}{2\\times 1}=\\boxed{1225}.$", "answer": "1225"}
user:
The set $S = \\{1, 2, 3, \\ldots , 49, 50\\}$ contains the first $50$ positive integers.  After the multiples of 2 and the multiples of 3 are removed, how many integers remain in the set $S$?
assistant:
{"Chain of thought": "The set $S$ contains $25$ multiples of 2 (that is, even numbers).  When these are removed, the set $S$ is left with only the odd integers from 1 to 49. At this point, there are $50-25=25$ integers in $S$. We still need to remove the multiples of 3 from $S$.\n\nSince $S$ only contains odd integers after the multiples of 2 are removed,  we must remove the odd multiples of 3 between 1 and 49.  These are 3, 9, 15, 21, 27, 33, 39, 45, of which there are 8.  Therefore, the number of integers remaining in the set $S$ is $25 - 8 = \\boxed{17}$.", "answer": "17"}

......
```
</details>

These two jinja files are specified in the `flow.dag.yaml` file, which defines the flow structure. You can see that the `chat` node has 3 variants, which point to these 3 Jinja files.

### Test and evaluate your prompt variants

First, you need to modify your flow to add two more prompt variants into the chat node, in addition to the existed default one. In the flow.dag.yaml file, you can see 3 variants definition of the `chat` node, which point to these 3 Jinja files.

Run the CLI command below to start the experiment: test all variants, evaluate them, get the visualized comparison results of the experiment.

> ℹ️ By default, the connection is set to `open_ai_connection` and and the model is set to `gpt-4` for each variant, as specified in the `flow.dag.yaml` file. However, you have the flexibility to specify a different connection and model by adding `--connections chat.connection=<your_connection_name> chat.deployment_name=<model_name>` in the test run command.

```bash
cd promptflow/examples/flows
```

Set the environment variable `base_run_name` and `eval_run_name` to specify the run name.

```bash
base_run_name="base_run_variant_"
eval_run_name="eval_run_variant_"
```
<details>
<summary>For Windows CMD users, run commnad in toggle</summary>

```bash
set base_run_name=base_run_variant_
set eval_run_name=eval_run_variant_
```
</details>

Run the following command to test and evaluate the variants:

```bash
# Test and evaluate variant_0:
# Test-run
pf run create 
    --flow ./chat/chat-math-variant 
    --data ./chat/chat-math-variant/data.jsonl 
    --column-mapping question='${data.question}' chat_history=[] 
    --variant '${chat.variant_0}' 
    --stream
    --name "${base_run_name}0"
# Evaluate-run
pf run create 
    --flow ./evaluation/eval-chat-math 
    --data ./chat/chat-math-variant/data.jsonl 
    --column-mapping groundtruth='${data.answer}' prediction='${run.outputs.answer}' 
    --stream
    --run "${base_run_name}0"
    --name "${eval_run_name}0"

# Test and evaluate variant_1:
# Test-run
pf run create 
    --flow ./chat/chat-math-variant 
    --data ./chat/chat-math-variant/data.jsonl 
    --column-mapping question='${data.question}' 
    chat_history=[] 
    --variant '${chat.variant_1}' 
    --stream 
    --name "${base_run_name}1"
# Evaluate-run
pf run create 
    --flow ./evaluation/eval-chat-math 
    --data ./chat/chat-math-variant/data.jsonl 
    --column-mapping groundtruth='${data.answer}' prediction='${run.outputs.answer}' 
    --stream
    --run "${base_run_name}1" 
    --name "${eval_run_name}1"

# Test and evaluate variant_2: 
# Test-run
pf run create 
    --flow ./chat/chat-math-variant 
    --data ./chat/chat-math-variant/data.jsonl 
    --column-mapping question='${data.question}' chat_history=[] -
    -variant '${chat.variant_2}' 
    --stream 
    --name "${base_run_name}2" 
# Evaluate-run
pf run create 
    --flow ./evaluation/eval-chat-math 
    --data ./chat/chat-math-variant/data.jsonl 
    --column-mapping groundtruth='${data.answer}' prediction='${run.outputs.answer}' 
    --stream
    --run "${base_run_name}2" 
    --name "${eval_run_name}2"
```
<!-- > If encounter the 'execution timeout' error, just try again. It might be caused by the LLM service congestion. -->

<details>
<summary>For Windows CMD users, run commnad in toggle</summary>

```bash
# Test and evaluate variant_0:
# Test-run
pf run create 
    --flow ./chat/chat-math-variant 
    --data ./chat/chat-math-variant/data.jsonl 
    --column-mapping question='${data.question}' chat_history=[] 
    --variant '${chat.variant_0}' 
    --stream
    --name %base_run_name%0
# Evaluate-run
pf run create 
    --flow ./evaluation/eval-chat-math 
    --data ./chat/chat-math-variant/data.jsonl 
    --column-mapping groundtruth='${data.answer}' prediction='${run.outputs.answer}' 
    --stream
    --run %base_run_name%0
    --name %eval_run_name%0

# Test and evaluate variant_1:
# Test-run
pf run create 
    --flow ./chat/chat-math-variant 
    --data ./chat/chat-math-variant/data.jsonl 
    --column-mapping question='${data.question}' 
    chat_history=[] 
    --variant '${chat.variant_1}' 
    --stream 
    --name %base_run_name%1
# Evaluate-run
pf run create 
    --flow ./evaluation/eval-chat-math 
    --data ./chat/chat-math-variant/data.jsonl 
    --column-mapping groundtruth='${data.answer}' prediction='${run.outputs.answer}' 
    --stream
    --run %base_run_name%1
    --name %eval_run_name%1

# Test and evaluate variant_2: 
# Test-run
pf run create 
    --flow ./chat/chat-math-variant 
    --data ./chat/chat-math-variant/data.jsonl 
    --column-mapping question='${data.question}' chat_history=[] -
    -variant '${chat.variant_2}' 
    --stream 
    --name %base_run_name%2 
# Evaluate-run
pf run create 
    --flow ./evaluation/eval-chat-math 
    --data ./chat/chat-math-variant/data.jsonl 
    --column-mapping groundtruth='${data.answer}' prediction='${run.outputs.answer}' 
    --stream
    --run %base_run_name%2
    --name %eval_run_name%2
```
</details>

Get metrics of the all evaluations:
```bash
pf run show-metrics --name "${eval_run_name}0"
pf run show-metrics --name "${eval_run_name}1"
pf run show-metrics --name "${eval_run_name}2"
```

You may get the familiar output like this:
```
# eval_variant_0_run
{
    "accuracy": 0.3, 
    "error_rate": 0.7
}
# eval_variant_1_run
{
    "accuracy": 0.9,
    "error_rate": 0.1
}
# eval_variant_2_run
{
    "accuracy": 0.9,
    "error_rate": 0.1
}
```

Visualize the results:
```bash
pf run visualize --name "${base_run_name}0,${eval_run_name}0,${base_run_name}1,${eval_run_name}1,${base_run_name}2,${eval_run_name}2"
```

<details>
<summary>For Windows CMD users, run commnad in toggle</summary>

```bash
pf run visualize --name "%base_run_name%0,%eval_run_name%0,base_run_name%1,%eval_run_name%1,base_run_name%2,%eval_run_name%2"
```
</details>

Click the HTML link, to get the experiment results. Click on column in the **Output** table will allow you to view the snapshot of each line.

The snapshot of chat flow:
![Visualization chat flow](media/visualization_chat_flow.png)

The snapshot of evaluation flow:
![Visualization eval flow](media/visualization_eval_flow.png)

Excellent! Now you can compare their performances and token costs, and choose the prompt that best suits your needs. We can see that variant_1 and variant_2 have the same accuracy, but variant_1 has a lower token cost (only 2 few shots rather than the 6 in in variant_2). So variant_1 is the best choice for the quality and cost balance.

### Conclusion

Great! Now you can compare their performances and token costs to choose the prompt that best suits your needs. Upon comparison, we can observe that variant_1 and variant_2 have the similar accuracy. However, variant_1 stands out as the better choice due to its lower token cost (2 few-shots vs. 6 few-shots).

<img src="media/realcase.png" alt="comparison resutl" width=65%/>

It is evident that adding more CoT examples in the prompt does not necessarily improve the accuracy further. Instead, we should identify the optimal point where the number of shots maximizes accuracy while minimizing cost.

Just in a few steps, we identified that variant_1 strikes the ideal balance between quality and cost! This is where the value of prompt tuning and evaluation using prompt flow becomes apparent. With prompt flow, you can easily test and evaluate different prompt variants, enabling you to facilitate high quality LLM-native apps to production.<|MERGE_RESOLUTION|>--- conflicted
+++ resolved
@@ -138,11 +138,7 @@
 Firsr, set the environment variable `run_name` to specify the run name. 
 
 ```bash
-<<<<<<< HEAD
-pf run create --flow ./basic-chat --data ./chat-math-variant/data.jsonl --column-mapping question='${data.question}' chat_history=[] --connections chat.connection=open_ai_connection chat.deployment_name=gpt-4 --stream  --name base_run
-=======
 base_run_name="base_run"
->>>>>>> 2079f7ee
 ```
 <details>
 <summary>For Windows CMD users, run commnad in toggle </summary>
