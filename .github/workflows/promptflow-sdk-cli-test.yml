name: promptflow-sdk-cli-test
on:
  schedule:
    - cron: "40 18 * * *" # Every day starting at 2:40 BJT
  pull_request:
    paths:
      - src/promptflow/**
      - scripts/building/**
      - .github/workflows/promptflow-sdk-cli-test.yml
  workflow_dispatch:
env:
  packageSetupType: promptflow_with_extra
  testWorkingDirectory: ${{ github.workspace }}/src/promptflow
  PYTHONPATH: ${{ github.workspace }}/src/promptflow
  IS_IN_CI_PIPELINE: "true"
jobs:
  build:
    strategy:
      fail-fast: false
    runs-on: ubuntu-latest
    steps:
    - name: checkout
      uses: actions/checkout@v4
    - name: Display and Set Environment Variables
      run: |
        env | sort >> $GITHUB_OUTPUT
      id: display_env
      shell: bash -el {0}
    - name: Python Setup - ubuntu-latest - Python Version 3.9
      uses: "./.github/actions/step_create_python_environment"
      with:
        pythonVersion: 3.9
    - name: Build wheel
      uses: "./.github/actions/step_sdk_setup"
      with:
        setupType: promptflow_with_extra
        scriptPath: ${{ env.testWorkingDirectory }}
    - name: Upload Wheel
      if: always()
      uses: actions/upload-artifact@v3
      with:
        name: wheel
        path: |
          ${{ github.workspace }}/src/promptflow/dist/*.whl
          ${{ github.workspace }}/src/promptflow-tools/dist/*.whl
  sdk_cli_tests:
    needs: build
    strategy:
      fail-fast: false
      matrix:
        os: [ubuntu-latest]
        pythonVersion: ['3.8', '3.9']
    runs-on: ${{ matrix.os }}
    steps:
    - name: set test mode
      run: echo "PROMPT_FLOW_TEST_MODE=$(if [[ "${{ github.event_name }}" == "pull_request" ]]; then echo replay; else echo live; fi)" >> $GITHUB_ENV
    - name: checkout
      uses: actions/checkout@v4
    - name: Display and Set Environment Variables
      run: |
        env | sort >> $GITHUB_OUTPUT
      id: display_env
      shell: bash -el {0}
    - name: Python Setup - ${{ matrix.os }} - Python Version ${{ matrix.pythonVersion }}
      uses: "./.github/actions/step_create_python_environment"
      with:
        pythonVersion: ${{ matrix.pythonVersion }}
    - name: Download Artifacts
      uses: actions/download-artifact@v3
      with:
        name: wheel
        path: artifacts
    - name: Install wheel
      shell: pwsh
      working-directory: artifacts
      run: |
        Set-PSDebug -Trace 1
        pip install -r ${{ github.workspace }}/src/promptflow/dev_requirements.txt
        gci ./promptflow -Recurse | % {if ($_.Name.Contains('.whl')) {python -m pip install "$($_.FullName)"}}
        gci ./promptflow-tools -Recurse | % {if ($_.Name.Contains('.whl')) {python -m pip install $_.FullName}}
<<<<<<< HEAD
        pip install -U flask # Will remove this later since flask-restx will degrade flask version.
=======
      # Pin the openai version for sdk cli tests because pf and pf-tools which support openai 1.x aren't published to PyPi
      # TODO: Remove restriction on openai version after pf-tools package which supports openai 1.x is published
        pip install openai==0.28.0
>>>>>>> 55ef7caa
        pip freeze
    - name: Azure login (non pull_request workflow)
      if: github.event_name != 'pull_request'
      uses: azure/login@v1
      with:
        creds: ${{ secrets.AZURE_CREDENTIALS }}
    - name: generate live test resources (non pull_request workflow)
      if: github.event_name != 'pull_request'
      uses: "./.github/actions/step_generate_configs"
      with:
        targetFolder: ${{ env.testWorkingDirectory }}
    - name: generate live test resources (pull_request workflow)
      if: github.event_name == 'pull_request'
      shell: pwsh
      working-directory: ${{ env.testWorkingDirectory }}
      run: |
        cp ${{ github.workspace }}/src/promptflow/dev-connections.json.example ${{ github.workspace }}/src/promptflow/connections.json
    - name: Run SDK CLI Test
      shell: pwsh
      working-directory: ${{ env.testWorkingDirectory }}
      run: |
        python "../../scripts/building/run_coverage_tests.py" `
          -p promptflow `
          -t ${{ github.workspace }}/src/promptflow/tests/sdk_cli_test `
          -l eastus `
          -m "unittest or e2etest" `
          --coverage-config ${{ github.workspace }}/src/promptflow/tests/sdk_cli_test/.coveragerc `
          -o "${{ github.workspace }}/test-results-sdk-cli.xml" `
          --ignore-glob ${{ github.workspace }}/src/promptflow/tests/sdk_cli_test/e2etests/test_executable.py
    - name: Install pf executable
      shell: pwsh
      working-directory: artifacts
      run: |
        Set-PSDebug -Trace 1
        gci ./promptflow -Recurse | % {if ($_.Name.Contains('.whl')) {python -m pip install "$($_.FullName)[executable]" --force}}
      # Pin the openai version for sdk cli tests because pf and pf-tools which support openai 1.x aren't published to PyPi
      # TODO: Remove restriction on openai version after pf package which supports openai 1.x is published
        pip install openai==0.28.0
        pip freeze
    - name: Run SDK CLI Executable Test
      shell: pwsh
      working-directory: ${{ env.testWorkingDirectory }}
      run: |
        python "../../scripts/building/run_coverage_tests.py" `
          -p promptflow `
          -t ${{ github.workspace }}/src/promptflow/tests/sdk_cli_test/e2etests/test_executable.py `
          -l eastus `
          -m "unittest or e2etest" `
          -o "${{ github.workspace }}/test-results-sdk-cli-executable.xml"
    - name: Upload Test Results
      if: always()
      uses: actions/upload-artifact@v3
      with:
        name: Test Results (Python ${{ matrix.pythonVersion }}) (OS ${{ matrix.os }})
        path: |
          ${{ env.testWorkingDirectory }}/*.xml
          ${{ env.testWorkingDirectory }}/htmlcov/
  publish-test-results:
    name: "Publish Tests Results"
    needs: sdk_cli_tests
    runs-on: ubuntu-latest
    permissions: write-all
    if: always()

    steps:
    - name: checkout
      uses: actions/checkout@v4
    - name: Publish Test Results
      uses: "./.github/actions/step_publish_test_results"
      with:
        testActionFileName: promptflow-sdk-cli-test.yml
        testResultTitle: SDK CLI Test Result
        osVersion: ubuntu-latest
        pythonVersion: 3.9
        coverageThreshold: 40
        token: ${{ secrets.GITHUB_TOKEN }}
        context: test/sdk_cli<|MERGE_RESOLUTION|>--- conflicted
+++ resolved
@@ -78,13 +78,10 @@
         pip install -r ${{ github.workspace }}/src/promptflow/dev_requirements.txt
         gci ./promptflow -Recurse | % {if ($_.Name.Contains('.whl')) {python -m pip install "$($_.FullName)"}}
         gci ./promptflow-tools -Recurse | % {if ($_.Name.Contains('.whl')) {python -m pip install $_.FullName}}
-<<<<<<< HEAD
         pip install -U flask # Will remove this later since flask-restx will degrade flask version.
-=======
-      # Pin the openai version for sdk cli tests because pf and pf-tools which support openai 1.x aren't published to PyPi
-      # TODO: Remove restriction on openai version after pf-tools package which supports openai 1.x is published
+        # Pin the openai version for sdk cli tests because pf and pf-tools which support openai 1.x aren't published to PyPi
+        # TODO: Remove restriction on openai version after pf-tools package which supports openai 1.x is published
         pip install openai==0.28.0
->>>>>>> 55ef7caa
         pip freeze
     - name: Azure login (non pull_request workflow)
       if: github.event_name != 'pull_request'
@@ -120,8 +117,8 @@
       run: |
         Set-PSDebug -Trace 1
         gci ./promptflow -Recurse | % {if ($_.Name.Contains('.whl')) {python -m pip install "$($_.FullName)[executable]" --force}}
-      # Pin the openai version for sdk cli tests because pf and pf-tools which support openai 1.x aren't published to PyPi
-      # TODO: Remove restriction on openai version after pf package which supports openai 1.x is published
+        # Pin the openai version for sdk cli tests because pf and pf-tools which support openai 1.x aren't published to PyPi
+        # TODO: Remove restriction on openai version after pf package which supports openai 1.x is published
         pip install openai==0.28.0
         pip freeze
     - name: Run SDK CLI Executable Test
