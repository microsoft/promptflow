name: promptflow-sdk-cli-test
on:
  schedule:
    - cron: "40 18 * * *" # Every day starting at 2:40 BJT
  pull_request:
    branches: [ main ]
    paths:
      - src/promptflow/**
      - scripts/**
      - .github/workflows/promptflow-sdk-cli-test.yml
  workflow_dispatch:
env:
<<<<<<< HEAD
  packageSetupType: promptflow_new_extra
  testWorkingDirectory: src/promptflow
=======
  TENANT_ID: "${{ secrets.TENANT_ID }}"
  CLIENT_ID: "${{ secrets.CLIENT_ID }}"
  CLIENT_SECRET: "${{ secrets.CLIENT_SECRET }}"
  packageSetupType: promptflow_with_extra
  testWorkingDirectory: ${{ github.workspace }}/src/promptflow
>>>>>>> 9fc195ab
jobs:
  sdk_cli_tests:
    strategy:
      fail-fast: false
      matrix:
        os: [ubuntu-latest, macos-latest]
    runs-on: ${{ matrix.os }}
    steps:
    - name: checkout
      uses: actions/checkout@v3
    - name: Display and Set Environment Variables
      run: |
        if [ "ubuntu-latest" == "${{ matrix.os }}" ]; then
          export pyVersion="3.9";
        elif [ "macos-latest" == "${{ matrix.os }}" ]; then
          export pyVersion="3.10";
        else
          echo "Unsupported OS: ${{ matrix.os }}";
          exit 1;
        fi
        env | sort >> $GITHUB_OUTPUT
      id: display_env
      shell: bash -el {0}
    - name: Conda Setup - ${{ matrix.os }} - Python Version ${{ steps.display_env.outputs.pyVersion }}
      uses: "./.github/actions/step_create_conda_environment"
      with:
        pythonVersion: ${{ steps.display_env.outputs.pyVersion }}
    - name: Build wheel
      uses: "./.github/actions/step_sdk_setup"
      with:
        setupType: ${{ env.packageSetupType }}
        scriptPath: ${{ env.testWorkingDirectory }}
    - name: Azure Login
      uses: azure/login@v1
      with:
        creds: ${{ secrets.AZURE_CREDENTIALS }}
    - name: Generate Configs
      uses: "./.github/actions/step_generate_configs"
      with:
        targetFolder: ${{ env.testWorkingDirectory }}
    - name: Get number of CPU cores
      uses: SimenB/github-actions-cpu-cores@v1
      id: cpu-cores
    - name: Run Test
      shell: bash -l {0}
      working-directory: ${{ env.testWorkingDirectory }}
      run: |-
        set -x -e
        export IS_IN_CI_PIPELINE="true"
        az account show
        conda activate release-env
        export PYTHONPATH=${{ github.workspace }}/src/promptflow
        python "../../scripts/building/run_coverage_tests.py" \
          -p promptflow \
          -t ${{ github.workspace }}/src/promptflow/tests/sdk_cli_azure_test ${{ github.workspace }}/src/promptflow/tests/sdk_cli_test \
          -l eastus \
          -m "unittest or e2etest" \
          -n ${{ steps.cpu-cores.outputs.count }} \
          --coverage-config ${{ github.workspace }}/src/promptflow/tests/sdk_cli_test/.coveragerc
    - name: Upload Test Results
      if: always()
      uses: actions/upload-artifact@v3
      with:
        name: Test Results (Python ${{ steps.display_env.outputs.pyVersion }}) (OS ${{ matrix.os }})
        path: |
          ${{ env.testWorkingDirectory }}/*.xml
          ${{ env.testWorkingDirectory }}/htmlcov/
  publish-test-results:
    name: "Publish Tests Results"
    needs: sdk_cli_tests
    runs-on: ubuntu-latest
    permissions:
      checks: write
      pull-requests: write
      contents: read
      issues: read
    if: always()

    steps:
    - name: checkout
      uses: actions/checkout@v3
    - name: Publish Test Results
      uses: "./.github/actions/step_publish_test_results"
      with:
        testActionFileName: promptflow-sdk-cli-test.yml
        testResultTitle: SDK CLI Test Result
        osVersion: ubuntu-latest
        pythonVersion: 3.9
        coverageThreshold: 0.4
        token: ${{ secrets.GITHUB_TOKEN }}<|MERGE_RESOLUTION|>--- conflicted
+++ resolved
@@ -10,16 +10,8 @@
       - .github/workflows/promptflow-sdk-cli-test.yml
   workflow_dispatch:
 env:
-<<<<<<< HEAD
-  packageSetupType: promptflow_new_extra
-  testWorkingDirectory: src/promptflow
-=======
-  TENANT_ID: "${{ secrets.TENANT_ID }}"
-  CLIENT_ID: "${{ secrets.CLIENT_ID }}"
-  CLIENT_SECRET: "${{ secrets.CLIENT_SECRET }}"
   packageSetupType: promptflow_with_extra
   testWorkingDirectory: ${{ github.workspace }}/src/promptflow
->>>>>>> 9fc195ab
 jobs:
   sdk_cli_tests:
     strategy:
