name: promptflow-executor-unit-test
on:
  schedule:
    - cron: "40 19 * * *" # Every day starting at 3:40 BJT
  pull_request:
    branches: [ main ]
    paths:
      - src/promptflow/**
      - scripts/**
      - .github/workflows/promptflow-executor-unit-test.yml
  workflow_dispatch:
env:
  TENANT_ID: "${{ secrets.TENANT_ID }}"
  CLIENT_ID: "${{ secrets.CLIENT_ID }}"
  CLIENT_SECRET: "${{ secrets.CLIENT_SECRET }}"
  packageSetupType: promptflow_open_source
  testWorkingDirectory: ${{ github.workspace }}/src/promptflow
jobs:
  executor_unit_tests:
    strategy:
      fail-fast: false
      matrix:
        os: [ubuntu-latest, macos-latest]
    runs-on: ${{ matrix.os }}
    steps:
    - name: checkout
      uses: actions/checkout@v3
    - name: Display and Set Environment Variables
      run: |
        if [ "ubuntu-latest" == "${{ matrix.os }}" ]; then
          export pyVersion="3.9";
        elif [ "macos-latest" == "${{ matrix.os }}" ]; then
          export pyVersion="3.10";
        else
          echo "Unsupported OS: ${{ matrix.os }}";
          exit 1;
        fi
        env | sort >> $GITHUB_OUTPUT
      id: display_env
      shell: bash -el {0}
    - name: Conda Setup - ${{ matrix.os }} - Python Version ${{ steps.display_env.outputs.pyVersion }}
      uses: "./.github/actions/step_create_conda_environment"
      with:
        pythonVersion: ${{ steps.display_env.outputs.pyVersion }}
    - name: Build wheel
      uses: "./.github/actions/step_sdk_setup"
      with:
        setupType: ${{ env.packageSetupType }}
        scriptPath: ${{ env.testWorkingDirectory }}
    - name: Azure Login
      uses: azure/login@v1
      with:
        creds: ${{ secrets.AZURE_CREDENTIALS }}
    - name: Generate Configs
      uses: "./.github/actions/step_generate_configs"
      with:
        targetFolder: ${{ env.testWorkingDirectory }}
    - name: Get number of CPU cores
      uses: SimenB/github-actions-cpu-cores@v1
      id: cpu-cores
    - name: Run Coverage Test
      shell: bash -l {0}
      working-directory: ${{ github.workspace }}
      run: |-
        set -x -e
        export IS_IN_CI_PIPELINE="true"
        az account show
        conda activate release-env
        export PYTHONPATH=${{ github.workspace }}/src/promptflow
        python scripts/building/run_coverage_tests.py \
          -p ${{ github.workspace }}/src/promptflow/promptflow \
          -t ${{ github.workspace }}/src/promptflow/tests/executor/unittests \
          -l eastus \
          -m "all" \
          -n ${{ steps.cpu-cores.outputs.count }} \
          --coverage-config ${{ github.workspace }}/src/promptflow/tests/executor/.coveragerc
    - name: Upload Test Results
      if: always()
      uses: actions/upload-artifact@v3
      with:
<<<<<<< HEAD
        name: Test Results (Python ${{ steps.display_env.outputs.pyVersion }}) (OS ${{ matrix.os }})
        path: 
          ${{ github.workspace }}/*.xml
  publish-test-results:
    name: "Publish Tests Results"
    needs: executor_unit_tests
    runs-on: ubuntu-latest
    permissions:
      checks: write
      pull-requests: write
      contents: read
      issues: read
    if: always()

    steps:
      - name: Download Artifacts
        uses: actions/download-artifact@v3
        with:
          path: artifacts
      - name: Display and Set Environment Variables
        run: env | sort >> $GITHUB_OUTPUT
        shell: bash -el {0}
        id: display_env
      - name: Publish Test Results
        uses: EnricoMi/publish-unit-test-result-action@v2
        with:
          check_name: "Executor Unit Test Result [${{ steps.display_env.outputs.GITHUB_HEAD_REF }}](https://github.com/microsoft/promptflow/actions/workflows/promptflow-executor-unit-test.yml?query=branch:${{ steps.display_env.outputs.GITHUB_HEAD_REF }}++)"
          comment_title: "Executor Unit Test Result [${{ steps.display_env.outputs.GITHUB_HEAD_REF }}](https://github.com/microsoft/promptflow/actions/workflows/promptflow-executor-unit-test.yml?query=branch:${{ steps.display_env.outputs.GITHUB_HEAD_REF }}++)"
          files: "artifacts/**/test-*.xml"
      - name: Generate Coverage Report
        uses: orgoro/coverage@v3.1
        with:
          coverageFile: "artifacts/Test Results (Python 3.9) (OS ubuntu-latest)/coverage.xml"
          token: ${{ secrets.GITHUB_TOKEN }}
          thresholdAll: 0.3
=======
        name: pytest-results
        path: |
          ${{ github.workspace }}/*.xml
          ${{ github.workspace }}/htmlcov/
      # Use always() to always run this step to publish test results when there are test failures
    - name: Publish Test Results
      if: always()
      uses: EnricoMi/publish-unit-test-result-action/composite@v2
      with:
        check_name: "Executor Unit Test Result [${{ steps.display_env.outputs.GITHUB_HEAD_REF }}](https://github.com/microsoft/promptflow/actions/workflows/promptflow-executor-unit-test.yml?query=branch:${{ steps.display_env.outputs.GITHUB_HEAD_REF }}++)"
        comment_title: "Executor Unit Test Result [${{ steps.display_env.outputs.GITHUB_HEAD_REF }}](https://github.com/microsoft/promptflow/actions/workflows/promptflow-executor-unit-test.yml?query=branch:${{ steps.display_env.outputs.GITHUB_HEAD_REF }}++)"
        files: |
          ${{ github.workspace }}/test-results.xml
    - name: Generate Coverage Report
      if: (success() || failure())
      uses: orgoro/coverage@v3.1
      with:
        coverageFile: ${{ github.workspace }}/coverage.xml
        token: ${{ secrets.GITHUB_TOKEN }}
        thresholdAll: 0.3
>>>>>>> 060bd60a
<|MERGE_RESOLUTION|>--- conflicted
+++ resolved
@@ -78,10 +78,10 @@
       if: always()
       uses: actions/upload-artifact@v3
       with:
-<<<<<<< HEAD
         name: Test Results (Python ${{ steps.display_env.outputs.pyVersion }}) (OS ${{ matrix.os }})
         path: 
           ${{ github.workspace }}/*.xml
+          ${{ github.workspace }}/htmlcov/
   publish-test-results:
     name: "Publish Tests Results"
     needs: executor_unit_tests
@@ -114,25 +114,3 @@
           coverageFile: "artifacts/Test Results (Python 3.9) (OS ubuntu-latest)/coverage.xml"
           token: ${{ secrets.GITHUB_TOKEN }}
           thresholdAll: 0.3
-=======
-        name: pytest-results
-        path: |
-          ${{ github.workspace }}/*.xml
-          ${{ github.workspace }}/htmlcov/
-      # Use always() to always run this step to publish test results when there are test failures
-    - name: Publish Test Results
-      if: always()
-      uses: EnricoMi/publish-unit-test-result-action/composite@v2
-      with:
-        check_name: "Executor Unit Test Result [${{ steps.display_env.outputs.GITHUB_HEAD_REF }}](https://github.com/microsoft/promptflow/actions/workflows/promptflow-executor-unit-test.yml?query=branch:${{ steps.display_env.outputs.GITHUB_HEAD_REF }}++)"
-        comment_title: "Executor Unit Test Result [${{ steps.display_env.outputs.GITHUB_HEAD_REF }}](https://github.com/microsoft/promptflow/actions/workflows/promptflow-executor-unit-test.yml?query=branch:${{ steps.display_env.outputs.GITHUB_HEAD_REF }}++)"
-        files: |
-          ${{ github.workspace }}/test-results.xml
-    - name: Generate Coverage Report
-      if: (success() || failure())
-      uses: orgoro/coverage@v3.1
-      with:
-        coverageFile: ${{ github.workspace }}/coverage.xml
-        token: ${{ secrets.GITHUB_TOKEN }}
-        thresholdAll: 0.3
->>>>>>> 060bd60a
