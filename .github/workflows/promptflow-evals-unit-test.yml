name: promptflow-evals-unit-test

on:
  schedule:
    - cron: "40 10 * * *" # 2:40 PST every day
  pull_request:
    paths:
      - src/promptflow-evals/**
      - .github/workflows/promptflow-evals-unit-test.yml
  workflow_dispatch:

env:
  IS_IN_CI_PIPELINE: "true"
  WORKING_DIRECTORY: ${{ github.workspace }}/src/promptflow-evals

jobs:
  build:
    runs-on: ubuntu-latest
    steps:
    - uses: actions/checkout@v4
    - uses: snok/install-poetry@v1
    - name: build
      run: poetry build
      working-directory: ${{ env.WORKING_DIRECTORY }}
    - uses: actions/upload-artifact@v4
      with:
        name: promptflow-evals
        path: ${{ env.WORKING_DIRECTORY }}/dist/promptflow_evals-*.whl

  test:
    needs: build
    strategy:
      matrix:
        os: [ubuntu-latest, windows-latest, macos-13]
        python-version: ['3.8', '3.9', '3.10', '3.11']
      fail-fast: false
    # snok/install-poetry need this to support Windows
    defaults:
      run:
        shell: bash
    runs-on: ${{ matrix.os }}
    steps:
      - uses: actions/checkout@v4
      - uses: actions/setup-python@v5
        with:
          python-version: ${{ matrix.python-version }}
      - uses: snok/install-poetry@v1
      - uses: actions/download-artifact@v4
        with:
          name: promptflow-evals
          path: ${{ env.WORKING_DIRECTORY }}
      - name: install test dependency group
        run: poetry install --only test
        working-directory: ${{ env.WORKING_DIRECTORY }}
      - name: install promptflow packages in editable mode
        run: |
          export TIME_LIMIT=5
          export start_tm=`date +%s`
          poetry run pip install -e ../promptflow
          poetry run pip install -e ../promptflow-core
          poetry run pip install -e ../promptflow-devkit
          poetry run pip install -e ../promptflow-tracing
          poetry run pip install -e ../promptflow-tools
          poetry run pip install -e ../promptflow-azure
          poetry run pip install -e ../promptflow-evals
          export install_time=$(((`date +%s` - ${start_tm})/60))
          echo "The installation took ${install_time} minutes."
          echo "The time limit for installation is ${TIME_LIMIT}"
          test ${install_time} -le $TIME_LIMIT || echo "::warning file=pyproject.toml,line=40,col=0::The installation took ${install_time} minutes, the limit is ${TIME_LIMIT}."
        working-directory: ${{ env.WORKING_DIRECTORY }}
      - name: install recording
        run: poetry run pip install -e ../promptflow-recording
        working-directory: ${{ env.WORKING_DIRECTORY }}
      - name: run unit tests
<<<<<<< HEAD
        run: poetry run pytest -m unittest --cov=promptflow --cov-config=pyproject.toml --cov-report=term --cov-report=html --cov-report=xml --cov-fail-under=58
=======
        id: run_unit_tests
        run: |
            poetry run pytest -m unittest --cov=promptflow --cov-config=pyproject.toml --cov-report=term --cov-report=html --cov-report=xml --cov-fail-under=63
>>>>>>> 5a3396f9
        working-directory: ${{ env.WORKING_DIRECTORY }}
      - name: upload coverage report
        uses: actions/upload-artifact@v4
        with:
          name: report-${{ matrix.os }}-py${{ matrix.python-version }}
          path: |
            ${{ env.WORKING_DIRECTORY }}/*.xml
            ${{ env.WORKING_DIRECTORY }}/htmlcov/

  report:
    needs: test
    runs-on: ubuntu-latest
    permissions:
      checks: write
      pull-requests: write
      contents: read
      issues: read
    steps:
      - uses: actions/download-artifact@v4
        with:
          path: artifacts
      - uses: EnricoMi/publish-unit-test-result-action@v2
        with:
          check_name: promptflow-evals test result
          comment_title: promptflow-evals test result
          files: "artifacts/**/test-results.xml"  # align with `--junit-xml` in pyproject.toml
      - uses: irongut/CodeCoverageSummary@v1.3.0
        with:
          filename: "artifacts/report-ubuntu-latest-py3.9/coverage.xml"
          badge: true
          fail_below_min: false
          format: markdown
          hide_complexity: true
          output: both
          thresholds: 40 60<|MERGE_RESOLUTION|>--- conflicted
+++ resolved
@@ -72,13 +72,9 @@
         run: poetry run pip install -e ../promptflow-recording
         working-directory: ${{ env.WORKING_DIRECTORY }}
       - name: run unit tests
-<<<<<<< HEAD
-        run: poetry run pytest -m unittest --cov=promptflow --cov-config=pyproject.toml --cov-report=term --cov-report=html --cov-report=xml --cov-fail-under=58
-=======
         id: run_unit_tests
         run: |
-            poetry run pytest -m unittest --cov=promptflow --cov-config=pyproject.toml --cov-report=term --cov-report=html --cov-report=xml --cov-fail-under=63
->>>>>>> 5a3396f9
+            poetry run pytest -m unittest --cov=promptflow --cov-config=pyproject.toml --cov-report=term --cov-report=html --cov-report=xml --cov-fail-under=58
         working-directory: ${{ env.WORKING_DIRECTORY }}
       - name: upload coverage report
         uses: actions/upload-artifact@v4
